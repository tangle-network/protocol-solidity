--- conflicted
+++ resolved
@@ -2,14 +2,8 @@
 import "hardhat-artifactor";
 import "@nomiclabs/hardhat-waffle";
 import "@nomiclabs/hardhat-truffle5";
-<<<<<<< HEAD
-// const { TASK_COMPILE_SOLIDITY_GET_SOLC_BUILD } = require("hardhat/builtin-tasks/task-names");
-// const path = require("path");
-// const fs = require('fs')
-// const genContractMiMC = require('circomlib/src/mimcsponge_gencontract.js');
-=======
 import "hardhat-circom";
->>>>>>> 1b697192
+
 
 // This is a sample Hardhat task. To learn how to create your own go to
 // https://hardhat.org/guides/create-task.html
@@ -20,28 +14,6 @@
     console.log(await account.address);
   }
 });
-
-// Whenever we compile solidity, compile the hashers as well
-// subtask(TASK_COMPILE_SOLIDITY_GET_SOLC_BUILD, async (args, hre, runSuper) => {
-  
-//   // compile the hashers into their respective artifacts
-//   console.log("Compiling the hashers here with dirname: " + __dirname);
-
-//   const hasherMiMCSponge220path = path.join(__dirname, 'build', 'hashers', 'HasherMiMCSponge220.json')
-
-//   const contract = {
-//     contractName: 'HasherMiMCSponge220',
-//     abi: genContractMiMC.abi,
-//     bytecode: genContractMiMC.createCode('mimcsponge', 220),
-//   }
-
-//   fs.writeFileSync(hasherMiMCSponge220path, JSON.stringify(contract));
-
-//   return runSuper();
-// })
-
-// You need to export an object to set up your config
-// Go to https://hardhat.org/config/ to learn more
 
 export default {
   solidity: "0.8.0",
