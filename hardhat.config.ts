--- conflicted
+++ resolved
@@ -35,14 +35,12 @@
       }
     }],
   },
-<<<<<<< HEAD
   mocha: {
     timeout: 60000
-=======
+  },
   // @ts-ignore
   dodoc: {
-  include: ["FixedDepositAnchor", "AnchorBase", "LinkableAnchor", "AnchorHandler", "IAnchor", "IAnchorTrees", "ILinkableAnchor", "VAnchorEncodeInputs", "GovernedTokenWrapper", "TokenWrapperHandler", "Hasher", , "MerkleTreePoseidon", "MerkleTreeWithHistoryPoseidon", "Poseidon", "SnarkConstants", "LinkableVAnchor", "VAnchor", "VAnchorBase", "AnchorProxy", "Bridge"]
->>>>>>> d249e849
+    include: ["FixedDepositAnchor", "AnchorBase", "LinkableAnchor", "AnchorHandler", "IAnchor", "IAnchorTrees", "ILinkableAnchor", "VAnchorEncodeInputs", "GovernedTokenWrapper", "TokenWrapperHandler", "Hasher", , "MerkleTreePoseidon", "MerkleTreeWithHistoryPoseidon", "Poseidon", "SnarkConstants", "LinkableVAnchor", "VAnchor", "VAnchorBase", "AnchorProxy", "Bridge"]
   }
 };
 
