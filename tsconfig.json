{
  "extends": "./tsconfig.build.json",
  "compilerOptions": {
<<<<<<< HEAD
    "baseUrl": ".",
    "paths": {
      "@nepoche/contracts": [
        "packages/contracts/src"
      ],
      "@nepoche/contracts/*": [
        "packages/contracts/src/*"
      ],
      "@nepoche/fixed-bridge": [
        "packages/fixed-bridge/src"
      ],
      "@nepoche/fixed-bridge/*": [
        "packages/fixed-bridge/src/*"
      ],
      "@nepoche/tokens": [
        "packages/tokens/src"
      ],
      "@nepoche/tokens/*": [
        "packages/tokens/src/*"
      ],
      "@nepoche/utils": [
        "packages/utils/src"
      ],
      "@nepoche/utils/*": [
        "packages/utils/src/*"
      ],
    },
    "noEmit": true
  }
=======
    "target": "es2018",
    "module": "commonjs",
    "strict": true,
    "esModuleInterop": true,
    "outDir": "src",
    "sourceMap": true,
  },
  "include": ["./typechain", "./lib", "./test"],
  "files": ["./hardhat.config.ts"]
>>>>>>> 43cdc6fe
}<|MERGE_RESOLUTION|>--- conflicted
+++ resolved
@@ -1,7 +1,6 @@
 {
   "extends": "./tsconfig.build.json",
   "compilerOptions": {
-<<<<<<< HEAD
     "baseUrl": ".",
     "paths": {
       "@nepoche/contracts": [
@@ -31,15 +30,4 @@
     },
     "noEmit": true
   }
-=======
-    "target": "es2018",
-    "module": "commonjs",
-    "strict": true,
-    "esModuleInterop": true,
-    "outDir": "src",
-    "sourceMap": true,
-  },
-  "include": ["./typechain", "./lib", "./test"],
-  "files": ["./hardhat.config.ts"]
->>>>>>> 43cdc6fe
 }