/**
 * Copyright 2021 Webb Technologies
 * SPDX-License-Identifier: GPL-3.0-or-later-only
 */

pragma solidity ^0.8.0;

import "../interfaces/ITokenWrapper.sol";
import "../interfaces/IMintableERC20.sol";
import "./VAnchorBase.sol";
import "../libs/VAnchorEncodeInputs.sol";
import "@openzeppelin/contracts/token/ERC20/IERC20.sol";
import "@openzeppelin/contracts/token/ERC20/utils/SafeERC20.sol";
import "@openzeppelin/contracts/utils/math/SafeMath.sol";

/**
	@title Variable Anchor contract
	@author Webb Technologies
	@notice The Variable Anchor is a variable-denominated shielded pool system
	derived from Tornado Nova (tornado-pool). This system extends the shielded
	pool system into a bridged system and allows for join/split transactions.

	The system is built on top the VAnchorBase/AnchorBase/LinkableAnchor system which allows
	it to be linked to other VAnchor contracts through a simple graph-like
	interface where anchors maintain edges of their neighboring anchors.

	The system requires users to create and deposit UTXOs for the supported ERC20
	asset into the smart contract and insert a commitment into the underlying
	merkle tree of the form: commitment = Poseidon(chainID, amount, pubKey, blinding).
	The hash input is the UTXO data. All deposits/withdrawals are unified under
	a common `transact` function which requires a zkSNARK proof that the UTXO commitments
	are well-formed (i.e. that the deposit amount matches the sum of new UTXOs' amounts).
	
	Information regarding the commitments:
	- Poseidon is a zkSNARK friendly hash function
	- destinationChainID is the chainId of the destination chain, where the withdrawal
	  is intended to be made
	- Details of the UTXO and hashes are below

	UTXO = { destinationChainID, amount, pubkey, blinding }
	commitment = Poseidon(destinationChainID, amount, pubKey, blinding)
	nullifier = Poseidon(commitment, merklePath, sign(privKey, commitment, merklePath))

	Commitments adhering to different hash functions and formats will invalidate
	any attempt at withdrawal.
	
	Using the preimage / UTXO of the commitment, users can generate a zkSNARK proof that
	the UTXO is located in one-of-many VAnchor merkle trees and that the commitment's
	destination chain id matches the underlying chain id of the VAnchor where the
	transaction is taking place. The chain id opcode is leveraged to prevent any
	tampering of this data.
 */
contract VAnchor is VAnchorBase {
	using SafeERC20 for IERC20;
	using SafeMath for uint256;
	address public immutable token;

	/**
		@notice The VAnchor constructor
		@param _verifier The address of SNARK verifier for this contract
		@param _levels The height/# of levels of underlying Merkle Tree
		@param _hasher The address of hash contract
		@param _handler The address of AnchorHandler for this contract
		@param _token The address of the token that is used to pay the deposit
		@param _maxEdges The maximum number of edges in the LinkableAnchor + Verifier supports.
		@notice The `_maxEdges` is zero-knowledge circuit dependent, meaning the
		`_verifier` ONLY supports a certain maximum # of edges. Therefore we need to
		limit the size of the LinkableAnchor with this parameter.
	*/
	constructor(
		IAnchorVerifier _verifier,
		uint32 _levels,
		IPoseidonT3 _hasher,
		address _handler,
		address _token,
		uint8 _maxEdges
	) VAnchorBase (
		_verifier,
		_levels,
		_hasher,
		_handler,
		_maxEdges
	) {token = _token;}

	/**
		@notice Wraps a token for the `msg.sender` using the underlying TokenWrapper contract
		@param _tokenAddress The address of the token to wrap
		@param _amount The amount of tokens to wrap
	 */
	function wrapToken(address _tokenAddress, uint256 _amount) public {
		ITokenWrapper(token).wrapFor(msg.sender, _tokenAddress, _amount);
	}

	/**
		@notice Unwraps the TokenWrapper token for the `msg.sender` into one of its wrappable tokens.
		@param _tokenAddress The address of the token to unwrap into
		@param _amount The amount of tokens to unwrap
	 */
	function unwrapIntoToken(address _tokenAddress, uint256 _amount) public {
		ITokenWrapper(token).unwrapFor(msg.sender, _tokenAddress, _amount);
	}

	/**
		@notice Wrap the native token for the `msg.sender` into the TokenWrapper token
		@notice The amount is taken from `msg.value`
	 */
	function wrapNative() payable public {
		ITokenWrapper(token).wrapFor{value: msg.value}(msg.sender, address(0), 0);
	}

	/**
		@notice Unwrap the TokenWrapper token for the `msg.sender` into the native token
		@param _amount The amount of tokens to unwrap
	 */
	function unwrapIntoNative(address _tokenAddress, uint256 _amount) public {
		ITokenWrapper(token).unwrapFor(msg.sender, _tokenAddress, _amount);
	}
	
	/**
		@notice Wraps a token for the `msg.sender`
		@param _tokenAddress The address of the token to wrap
		@param _extAmount The external amount for the transaction
	 */
	function _executeWrapping(
		address _tokenAddress,
		uint256 _extAmount
	) payable public {
		// Before executing the wrapping, determine the amount which needs to be sent to the tokenWrapper
		uint256 wrapAmount = ITokenWrapper(token).getAmountToWrap(_extAmount);

		// If the address is zero, this is meant to wrap native tokens
		if (_tokenAddress == address(0)) {
			require(msg.value == wrapAmount);
<<<<<<< HEAD

=======
>>>>>>> 8d9eed20
			// If the wrapping is native, ensure the amount sent to the tokenWrapper is 0
			ITokenWrapper(token).wrapForAndSendTo{value: msg.value}(
					msg.sender,
					_tokenAddress,
					0,
					address(this)
			);
		} else {
			// wrap into the token and send directly to this contract
			ITokenWrapper(token).wrapForAndSendTo{value: msg.value}(
					msg.sender,
					_tokenAddress,
					wrapAmount,
					address(this)
			);
		}
	}

	/**
		@notice Unwraps into a valid token for the `msg.sender`
		@param _tokenAddress The token to unwrap into
		@param _recipient The address of the recipient for the unwrapped assets
		@param _minusExtAmount Negative external amount for the transaction
	 */
	function withdrawAndUnwrap(
		address _tokenAddress,
		address _recipient,
		uint256 _minusExtAmount
	) public payable nonReentrant {
		// We first withdraw the assets and send them to `this` contract address.
		// This ensure that when we unwrap the assets, `this` contract has the
		// assets to unwrap into.
		_processWithdraw(payable(address(this)), _minusExtAmount);

		ITokenWrapper(token).unwrapAndSendTo(
			_tokenAddress,
			_minusExtAmount,
			_recipient
		);
	}

	/**
		@notice Registers and transacts in a single flow
		@param _account The account to register
		@param _proofArgs The zkSNARK proof parameters
		@param _extData The external data for the transaction
	 */
	function registerAndTransact(
		Account memory _account,
		VAnchorEncodeInputs.Proof memory _proofArgs,
		ExtData memory _extData
	) public {
		register(_account);
		transact(_proofArgs, _extData);
	}

	/**
		@notice Registers and transacts and wraps in a single flow
		@param _account The account to register
		@param _proofArgs The zkSNARK proof parameters
		@param _extData The external data for the transaction
		@param _tokenAddress The token to wrap from
	 */
	function registerAndTransactWrap(
		Account memory _account,
		VAnchorEncodeInputs.Proof memory _proofArgs,
		ExtData memory _extData,
		address _tokenAddress
	) public {
		register(_account);
		transactWrap(_proofArgs, _extData, _tokenAddress);
	}

	/**
		@notice Executes a deposit/withdrawal or combination join/split transaction
		@param _args The zkSNARK proof parameters
		@param _extData The external data for the transaction
	 */
	function transact(VAnchorEncodeInputs.Proof memory _args, ExtData memory _extData) public nonReentrant {
		_executeValidationAndVerification(_args, _extData);

		if (_extData.extAmount > 0) {
			require(uint256(_extData.extAmount) <= maximumDepositAmount, "amount is larger than maximumDepositAmount");
			IMintableERC20(token).transferFrom(msg.sender, address(this), uint256(_extData.extAmount));
		}

		if (_extData.extAmount < 0) {
			require(_extData.recipient != address(0), "Can't withdraw to zero address");
			require(uint256(-_extData.extAmount) >= minimalWithdrawalAmount, "amount is less than minimalWithdrawalAmount"); // prevents ddos attack to Bridge
			_processWithdraw(_extData.recipient, uint256(-_extData.extAmount));
		}
		if (_extData.fee > 0) {
			_processFee(_extData.relayer, _extData.fee);
		}

		_executeInsertions(_args, _extData);
	}

	/**
		@notice Executes a deposit/withdrawal or combination join/split transaction including wrapping or unwrapping
		@param _args The zkSNARK proof parameters
		@param _extData The external data for the transaction
		@param _tokenAddress The token to wrap from or unwrap into depending on the positivity of `_extData.extAmount`
	 */
	function transactWrap(
		VAnchorEncodeInputs.Proof memory _args,
		ExtData memory _extData,
		address _tokenAddress
	) public payable {
		_executeValidationAndVerification(_args, _extData);

		// Check if extAmount > 0, call wrapAndDeposit
		if (_extData.extAmount > 0) {
			//wrapAndDeposit
			require(uint256(_extData.extAmount) <= maximumDepositAmount, "amount is larger than maximumDepositAmount");
			_executeWrapping(_tokenAddress, uint256(_extData.extAmount));
		} else if (_extData.extAmount < 0) {
			// Otherwise, check if extAmount < 0, call withdrawAndUnwrap
			require(_extData.recipient != address(0), "Can't withdraw to zero address");
			require(uint256(-_extData.extAmount) >= minimalWithdrawalAmount, "amount is less than minimalWithdrawalAmount"); 
			withdrawAndUnwrap(_tokenAddress, _extData.recipient, uint256(-_extData.extAmount));
		}

		if (_extData.fee > 0) {
			_processFee(_extData.relayer, _extData.fee);
		}

		_executeInsertions(_args, _extData);
	}

	/**
		@notice Checks whether the transaction is valid
		1. Checks that the nullifiers are not spent
		2. Checks that the public amount is valid (doesn't exceed the MAX_FEE or MAX_EXT_AMOUNT and doesn't overflow)
		3. Checks that the zkSNARK proof verifies
		@param _args The zkSNARK proof parameters
		@param _extData The external data for the transaction
	 */
	function _executeValidationAndVerification(VAnchorEncodeInputs.Proof memory _args, ExtData memory _extData) internal {
		for (uint256 i = 0; i < _args.inputNullifiers.length; i++) {
			require(!isSpent(_args.inputNullifiers[i]), "Input is already spent");
		}
		require(uint256(_args.extDataHash) == uint256(keccak256(abi.encode(_extData))) % FIELD_SIZE, "Incorrect external data hash");
		require(_args.publicAmount == calculatePublicAmount(_extData.extAmount, _extData.fee), "Invalid public amount");
		_executeVerification(_args);

		for (uint256 i = 0; i < _args.inputNullifiers.length; i++) {
			// sets the nullifier for the input UTXO to spent
			nullifierHashes[_args.inputNullifiers[i]] = true;
		}
	}

	/**
		@notice Checks whether the zkSNARK proof is valid
		@param _args The zkSNARK proof parameters
	 */
	function _executeVerification(VAnchorEncodeInputs.Proof memory _args) view internal {
		if (_args.inputNullifiers.length == 2) {
			(bytes memory encodedInput, bytes32[] memory roots) = VAnchorEncodeInputs._encodeInputs2(_args, maxEdges);
			require(isValidRoots(roots), "Invalid roots");
			require(verify2(_args.proof, encodedInput), "Invalid transaction proof");
		} else if (_args.inputNullifiers.length == 16) {
			(bytes memory encodedInput, bytes32[] memory roots) = VAnchorEncodeInputs._encodeInputs16(_args, maxEdges);
			require(isValidRoots(roots), "Invalid roots");
			require(verify16(_args.proof, encodedInput), "Invalid transaction proof");
		} else {
			revert("unsupported input count");
		}
	}

	/**
		@notice Inserts the output commitments into the underlying merkle tree
		@param _args The zkSNARK proof parameters
		@param _extData The external data for the transaction
	 */
	function _executeInsertions(VAnchorEncodeInputs.Proof memory _args, ExtData memory _extData) internal {
		insertTwo(_args.outputCommitments[0], _args.outputCommitments[1]);
		emit NewCommitment(_args.outputCommitments[0], nextIndex - 2, _extData.encryptedOutput1);
		emit NewCommitment(_args.outputCommitments[1], nextIndex - 1, _extData.encryptedOutput2);
		for (uint256 i = 0; i < _args.inputNullifiers.length; i++) {
			emit NewNullifier(_args.inputNullifiers[i]);
		}
	}

	/**
		@notice Process the withdrawal by sending/minting the wrapped tokens to/for the recipient
		@param _recipient The recipient of the tokens
		@param _minusExtAmount The amount of tokens to withdraw. Since
		withdrawal ext amount is negative we apply a minus sign once more.
	 */
	function _processWithdraw(
		address _recipient,
		uint256 _minusExtAmount
	) internal override {
		uint balance = IERC20(token).balanceOf(address(this));
		if (balance >= _minusExtAmount) {
			// transfer tokens when balance exists
			IERC20(token).safeTransfer(_recipient, _minusExtAmount);
		} else {
			// mint tokens when not enough balance exists
			IMintableERC20(token).mint(_recipient, _minusExtAmount);
		}
	}

	/**
		@notice Process and pay the relayer their fee. Mint the fee if contract has no balance.
		@param _relayer The relayer of the transaction
		@param _fee The fee to pay
	 */
	function _processFee(
		address _relayer,
		uint256 _fee
	) internal override {
		uint balance = IERC20(token).balanceOf(address(this));
		if (_fee > 0) {
			if (balance >= _fee) {
				// transfer tokens when balance exists
				IERC20(token).safeTransfer(_relayer, _fee);
			}
			else {
				IMintableERC20(token).mint(_relayer, _fee);
			}
		}
	}
}<|MERGE_RESOLUTION|>--- conflicted
+++ resolved
@@ -131,10 +131,6 @@
 		// If the address is zero, this is meant to wrap native tokens
 		if (_tokenAddress == address(0)) {
 			require(msg.value == wrapAmount);
-<<<<<<< HEAD
-
-=======
->>>>>>> 8d9eed20
 			// If the wrapping is native, ensure the amount sent to the tokenWrapper is 0
 			ITokenWrapper(token).wrapForAndSendTo{value: msg.value}(
 					msg.sender,
