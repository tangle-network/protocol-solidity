--- conflicted
+++ resolved
@@ -6,7 +6,6 @@
 pragma solidity ^0.8.0;
 pragma experimental ABIEncoderV2;
 
-import "../interfaces/IUpdateExecute.sol";
 import "../interfaces/ILinkableAnchor.sol";
 import "./HandlerHelpers.sol";
 import "../interfaces/IExecutor.sol";
@@ -16,7 +15,7 @@
     @author Webb Technologies.
     @notice This contract is intended to be used with the Bridge contract.
  */
-contract AnchorHandler is IUpdateExecute, IExecutor, HandlerHelpers {
+contract AnchorHandler is IExecutor, HandlerHelpers {
     struct UpdateRecord {
         address _tokenAddress;
         uint8   _sourceChainID;
@@ -71,56 +70,6 @@
     }
 
     /**
-        @notice An update is initiatied by making a deposit in the destination Anchor contract.
-        @param sourceChainID Chain ID of chain tokens are expected to be bridged to.
-        @param updateNonce This value is generated as an ID by the Bridge contract.
-        @param updater The updater address.
-        @param data Consists of: {height} and {merkleRoot}
-        @notice Data passed into the function should be constructed as follows:
-        height                      uint256     bytes   0 - 32
-        merkleRoot                  bytes32     bytes  32 - 64
-        @dev Depending if the corresponding {tokenAddress} for the parsed {resourceID} is
-        marked true in {_burnList}, deposited tokens will be burned, if not, they will be locked.
-     */
-    function update(
-        bytes32 resourceID,
-        uint8   sourceChainID,
-        uint64  updateNonce,
-        address updater,
-        bytes   calldata data
-    ) external override onlyBridge {
-        bytes32 merkleRoot;
-        uint256 height;
-
-        (height, merkleRoot) = abi.decode(data, (uint, bytes32));
-
-        address anchorAddress = _resourceIDToContractAddress[resourceID];
-        require(_contractWhitelist[anchorAddress], "provided tokenAddress is not whitelisted");
-
-<<<<<<< HEAD
-        ILinkableAnchor anchor = ILinkableAnchor(anchorAddress);
-
-        if (anchor.hasEdge(sourceChainID)) {
-            anchor.updateEdge(
-                sourceChainID,
-                resourceID,
-                merkleRoot,
-                height
-            );
-        } else {
-            anchor.addEdge(
-                sourceChainID,
-                resourceID,
-                merkleRoot,
-                height
-            );
-        }
-=======
->>>>>>> d0fe247b
-
-    }
-
-    /**
         @notice Proposal execution should be initiated when a proposal is finalized in the Bridge contract.
         by a relayer on the deposit's destination chain.
         @param data Consists of {resourceID}, {chainID}, {blockHeight}, {merkleRoot} all padded to 32 bytes.
@@ -139,7 +88,7 @@
 
         require(_contractWhitelist[anchorAddress], "provided tokenAddress is not whitelisted");
 
-        LinkableAnchor anchor = LinkableAnchor(anchorAddress);
+        ILinkableAnchor anchor = ILinkableAnchor(anchorAddress);
 
         if (anchor.hasEdge(chainID)) {
             anchor.updateEdge(
