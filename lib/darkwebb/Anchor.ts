--- conflicted
+++ resolved
@@ -19,17 +19,13 @@
   nullifierHash: string,
 };
 
-<<<<<<< HEAD
 export interface AnchorDeposit {
   deposit: AnchorDepositInfo,
   index: number,
   originChainId: number;
 };
 
-interface IPublicInputs {
-=======
 export interface IPublicInputs {
->>>>>>> a9510fb6
   _roots: string;
   _nullifierHash: string;
   _refreshCommitment: string;
@@ -52,12 +48,9 @@
   circuitZkeyPath: string;
   circuitWASMPath: string;
 
-<<<<<<< HEAD
   // The depositHistory stores leafIndex => information to create proposals (new root)
   depositHistory: Record<number, string>;
-=======
   token?: string;
->>>>>>> a9510fb6
   denomination?: string;
 
   private constructor(
@@ -142,13 +135,8 @@
     const anchor = Anchor__factory.connect(address, signer);
     const maxEdges = await anchor.maxEdges()
     const treeHeight = await anchor.levels();
-<<<<<<< HEAD
     const createdAnchor = new Anchor(anchor, signer, treeHeight, maxEdges);
-
-=======
-    const createdAnchor = new Anchor(anchor, signer, treeHeight);
     createdAnchor.token = await anchor.token();
->>>>>>> a9510fb6
     return createdAnchor;
   }
 
