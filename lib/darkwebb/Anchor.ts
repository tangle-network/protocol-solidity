import { BigNumber, BigNumberish, ethers } from "ethers";
import { Anchor__factory } from '../../typechain/factories/Anchor__factory';
import { Anchor as AnchorContract} from '../../typechain/Anchor';
import { rbigint, p256 } from "./utils";
import { toFixedHex, toHex } from '../../lib/darkwebb/utils';
import PoseidonHasher from './Poseidon';
import { MerkleTree } from './MerkleTree';
import MintableToken from "./MintableToken";

const path = require('path');
const snarkjs = require('snarkjs');
const F = require('circomlibjs').babyjub.F;
const Scalar = require('ffjavascript').Scalar;

export interface AnchorDepositInfo {
  chainID: BigInt,
  secret: BigInt,
  nullifier: BigInt,
  commitment: string,
  nullifierHash: string,
};

export interface AnchorDeposit {
  deposit: AnchorDepositInfo,
  index: number,
  originChainId: number;
};

interface IPublicInputs {
  _roots: string;
  _nullifierHash: string;
  _refreshCommitment: string;
  _recipient: string;
  _relayer: string;
  _fee: string;
  _refund: string;
}

// This convenience wrapper class is used in tests -
// It represents a deployed contract throughout its life (e.g. maintains merkle tree state)
// Functionality relevant to anchors in general (proving, verifying) is implemented in static methods
// Functionality relevant to a particular anchor deployment (deposit, withdraw) is implemented in instance methods 
class Anchor {
  signer: ethers.Signer;
  contract: AnchorContract;
  tree: MerkleTree;
  // hex string of the connected root
  latestSyncedBlock: number;
  circuitZkeyPath: string;
  circuitWASMPath: string;

  // The depositHistory stores leafIndex => information to create proposals (new root)
  depositHistory: Record<number, string>;
  token?: string;
  denomination?: string;
  witnessCalculator: any;

  private constructor(
    contract: AnchorContract,
    signer: ethers.Signer,
    treeHeight: number,
    maxEdges: number,
  ) {
    this.signer = signer;
    this.contract = contract;
    this.tree = new MerkleTree('', treeHeight);
    this.latestSyncedBlock = 0;
    this.depositHistory = {};
    this.witnessCalculator = {};

    // set the circuit zkey and wasm depending upon max edges
    switch (maxEdges) {
      case 1:
        this.circuitWASMPath = 'test/fixtures/2/poseidon_bridge_2.wasm';
        this.circuitZkeyPath = 'test/fixtures/2/circuit_final.zkey';
        this.witnessCalculator = require("../../artifacts/circuits/bridge/poseidon_bridge_2_js/witness_calculator.js");
        break;
      case 2:
        this.circuitWASMPath = 'test/fixtures/3/poseidon_bridge_3.wasm';
        this.circuitZkeyPath = 'test/fixtures/3/circuit_final.zkey';
        this.witnessCalculator = require("../../artifacts/circuits/bridge/poseidon_bridge_3_js/witness_calculator.js");
        break;
      case 3:
        this.circuitWASMPath = 'test/fixtures/4/poseidon_bridge_4.wasm';
        this.circuitZkeyPath = 'test/fixtures/4/circuit_final.zkey';
        this.witnessCalculator = require("../../artifacts/circuits/bridge/poseidon_bridge_4_js/witness_calculator.js");
        break;
      case 4:
        this.circuitWASMPath = 'test/fixtures/5/poseidon_bridge_5.wasm';
        this.circuitZkeyPath = 'test/fixtures/5/circuit_final.zkey';
        this.witnessCalculator = require("../../artifacts/circuits/bridge/poseidon_bridge_5_js/witness_calculator.js");
        break;
      case 5:
        this.circuitWASMPath = 'test/fixtures/6/poseidon_bridge_6.wasm';
        this.circuitZkeyPath = 'test/fixtures/6/circuit_final.zkey';
        this.witnessCalculator = require("../../artifacts/circuits/bridge/poseidon_bridge_6_js/witness_calculator.js");
        break;
      default:
        this.circuitWASMPath = 'test/fixtures/2/poseidon_bridge_2.wasm';
        this.circuitZkeyPath = 'test/fixtures/2/circuit_final.zkey';
        this.witnessCalculator = require("../../artifacts/circuits/bridge/poseidon_bridge_2_js/witness_calculator.js");
        break;
    }

  }

  // public static anchorFromAddress(
  //   contract: string,
  //   signer: ethers.Signer,
  // ) {
  //   const anchor = Anchor__factory.connect(contract, signer);
  //   return new Anchor(anchor, signer);
  // }

  // Deploys an Anchor contract and sets the signer for deposit and withdraws on this contract.
  public static async createAnchor(
    verifier: string,
    hasher: string,
    denomination: BigNumberish,
    merkleTreeHeight: number,
    token: string,
    bridge: string,
    admin: string,
    handler: string,
    maxEdges: number,
    signer: ethers.Signer,
  ) {
    const factory = new Anchor__factory(signer);
    const anchor = await factory.deploy(verifier, hasher, denomination, merkleTreeHeight, token, bridge, admin, handler, maxEdges, {});
    await anchor.deployed();
    const createdAnchor = new Anchor(anchor, signer, merkleTreeHeight, maxEdges);
    createdAnchor.latestSyncedBlock = anchor.deployTransaction.blockNumber!;
    createdAnchor.denomination = denomination.toString();
    createdAnchor.token = token;
    return createdAnchor;
  }

  public static async connect(
    // connect via factory method
    // build up tree by querying provider for logs
    address: string,
    signer: ethers.Signer,
  ) {
    const anchor = Anchor__factory.connect(address, signer);
    const maxEdges = await anchor.maxEdges()
    const treeHeight = await anchor.levels();
    const createdAnchor = new Anchor(anchor, signer, treeHeight, maxEdges);
    createdAnchor.token = await anchor.token();
    return createdAnchor;
  }

  public static generateDeposit(destinationChainId: number, secretBytesLen: number = 31, nullifierBytesLen: number = 31): AnchorDepositInfo {
    const chainID = BigInt(destinationChainId);
    const secret = rbigint(secretBytesLen);
    const nullifier = rbigint(nullifierBytesLen);

    const hasher = new PoseidonHasher();
    const commitment = hasher.hash3([chainID, nullifier, secret]).toString();
    const nullifierHash = hasher.hash(null, nullifier, nullifier);

    const deposit: AnchorDepositInfo = {
      chainID,
      secret,
      nullifier,
      commitment,
      nullifierHash
    };
  
    return deposit
  }

  public static createRootsBytes(rootArray: string[]) {
    let rootsBytes = "0x";
    for (let i = 0; i < rootArray.length; i++) {
      rootsBytes += toFixedHex(rootArray[i]).substr(2);
    }
    return rootsBytes; // root byte string (32 * array.length bytes) 
  };

  public static async groth16ExportSolidityCallData(proof: any, pub: any) {
    let inputs = "";
    for (let i = 0; i < pub.length; i++) {
      if (inputs != "") inputs = inputs + ",";
      inputs = inputs + p256(pub[i]);
    }
  
    let S;
    S=`[${p256(proof.pi_a[0])}, ${p256(proof.pi_a[1])}],` +
      `[[${p256(proof.pi_b[0][1])}, ${p256(proof.pi_b[0][0])}],[${p256(proof.pi_b[1][1])}, ${p256(proof.pi_b[1][0])}]],` +
      `[${p256(proof.pi_c[0])}, ${p256(proof.pi_c[1])}],` +
      `[${inputs}]`;
  
    return S;
  }
  
  public static async generateWithdrawProofCallData(proof: any, publicSignals: any) {
    const result = await Anchor.groth16ExportSolidityCallData(proof, publicSignals);
    const fullProof = JSON.parse("[" + result + "]");
    const pi_a = fullProof[0];
    const pi_b = fullProof[1];
    const pi_c = fullProof[2];

    let proofEncoded = [
      pi_a[0],
      pi_a[1],
      pi_b[0][0],
      pi_b[0][1],
      pi_b[1][0],
      pi_b[1][1],
      pi_c[0],
      pi_c[1],
    ]
    .map(elt => elt.substr(2))
    .join('');

    return proofEncoded;
  }

  public async createResourceId(): Promise<string> {
    return toHex(this.contract.address + toHex((await this.signer.getChainId()), 4).substr(2), 32);
  }

  public async setHandler(handlerAddress: string) {
    const tx = await this.contract.setHandler(handlerAddress);
    await tx.wait();
  }

  public async setBridge(bridgeAddress: string) {
    const tx = await this.contract.setBridge(bridgeAddress);
    await tx.wait();
  }

  public async setSigner(newSigner: ethers.Signer) {
    const currentChainId = await this.signer.getChainId();
    const newChainId = await newSigner.getChainId();

    if (currentChainId === newChainId) {
      this.signer = newSigner;
      this.contract = this.contract.connect(newSigner);
      return true;
    }
    return false;
  }

  // Proposal data is used to update linkedAnchors via bridge proposals 
  // on other chains with this anchor's state
  public async getProposalData(leafIndex?: number): Promise<string> {

    // If no leaf index passed in, set it to the most recent one.
    if (!leafIndex) {
      leafIndex = this.tree.number_of_elements() - 1;
    }

    const chainID = await this.signer.getChainId();
    const merkleRoot = this.depositHistory[leafIndex];

    return '0x' +
      toHex(chainID, 32).substr(2) + 
      toHex(leafIndex, 32).substr(2) + 
      toHex(merkleRoot, 32).substr(2);
  }

  // Makes a deposit into the contract and return the parameters and index of deposit
  public async deposit(destinationChainId?: number): Promise<AnchorDeposit> {
    const originChainId = await this.signer.getChainId();
    const destChainId = (destinationChainId) ? destinationChainId : originChainId;
    const deposit = Anchor.generateDeposit(destChainId);
    
    const tx = await this.contract.deposit(toFixedHex(deposit.commitment), { gasLimit: '0x5B8D80' });
    const receipt = await tx.wait();

    const index: number = this.tree.insert(deposit.commitment);
    this.depositHistory[index] = await this.contract.getLastRoot();

    const root = await this.contract.getLastRoot();

    return { deposit, index, originChainId };
  }

  public async wrapAndDeposit(tokenAddress: string, destinationChainId?: number): Promise<AnchorDeposit> {
    const originChainId = await this.signer.getChainId();
    const chainId = (destinationChainId) ? destinationChainId : originChainId;
    const deposit = Anchor.generateDeposit(chainId);
    const signerAddress = await this.signer.getAddress();
<<<<<<< HEAD
    console.log(`inside anchor: signer is ${signerAddress}, tokenAddress: ${tokenAddress}`);
=======
>>>>>>> b2245124
    const tx = await this.contract.wrapAndDeposit(tokenAddress, toFixedHex(deposit.commitment), { gasLimit: '0x5B8D80' });
    await tx.wait();

    const index: number = await this.tree.insert(deposit.commitment);

    const root = await this.contract.getLastRoot();

    this.depositHistory[index] = root;

    return { deposit, index, originChainId };
  }

  // sync the local tree with the tree on chain.
  // Start syncing from the given block number, otherwise zero.
  public async update(blockNumber?: number) {
    const filter = this.contract.filters.Deposit();
    const currentBlockNumber = await this.signer.provider!.getBlockNumber();
    const events = await this.contract.queryFilter(filter, blockNumber || 0);
    const commitments = events.map((event) => event.args.commitment);
    this.tree.batch_insert(commitments);

    this.latestSyncedBlock = currentBlockNumber;
  }

  public async populateRootsForProof(): Promise<string[]> {
    const neighborRoots = await this.contract.getLatestNeighborRoots();
    return [await this.contract.getLastRoot(), ...neighborRoots];
  }

  public async generateWitnessInput(
    deposit: AnchorDepositInfo,
    originChain: number,
    refreshCommitment: string | number,
    recipient: BigInt,
    relayer: BigInt,
    fee: BigInt,
    refund: BigInt,
    roots: string[],
    pathElements: any[],
    pathIndices: any[],
  ): Promise<any> {
    const { chainID, nullifierHash, nullifier, secret } = deposit;
    let rootDiffIndex: number;
    // read the origin chain's index into the roots array
    if (chainID == BigInt(originChain)) {
      rootDiffIndex = 0;
    } else {
      const edgeIndex = await this.contract.edgeIndex(originChain);
      rootDiffIndex = edgeIndex.toNumber() + 1;
    }
    
    return {
      // public
      nullifierHash, refreshCommitment, recipient, relayer, fee, refund, chainID, roots,
      // private
      nullifier, secret, pathElements, pathIndices, diffs: roots.map(r => {
        return F.sub(
          Scalar.fromString(`${r}`),
          Scalar.fromString(`${roots[rootDiffIndex]}`),
        ).toString();
      }),
    };
  }

  public async checkKnownRoot() {
    const isKnownRoot = await this.contract.isKnownRoot(toFixedHex(await this.tree.get_root()));
    if (!isKnownRoot) {
      await this.update(this.latestSyncedBlock);
    }
  }

  public async createWitness(data: any) {
    const fileBuf = require('fs').readFileSync(this.circuitWASMPath);
    const witnessCalculator = await this.witnessCalculator(fileBuf)
    const buff = await witnessCalculator.calculateWTNSBin(data,0);
    return buff;
  }

  public async proveAndVerify(wtns: any) {
    let res = await snarkjs.groth16.prove(this.circuitZkeyPath, wtns);
    let proof = res.proof;
    let publicSignals = res.publicSignals;

    const vKey = await snarkjs.zKey.exportVerificationKey(this.circuitZkeyPath);
    res = await snarkjs.groth16.verify(vKey, publicSignals, proof);

    let proofEncoded = await Anchor.generateWithdrawProofCallData(proof, publicSignals);
    return proofEncoded;
  }

  public async withdraw(
    deposit: AnchorDepositInfo,
    index: number,
    recipient: string,
    relayer: string,
    fee: bigint,
    refreshCommitment: string | number,
  ) {
    // first, check if the merkle root is known on chain - if not, then update
    await this.checkKnownRoot();

    const { merkleRoot, pathElements, pathIndices } = await this.tree.path(index);
    const chainId = await this.signer.getChainId();

    const roots = await this.populateRootsForProof();

    const input = await this.generateWitnessInput(
      deposit,
      chainId,
      refreshCommitment,
      BigInt(recipient),
      BigInt(relayer),
      BigInt(fee),
      BigInt(0),
      roots,
      pathElements,
      pathIndices,
    );

    const wtns = await this.createWitness(input);
    let proofEncoded = await this.proveAndVerify(wtns);

    const args = [
      Anchor.createRootsBytes(input.roots),
      toFixedHex(input.nullifierHash),
      toFixedHex(input.refreshCommitment, 32),
      toFixedHex(input.recipient, 20),
      toFixedHex(input.relayer, 20),
      toFixedHex(input.fee),
      toFixedHex(input.refund),
    ];

    const publicInputs = Anchor.convertArgsArrayToStruct(args);

    //@ts-ignore
    let tx = await this.contract.withdraw(
      `0x${proofEncoded}`,
      publicInputs,
      { gasLimit: '0x5B8D80' }
    );
    const receipt = await tx.wait();

    if (args[2] !== '0x0000000000000000000000000000000000000000000000000000000000000000') {
      this.tree.insert(input.refreshCommitment);
      const filter = this.contract.filters.Refresh(null, null, null);
      const events = await this.contract.queryFilter(filter, receipt.blockHash);
      return events[0];
    } else {
      const filter = this.contract.filters.Withdrawal(null, null, relayer, null);
      const events = await this.contract.queryFilter(filter, receipt.blockHash);
      return events[0];
    }
  }

  public async withdrawAndUnwrap(
    deposit: AnchorDepositInfo,
    originChainId: number,
    index: number,
    recipient: string,
    relayer: string,
    fee: bigint,
    refreshCommitment: string,
    tokenAddress: string,
  ) {
    // first, check if the merkle root is known on chain - if not, then update
    await this.checkKnownRoot();

    const { merkleRoot, pathElements, pathIndices } = await this.tree.path(index);

    const roots = await this.populateRootsForProof();

    const input = await this.generateWitnessInput(
      deposit,
      originChainId,
      refreshCommitment,
      BigInt(recipient),
      BigInt(relayer),
      BigInt(fee),
      BigInt(0),
      roots,
      pathElements,
      pathIndices,
    );

    const wtns = await this.createWitness(input);
    let proofEncoded = await this.proveAndVerify(wtns);

    const args = [
      Anchor.createRootsBytes(input.roots),
      toFixedHex(input.nullifierHash),
      toFixedHex(input.refreshCommitment, 32),
      toFixedHex(input.recipient, 20),
      toFixedHex(input.relayer, 20),
      toFixedHex(input.fee),
      toFixedHex(input.refund),
    ];

    const publicInputs = Anchor.convertArgsArrayToStruct(args);

    //@ts-ignore
    let tx = await this.contract.withdrawAndUnwrap(`0x${proofEncoded}`, publicInputs, tokenAddress, { gasLimit: '0x5B8D80' });
    const receipt = await tx.wait();

    const filter = this.contract.filters.Withdrawal(null, null, null, null);
    const events = await this.contract.queryFilter(filter, receipt.blockHash);
    return events[0];
  }

  // A bridgedWithdraw needs the merkle proof to be generated from an anchor other than this one,
  public async bridgedWithdrawAndUnwrap(
    deposit: AnchorDeposit,
    merkleProof: any,
    recipient: string,
    relayer: string,
    fee: string,
    refund: string,
    refreshCommitment: string,
    tokenAddress: string,
  ) {
    const { pathElements, pathIndices, merkleRoot } = merkleProof;
    const isKnownNeighborRoot = await this.contract.isKnownNeighborRoot(deposit.originChainId, toFixedHex(merkleRoot));
    if (!isKnownNeighborRoot) {
      throw new Error("Neighbor root not found");
    }
    refreshCommitment = (refreshCommitment) ? refreshCommitment : '0';

    const roots = await this.populateRootsForProof();

    const input = await this.generateWitnessInput(
      deposit.deposit,
      deposit.originChainId,
      refreshCommitment,
      BigInt(recipient),
      BigInt(relayer),
      BigInt(fee),
      BigInt(refund),
      roots,
      pathElements,
      pathIndices,
    );

    const wtns = await this.createWitness(input);
    let proofEncoded = await this.proveAndVerify(wtns);

    const args = [
      Anchor.createRootsBytes(input.roots),
      toFixedHex(input.nullifierHash),
      toFixedHex(input.refreshCommitment, 32),
      toFixedHex(input.recipient, 20),
      toFixedHex(input.relayer, 20),
      toFixedHex(input.fee),
      toFixedHex(input.refund),
    ];

    const publicInputs = Anchor.convertArgsArrayToStruct(args);

    const anchorTokenWrapper = await this.contract.token();
    const wrappedToken = await MintableToken.tokenFromAddress(anchorTokenWrapper, this.signer);
    const wrappedTokenBalance = await wrappedToken.getBalance(this.contract.address);
    console.log(`wrapped token balance on anchor: ${wrappedTokenBalance}`);
    const originalToken = await MintableToken.tokenFromAddress(tokenAddress, this.signer);
    const originalTokenBalance = await originalToken.getBalance(anchorTokenWrapper);
    console.log(`original token balance on anchor token wrapper: ${originalTokenBalance}`);

    //@ts-ignore
    let tx = await this.contract.withdrawAndUnwrap(
      `0x${proofEncoded}`,
      publicInputs,
      tokenAddress,
      {
        gasLimit: '0x5B8D80'
      },
    );
    const receipt = await tx.wait();

    const filter = this.contract.filters.Withdrawal(null, null, relayer, null);
    const events = await this.contract.queryFilter(filter, receipt.blockHash);
    return events[0];
  }

  public static convertArgsArrayToStruct(args: any[]): IPublicInputs {
    return {
      _roots: args[0],
      _nullifierHash: args[1],
      _refreshCommitment: args[2],
      _recipient: args[3],
      _relayer: args[4],
      _fee: args[5],
      _refund: args[6],
    };
  }

  public async bridgedWithdraw(
    deposit: AnchorDeposit,
    merkleProof: any,
    recipient: string,
    relayer: string,
    fee: string,
    refund: string,
    refreshCommitment: string,
  ) {
    const { pathElements, pathIndices, merkleRoot } = merkleProof;
    const isKnownNeighborRoot = await this.contract.isKnownNeighborRoot(deposit.originChainId, toFixedHex(merkleRoot));
    if (!isKnownNeighborRoot) {
      throw new Error("Neighbor root not found");
    }
    refreshCommitment = (refreshCommitment) ? refreshCommitment : '0';

    const lastRoot = await this.tree.get_root();

    const roots = await this.populateRootsForProof();

    const input = await this.generateWitnessInput(
      deposit.deposit,
      deposit.originChainId,
      refreshCommitment,
      BigInt(recipient),
      BigInt(relayer),
      BigInt(fee),
      BigInt(refund),
      roots,
      pathElements,
      pathIndices,
    );

    const wtns = await this.createWitness(input);
    let proofEncoded = await this.proveAndVerify(wtns);

    const args = [
      Anchor.createRootsBytes(input.roots),
      toFixedHex(input.nullifierHash),
      toFixedHex(input.refreshCommitment, 32),
      toFixedHex(input.recipient, 20),
      toFixedHex(input.relayer, 20),
      toFixedHex(input.fee),
      toFixedHex(input.refund),
    ];

    const publicInputs = Anchor.convertArgsArrayToStruct(args);

    //@ts-ignore
    let tx = await this.contract.withdraw(
      `0x${proofEncoded}`,
      publicInputs,
      {
        gasLimit: '0x5B8D80'
      },
    );
    const receipt = await tx.wait();

    const filter = this.contract.filters.Withdrawal(null, null, relayer, null);
    const events = await this.contract.queryFilter(filter, receipt.blockHash);
    return events[0];
  }
<<<<<<< HEAD

  public async setupWithdraw(
    deposit: AnchorDepositInfo,
    index: number,
    recipient: string,
    relayer: string,
    fee: bigint,
    refreshCommitment: string | number,
  ) {
    // first, check if the merkle root is known on chain - if not, then update
    await this.checkKnownRoot();

    const { merkleRoot, pathElements, pathIndices } = await this.tree.path(index);
    const chainId = await this.signer.getChainId();

    const roots = await this.populateRootsForProof();

    const input = await this.generateWitnessInput(
      deposit,
      chainId,
      refreshCommitment,
      BigInt(recipient),
      BigInt(relayer),
      BigInt(fee),
      BigInt(0),
      roots,
      pathElements,
      pathIndices,
    );

    const wtns = await this.createWitness(input);
    let proofEncoded = await this.proveAndVerify(wtns);

    const args = [
      Anchor.createRootsBytes(input.roots),
      toFixedHex(input.nullifierHash),
      toFixedHex(input.refreshCommitment, 32),
      toFixedHex(input.recipient, 20),
      toFixedHex(input.relayer, 20),
      toFixedHex(input.fee),
      toFixedHex(input.refund),
    ];

    const publicInputs = Anchor.convertArgsArrayToStruct(args);
    return {
      input,
      args,
      proofEncoded,
      publicInputs,
    };
  }
=======
>>>>>>> b2245124
}

export default Anchor;<|MERGE_RESOLUTION|>--- conflicted
+++ resolved
@@ -282,10 +282,6 @@
     const chainId = (destinationChainId) ? destinationChainId : originChainId;
     const deposit = Anchor.generateDeposit(chainId);
     const signerAddress = await this.signer.getAddress();
-<<<<<<< HEAD
-    console.log(`inside anchor: signer is ${signerAddress}, tokenAddress: ${tokenAddress}`);
-=======
->>>>>>> b2245124
     const tx = await this.contract.wrapAndDeposit(tokenAddress, toFixedHex(deposit.commitment), { gasLimit: '0x5B8D80' });
     await tx.wait();
 
@@ -640,7 +636,6 @@
     const events = await this.contract.queryFilter(filter, receipt.blockHash);
     return events[0];
   }
-<<<<<<< HEAD
 
   public async setupWithdraw(
     deposit: AnchorDepositInfo,
@@ -692,8 +687,6 @@
       publicInputs,
     };
   }
-=======
->>>>>>> b2245124
 }
 
 export default Anchor;