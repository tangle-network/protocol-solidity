#!/bin/bash

mkdir -p artifacts/circuits/{anchor,anchor,keypair,membership,semaphore,signature,vanchor_2,vanchor_16,poseidon4,identity_vanchor_2,identity_vanchor_16,reward_2,reward_8,swap_2,swap_8,test_eeddsa_verifier}

compile () {
    local outdir="$1" circuit="$2" size="$3"
    mkdir -p build/$outdir
    mkdir -p build/$outdir/$size
    mkdir -p artifacts/circuits/$outdir
    echo "circuits/test/$circuit.circom"
    ~/.cargo/bin/circom --r1cs --wasm --sym \
        -o artifacts/circuits/$outdir \
        circuits/test/$circuit.circom
    echo -e "Done!\n"
}

copy_to_fixtures () {
    local outdir="$1" circuit="$2" size="$3" anchorType="$4" 
    mkdir -p packages/contracts/solidity-fixtures/solidity-fixtures/$anchorType
    mkdir -p packages/contracts/solidity-fixtures/solidity-fixtures/$anchorType/$size
    cp artifacts/circuits/$outdir/$circuit.sym packages/contracts/solidity-fixtures/solidity-fixtures/$anchorType/$size/$circuit.sym
    cp artifacts/circuits/$outdir/$circuit.r1cs packages/contracts/solidity-fixtures/solidity-fixtures/$anchorType/$size/$circuit.r1cs
    cp artifacts/circuits/$outdir/$circuit\_js/$circuit.wasm packages/contracts/solidity-fixtures/solidity-fixtures/$anchorType/$size/$circuit.wasm
    cp artifacts/circuits/$outdir/$circuit\_js/witness_calculator.js packages/contracts/solidity-fixtures/solidity-fixtures/$anchorType/$size/witness_calculator.cjs
}

# ###
# # TORNADO TORNADOS
# ###

# echo "Compiling Tornado style Poseidon anchor withdrawal circuit..."
# compile anchor anchor_withdraw_30

###
# WEBB BATCH TREE UPDATER
###

# echo "Compiling batch insertion for 4 leafs (levels=2)"
# compile batch_tree_4 batchMerkleTreeUpdate_4 4
# copy_to_fixtures batch_tree_4 batchMerkleTreeUpdate_4 4 batch-tree
<<<<<<< HEAD

# echo "Compiling batch insertion for 8 leafs (levels=3)"
# compile batch_tree_8 batchMerkleTreeUpdate_8 8
# copy_to_fixtures batch_tree_8 batchMerkleTreeUpdate_8 8 batch-tree

# echo "Compiling batch insertion for 16 leafs (levels=4)"
# compile batch_tree_16 batchMerkleTreeUpdate_16 16
# copy_to_fixtures batch_tree_16 batchMerkleTreeUpdate_16 16 batch-tree

# echo "Compiling batch insertion for 32 leafs (levels=5)"
# compile batch_tree_32 batchMerkleTreeUpdate_32 32
# copy_to_fixtures batch_tree_32 batchMerkleTreeUpdate_32 32 batch-tree

=======
#
# echo "Compiling batch insertion for 8 leafs (levels=3)"
# compile batch_tree_8 batchMerkleTreeUpdate_8 8
# copy_to_fixtures batch_tree_8 batchMerkleTreeUpdate_8 8 batch-tree
#
# echo "Compiling batch insertion for 16 leafs (levels=4)"
# compile batch_tree_16 batchMerkleTreeUpdate_16 16
# copy_to_fixtures batch_tree_16 batchMerkleTreeUpdate_16 16 batch-tree
#
# echo "Compiling batch insertion for 32 leafs (levels=5)"
# compile batch_tree_32 batchMerkleTreeUpdate_32 32
# copy_to_fixtures batch_tree_32 batchMerkleTreeUpdate_32 32 batch-tree
#
>>>>>>> a95c256b
# echo "Compiling batch insertion for 64 leafs (levels=6)"
# compile batch_tree_64 batchMerkleTreeUpdate_64 64
# copy_to_fixtures batch_tree_64 batchMerkleTreeUpdate_64 64 batch-tree

###
# WEBB ANCHORS
###

# echo "Compiling Webb style Poseidon anchor 2 withdrawal circuit..."
# compile anchor poseidon_anchor_2 2
# copy_to_fixtures anchor poseidon_anchor_2 2 anchor
#
# echo "Compiling Webb style Poseidon anchor 3 withdrawal circuit..."
# compile anchor poseidon_anchor_3 3
# copy_to_fixtures anchor poseidon_anchor_3 3 anchor
#
# echo "Compiling Webb style Poseidon anchor 4 withdrawal circuit..."
# compile anchor poseidon_anchor_4 4
# copy_to_fixtures anchor poseidon_anchor_4 4 anchor
#
# echo "Compiling Webb style Poseidon anchor 5 withdrawal circuit..."
# compile anchor poseidon_anchor_5 5
# copy_to_fixtures anchor poseidon_anchor_5 5 anchor
#
# echo "Compiling Webb style Poseidon anchor 6 withdrawal circuit..."
# compile anchor poseidon_anchor_6 6
# copy_to_fixtures anchor poseidon_anchor_6 6 anchor
#
# echo "Compiling Webb style Poseidon anchor 32 withdrawal circuit..."
# compile anchor poseidon_anchor_32 32
# copy_to_fixtures anchor poseidon_anchor_32 32 anchor

# ###
# # WEBB SEMPAHORES
# ###
# echo "Compiling Webb style Semaphore anchor 2 withdrawal circuit..."
# compile semaphore semaphore_anchor_2 2
# copy_to_fixtures semaphore semaphore_anchor_2 2 semaphore

###
# WEBB VANCHORS
###

# echo "Compiling Webb style Poseidon vanchor 2 circuit w/ 2 inputs"
# compile vanchor_2 poseidon_vanchor_2_2 2
# copy_to_fixtures vanchor_2 poseidon_vanchor_2_2 2 vanchor_2

# echo "Compiling Webb style Poseidon vanchor 2 circuit w/ 16 inputs"
# compile vanchor_16 poseidon_vanchor_16_2 2
# copy_to_fixtures vanchor_16 poseidon_vanchor_16_2 2 vanchor_16

# echo "Compiling Webb style Poseidon vanchor 8 circuit w/ 2 inputs"
# compile vanchor_2 poseidon_vanchor_2_8 8
# copy_to_fixtures vanchor_2 poseidon_vanchor_2_8 8 vanchor_2

# echo "Compiling Webb style Poseidon vanchor 8 circuit w/ 16 inputs"
# compile vanchor_16 poseidon_vanchor_16_8 8
# copy_to_fixtures vanchor_16 poseidon_vanchor_16_8 8 vanchor_16

# echo "Compiling Poseidon4 test gadget"
# compile poseidon4 poseidon4_test 4
# copy_to_fixtures poseidon4 poseidon4_test 4 none

###
# WEBB IDENTITY-VANCHORS
###

echo "Compiling Webb style Poseidon identity-vanchor 2 circuit w/ 2 inputs"
compile identity_vanchor_2 identity_vanchor_2_2 2
copy_to_fixtures identity_vanchor_2 identity_vanchor_2_2 2 identity_vanchor_2

# echo "Compiling Webb style Poseidon identity-vanchor 2 circuit w/ 16 inputs"
# compile identity_vanchor_16 identity_vanchor_16_2 2
# copy_to_fixtures identity_vanchor_16 identity_vanchor_16_2 2 identity_vanchor_16

# echo "Compiling Webb style Poseidon identity-vanchor 8 circuit w/ 2 inputs"
# compile identity_vanchor_2 identity_vanchor_2_8 8
# copy_to_fixtures identity_vanchor_2 identity_vanchor_2_8 8 identity_vanchor_2

# echo "Compiling Webb style Poseidon identity-vanchor 8 circuit w/ 16 inputs"
# compile identity_vanchor_16 identity_vanchor_16_8 8
# copy_to_fixtures identity_vanchor_16 identity_vanchor_16_8 8 identity_vanchor_16

###
# WEBB MASP-VANCHORS
###

# echo "Compiling Webb style multi-asset Poseidon vanchor 2 circuit w/ 2 inputs"
# compile masp_vanchor_2 masp_vanchor_2_2 2
# copy_to_fixtures masp_vanchor_2 masp_vanchor_2_2 2 masp_vanchor_2

# echo "Compiling Webb style multi-asset Poseidon vanchor 8 circuit w/ 2 inputs"
# compile masp_vanchor_2 masp_vanchor_2_8 8
# copy_to_fixtures masp_vanchor_2 masp_vanchor_2_8 8 masp_vanchor_2

# echo "Compiling Webb style multi-asset Poseidon vanchor 2 circuit w/ 16 inputs"
# compile masp_vanchor_16 masp_vanchor_16_2 2
# copy_to_fixtures masp_vanchor_16 masp_vanchor_16_2 2 masp_vanchor_16

# echo "Compiling Webb style multi-asset Poseidon vanchor 8 circuit w/ 16 inputs"
# compile masp_vanchor_16 masp_vanchor_16_8 8
# copy_to_fixtures masp_vanchor_16 masp_vanchor_16_8 8 masp_vanchor_16

###
# WEBB MASP-VANCHORS
###

# echo "Compiling Webb style multi-asset vanchor forest 2 circuit w/ 2 inputs"
# compile vanchor_forest_2 vanchor_forest_2_2 2
# copy_to_fixtures vanchor_forest_2 vanchor_forest_2_2 2 vanchor_forest_2

# echo "Compiling Webb style multi-asset vanchor forest 8 circuit w/ 2 inputs"
# compile vanchor_forest_2 vanchor_forest_2_8 8
# copy_to_fixtures vanchor_forest_2 vanchor_forest_2_8 8 vanchor_forest_2
# #
# echo "Compiling Webb style multi-asset vanchor forest 2 circuit w/ 16 inputs"
# compile vanchor_forest_16 vanchor_forest_16_2 2
# copy_to_fixtures vanchor_forest_16 vanchor_forest_16_2 2 vanchor_forest_16 
# #
# echo "Compiling Webb style multi-asset vanchor forest 8 circuit w/ 2 inputs"
# compile vanchor_forest_16 vanchor_forest_16_8 8
# copy_to_fixtures vanchor_forest_16 vanchor_forest_16_8 8 vanchor_forest_16 

# echo "Compiling Poseidon4 test gadget"
# compile poseidon4 poseidon4_test 4
# copy_to_fixtures poseidon4 poseidon4_test 4 none
# Keypair and Signature Circuits

# echo "Compiling Keypair Circuit"
# compile keypair keypair_test 0
# copy_to_fixtures keypair keypair_test 0 none
#
# echo "Compiling Signature Circuit"
# compile signature signature_test
# copy_to_fixtures signature signature_test 0 none

###
# WEBB ANONIMITY MINING REWARD SYSTEM
###

echo "Compiling anonimity mining circuit"
compile reward_2 reward_30_2 30
copy_to_fixtures reward_2 reward_30_2 30 reward_2

echo "Compiling anonimity mining circuit"
compile reward_8 reward_30_8 30
copy_to_fixtures reward_8 reward_30_8 30 reward_8

# ###
# # WEBB MASP SWAP SYSTEM
# ###

# echo "Compiling swap circuit 30 2"
# compile swap_2 swap_30_2 30
# copy_to_fixtures swap_2 swap_30_2 30 swap_2

# echo "Compiling swap circuit 30 8"
# compile swap_8 swap_30_8 30
# copy_to_fixtures swap_8 swap_30_8 30 swap_8<|MERGE_RESOLUTION|>--- conflicted
+++ resolved
@@ -38,7 +38,6 @@
 # echo "Compiling batch insertion for 4 leafs (levels=2)"
 # compile batch_tree_4 batchMerkleTreeUpdate_4 4
 # copy_to_fixtures batch_tree_4 batchMerkleTreeUpdate_4 4 batch-tree
-<<<<<<< HEAD
 
 # echo "Compiling batch insertion for 8 leafs (levels=3)"
 # compile batch_tree_8 batchMerkleTreeUpdate_8 8
@@ -52,21 +51,6 @@
 # compile batch_tree_32 batchMerkleTreeUpdate_32 32
 # copy_to_fixtures batch_tree_32 batchMerkleTreeUpdate_32 32 batch-tree
 
-=======
-#
-# echo "Compiling batch insertion for 8 leafs (levels=3)"
-# compile batch_tree_8 batchMerkleTreeUpdate_8 8
-# copy_to_fixtures batch_tree_8 batchMerkleTreeUpdate_8 8 batch-tree
-#
-# echo "Compiling batch insertion for 16 leafs (levels=4)"
-# compile batch_tree_16 batchMerkleTreeUpdate_16 16
-# copy_to_fixtures batch_tree_16 batchMerkleTreeUpdate_16 16 batch-tree
-#
-# echo "Compiling batch insertion for 32 leafs (levels=5)"
-# compile batch_tree_32 batchMerkleTreeUpdate_32 32
-# copy_to_fixtures batch_tree_32 batchMerkleTreeUpdate_32 32 batch-tree
-#
->>>>>>> a95c256b
 # echo "Compiling batch insertion for 64 leafs (levels=6)"
 # compile batch_tree_64 batchMerkleTreeUpdate_64 64
 # copy_to_fixtures batch_tree_64 batchMerkleTreeUpdate_64 64 batch-tree
