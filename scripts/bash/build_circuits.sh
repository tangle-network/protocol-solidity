--- conflicted
+++ resolved
@@ -35,25 +35,25 @@
 # WEBB BATCH TREE UPDATER
 ###
 
-echo "Compiling batch insertion for 4 leafs (levels=2)"
-compile batch_tree_4 batchMerkleTreeUpdate_4 4
-copy_to_fixtures batch_tree_4 batchMerkleTreeUpdate_4 4 batch-tree
+# echo "Compiling batch insertion for 4 leafs (levels=2)"
+# compile batch_tree_4 batchMerkleTreeUpdate_4 4
+# copy_to_fixtures batch_tree_4 batchMerkleTreeUpdate_4 4 batch-tree
 
-echo "Compiling batch insertion for 8 leafs (levels=3)"
-compile batch_tree_8 batchMerkleTreeUpdate_8 8
-copy_to_fixtures batch_tree_8 batchMerkleTreeUpdate_8 8 batch-tree
+# echo "Compiling batch insertion for 8 leafs (levels=3)"
+# compile batch_tree_8 batchMerkleTreeUpdate_8 8
+# copy_to_fixtures batch_tree_8 batchMerkleTreeUpdate_8 8 batch-tree
 
-echo "Compiling batch insertion for 16 leafs (levels=4)"
-compile batch_tree_16 batchMerkleTreeUpdate_16 16
-copy_to_fixtures batch_tree_16 batchMerkleTreeUpdate_16 16 batch-tree
+# echo "Compiling batch insertion for 16 leafs (levels=4)"
+# compile batch_tree_16 batchMerkleTreeUpdate_16 16
+# copy_to_fixtures batch_tree_16 batchMerkleTreeUpdate_16 16 batch-tree
 
-echo "Compiling batch insertion for 32 leafs (levels=5)"
-compile batch_tree_32 batchMerkleTreeUpdate_32 32
-copy_to_fixtures batch_tree_32 batchMerkleTreeUpdate_32 32 batch-tree
+# echo "Compiling batch insertion for 32 leafs (levels=5)"
+# compile batch_tree_32 batchMerkleTreeUpdate_32 32
+# copy_to_fixtures batch_tree_32 batchMerkleTreeUpdate_32 32 batch-tree
 
-echo "Compiling batch insertion for 64 leafs (levels=6)"
-compile batch_tree_64 batchMerkleTreeUpdate_64 64
-copy_to_fixtures batch_tree_64 batchMerkleTreeUpdate_64 64 batch-tree
+# echo "Compiling batch insertion for 64 leafs (levels=6)"
+# compile batch_tree_64 batchMerkleTreeUpdate_64 64
+# copy_to_fixtures batch_tree_64 batchMerkleTreeUpdate_64 64 batch-tree
 
 ###
 # WEBB ANCHORS
@@ -161,11 +161,7 @@
 # echo "Compiling Webb style multi-asset vanchor forest 2 circuit w/ 2 inputs"
 # compile vanchor_forest_2 vanchor_forest_2_2 2
 # copy_to_fixtures vanchor_forest_2 vanchor_forest_2_2 2 vanchor_forest_2
-<<<<<<< HEAD
 
-=======
-#
->>>>>>> 5871afde
 # echo "Compiling Webb style multi-asset vanchor forest 8 circuit w/ 2 inputs"
 # compile vanchor_forest_2 vanchor_forest_2_8 8
 # copy_to_fixtures vanchor_forest_2 vanchor_forest_2_8 8 vanchor_forest_2
