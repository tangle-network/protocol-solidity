--- conflicted
+++ resolved
@@ -10,15 +10,10 @@
 // const buildPoseidonT4 = () => buildPoseidon(3);
 // const buildPoseidonT5 = () => buildPoseidon(4);
 // const buildPoseidonT6 = () => buildPoseidon(5);
-<<<<<<< HEAD
-
-if (require.main === module) {
-=======
 // const buildMiMCSponge220 = () => buildMiMC(220);
 
 if (require.main === module) {
     // buildMiMCSponge220();
->>>>>>> 0fb589ed
     buildPoseidonT3();
     // buildPoseidonT4();
     // buildPoseidonT5();
@@ -26,10 +21,7 @@
 }
 
 export {
-<<<<<<< HEAD
-=======
     // buildMiMCSponge220,
->>>>>>> 0fb589ed
     buildPoseidonT3,
     // buildPoseidonT4,
     // buildPoseidonT5,
