--- conflicted
+++ resolved
@@ -23,7 +23,6 @@
   chainIdTypeSepolia,
   walletSepolia,
   chainIdTypeAurora,
-<<<<<<< HEAD
 } from '../ethersGovernorWallets';
 import { EvmLinkedAnchor, ProposalSigningBackend } from '@webb-tools/test-utils';
 import { ContractConfig, getEvmChainConfig, writeEvmChainConfig } from './utils';
@@ -37,15 +36,6 @@
   polygonEndPoints,
   sepoliaEndPoints,
 } from './endPoints';
-=======
-} from "../ethersGovernorWallets";
-import { EvmLinkedAnchor, ProposalSigningBackend } from "@webb-tools/test-utils";
-import { ContractConfig, getEvmChainConfig, writeEvmChainConfig } from "./utils";
-import { zip } from 'itertools';
-import fs from 'fs';
-import { EndPointConfig, goerliEndPoints, moonbaseEndPoints, optimismEndPoints, polygonEndPoints, sepoliaEndPoints } from "./endPoints";
-
->>>>>>> 5e53acd4
 
 async function deploySignatureVBridge(
   tokens: Record<number, string[]>,
@@ -159,7 +149,6 @@
 
   // print out all the info for the addresses
   const bridgeConfig = await vbridge.exportConfig();
-<<<<<<< HEAD
 
   const anchorIterable = bridgeConfig.vAnchors.values();
   const bridgeSideIterable = bridgeConfig.vBridgeSides.values();
@@ -186,34 +175,6 @@
           chainId: (await otherAnchor.contract.getChainId()).toString(),
           address: otherAnchor.contract.address.toLowerCase(),
           type: 'Evm',
-=======
-  
-  const anchorIterable = bridgeConfig.vAnchors.values();
-  const bridgeSideIterable = bridgeConfig.vBridgeSides.values();
-  
-  for (const [anchor, bridgeSide] of zip(anchorIterable, bridgeSideIterable)){
-    const chainId = await anchor.signer.getChainId();
-    const anchorContractConfig: ContractConfig = {
-      address: anchor.contract.address.toLowerCase(),
-      deployedAt: anchor.contract.deployTransaction.blockNumber
-    };
-    const bridgeContractConfig: ContractConfig = {
-      address: bridgeSide.contract.address.toLowerCase(),
-      deployedAt: bridgeSide.contract.deployTransaction.blockNumber
-    } 
-    const proposalSigningBackend : ProposalSigningBackend = { type: "DKGNode", node: "tangle" }
-    const linkedAnchors: EvmLinkedAnchor[] = [];
-    const typedChainId = getChainIdType(chainId);
-    const beneficiary = "0xf1fd5607b90f6c421db7313158baac170d4f053b"; // relayer wallet address
-    
-    // Add all other anchors to the list of linked anchors
-    for (const otherAnchor of Array.from(bridgeConfig.vAnchors.values())) {
-      if (otherAnchor !== anchor) {
-        linkedAnchors.push({ 
-          chainId: (await otherAnchor.contract.getChainId()).toString(),
-          address: otherAnchor.contract.address.toLowerCase(),
-          type: "Evm"
->>>>>>> 5e53acd4
         });
       }
     }
@@ -230,16 +191,11 @@
       endPointConfig,
       beneficiary
     );
-<<<<<<< HEAD
-
-=======
-    
->>>>>>> 5e53acd4
+
     const configString = JSON.stringify(chainConfig, null, 2);
     console.log(configString);
     // convert config to kebab case and write to json file
     const dirPath = `${__dirname}/relayer-config`;
-<<<<<<< HEAD
     writeEvmChainConfig(`${dirPath}/${endPointConfig.name}.toml`, chainConfig);
 
     console.log(
@@ -247,16 +203,6 @@
     );
 
     console.log(
-=======
-    writeEvmChainConfig(`${dirPath}/${endPointConfig.name}.toml`, chainConfig
-    )
-
-    console.log(
-      `Anchor ${anchorContractConfig.address} deployed at: ${anchorContractConfig.deployedAt} for chainId ${chainId}`
-    );
-    
-    console.log(
->>>>>>> 5e53acd4
       `BridgeSide ${bridgeContractConfig.address} deployed at: ${bridgeContractConfig.deployedAt} for chain ${chainId}`
     );
   }
