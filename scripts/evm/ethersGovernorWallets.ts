--- conflicted
+++ resolved
@@ -2,18 +2,8 @@
 import { getChainIdType } from '@webb-tools/utils';
 import { ethers } from 'ethers';
 
-<<<<<<< HEAD
-export const providerPolygon = new ethers.providers.JsonRpcProvider(
-  process.env.POLYGON_RPC!
-);
-export const walletPolygon = new ethers.Wallet(
-  process.env.PRIVATE_KEY!,
-  providerPolygon
-);
-=======
 export const providerPolygon = new ethers.providers.JsonRpcProvider(process.env.POLYGON_KEY!);
 export const walletPolygon = new ethers.Wallet(process.env.PRIVATE_KEY!, providerPolygon);
->>>>>>> f011d7ec
 export const chainIdTypePolygon = getChainIdType(80001);
 
 export const providerGoerli = new ethers.providers.JsonRpcProvider(
@@ -22,41 +12,6 @@
 export const walletGoerli = new ethers.Wallet(process.env.PRIVATE_KEY!, providerGoerli);
 export const chainIdTypeGoerli = getChainIdType(5);
 
-<<<<<<< HEAD
-export const providerSepolia = new ethers.providers.JsonRpcProvider(
-  process.env.SEPOLIA_RPC
-);
-export const walletSepolia = new ethers.Wallet(
-  process.env.PRIVATE_KEY!,
-  providerSepolia
-);
-export const chainIdTypeSepolia = getChainIdType(11155111);
-
-export const providerOptimism = new ethers.providers.JsonRpcProvider(
-  process.env.OPTIMISM_RPC!
-);
-export const walletOptimism = new ethers.Wallet(
-  process.env.PRIVATE_KEY!,
-  providerOptimism
-);
-export const chainIdTypeOptimism = getChainIdType(420);
-
-export const providerArbitrum = new ethers.providers.JsonRpcProvider(
-  process.env.ARBITRUM_RPC!
-);
-export const walletArbitrum = new ethers.Wallet(
-  process.env.PRIVATE_KEY!,
-  providerArbitrum
-);
-export const chainIdTypeArbitrum = getChainIdType(421613);
-
-export const providerMoonbase = new ethers.providers.JsonRpcProvider(
-  process.env.MOONBEAM_RPC
-);
-export const walletMoonbase = new ethers.Wallet(
-  process.env.PRIVATE_KEY!,
-  providerMoonbase
-=======
 export const providerSepolia = new ethers.providers.JsonRpcProvider(`https://rpc.sepolia.org`);
 export const walletSepolia = new ethers.Wallet(process.env.PRIVATE_KEY!, providerSepolia);
 export const chainIdTypeSepolia = getChainIdType(11155111);
@@ -71,47 +26,10 @@
 
 export const providerMoonbase = new ethers.providers.JsonRpcProvider(
   'https://moonbeam-alpha.api.onfinality.io/public'
->>>>>>> f011d7ec
 );
 export const walletMoonbase = new ethers.Wallet(process.env.PRIVATE_KEY!, providerMoonbase);
 export const chainIdTypeMoonbase = getChainIdType(1287);
 
-<<<<<<< HEAD
-export const providerAvalanche = new ethers.providers.JsonRpcProvider(
-  process.env.AVALANCHE_RPC!
-);
-export const walletAvalanche = new ethers.Wallet(
-  process.env.PRIVATE_KEY!,
-  providerAvalanche
-);
-export const chainIdTypeAvalanche = getChainIdType(43113);
-
-export const providerAurora = new ethers.providers.JsonRpcProvider(
-  process.env.AURORA_RPC!
-);
-export const walletAurora = new ethers.Wallet(
-  process.env.PRIVATE_KEY!,
-  providerAurora
-);
-export const chainIdTypeAurora = getChainIdType(1313161555);
-
-export const providerHarmony = new ethers.providers.JsonRpcProvider(
-  process.env.HARMONY_RPC!
-);
-export const walletHarmony = new ethers.Wallet(
-  process.env.PRIVATE_KEY!,
-  providerHarmony
-);
-
-export const chainIdTypeBinance = getChainIdType(97);
-export const providerBinance = new ethers.providers.JsonRpcProvider(
-  process.env.BINANCE_RPC!
-);
-export const walletBinance = new ethers.Wallet(
-  process.env.PRIVATE_KEY!,
-  providerBinance
-);
-=======
 export const providerAvalanche = new ethers.providers.JsonRpcProvider(process.env.AVALANCHE_KEY!);
 export const walletAvalanche = new ethers.Wallet(process.env.PRIVATE_KEY!, providerAvalanche);
 export const chainIdTypeAvalanche = getChainIdType(43113);
@@ -122,7 +40,6 @@
 
 export const providerHarmony = new ethers.providers.JsonRpcProvider(process.env.HARMONY_KEY!);
 export const walletHarmony = new ethers.Wallet(process.env.PRIVATE_KEY!, providerHarmony);
->>>>>>> f011d7ec
 export const chainIdTypeHarmony = getChainIdType(1666700000);
 
 export const providerAthena = new ethers.providers.JsonRpcProvider(`http://127.0.0.1:5002`);
