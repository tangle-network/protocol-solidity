require('dotenv').config();
import { ethers } from 'ethers';
<<<<<<< HEAD
import { Bridge, BridgeInput, DeployerConfig } from '@webb-tools/fixed-bridge';
import { fetchComponentsFromFilePaths } from '@webb-tools/utils';
import path from "path";
=======
import { Bridge, BridgeInput, DeployerConfig } from '@webb-tools/bridges';
>>>>>>> 9205b9b4

export async function run() {

  const providerRinkeby = new ethers.providers.JsonRpcProvider(`https://rinkeby.infura.io/v3/fff68ca474dd4764a8d54dd14fa5519e`);
  const walletRinkeby = new ethers.Wallet(process.env.PRIVATE_KEY!, providerRinkeby);
  const providerKovan = new ethers.providers.JsonRpcProvider(`https://kovan.infura.io/v3/9aa3d95b3bc440fa88ea12eaa4456161`);
  const walletKovan = new ethers.Wallet(process.env.PRIVATE_KEY!, providerKovan);
  const providerPolygon = new ethers.providers.JsonRpcProvider('https://rpc-mumbai.maticvigil.com/');
  const walletPolygon = new ethers.Wallet(process.env.PRIVATE_KEY!, providerPolygon);
  const providerRopsten = new ethers.providers.JsonRpcProvider(`https://ropsten.infura.io/v3/9aa3d95b3bc440fa88ea12eaa4456161`);
  const walletRopsten = new ethers.Wallet(process.env.PRIVATE_KEY!, providerRopsten);
  const providerGoerli = new ethers.providers.JsonRpcProvider(`https://goerli.infura.io/v3/9aa3d95b3bc440fa88ea12eaa4456161`);
  const walletGoerli = new ethers.Wallet(process.env.PRIVATE_KEY!, providerGoerli);
  const providerOptimism = new ethers.providers.JsonRpcProvider('https://kovan.optimism.io');
  const walletOptimism = new ethers.Wallet(process.env.PRIVATE_KEY!, providerOptimism);
  const providerArbitrum = new ethers.providers.JsonRpcProvider('https://rinkeby.arbitrum.io/rpc');
  const walletArbitrum = new ethers.Wallet(process.env.PRIVATE_KEY!, providerArbitrum);

  const zkComponents = await fetchComponentsFromFilePaths(
    path.resolve(__dirname, '../../protocol-solidity-fixtures/fixtures/bridge/6/poseidon_bridge_6.wasm'),
    path.resolve(__dirname, '../../protocol-solidity-fixtures/fixtures/bridge/6/witness_calculator.js'),
    path.resolve(__dirname, '../../protocol-solidity-fixtures/fixtures/bridge/6/circuit_final.zkey')
  );

  const bridgeInput: BridgeInput = {
    anchorInputs: {
      asset: {
        3: ['0xc778417E063141139Fce010982780140Aa0cD5Ab'],
        4: ['0xc778417E063141139Fce010982780140Aa0cD5Ab'],
        5: ['0xB4FBF271143F4FBf7B91A5ded31805e42b2208d6'],
        80001: ['0x9c3C9283D3e44854697Cd22D3Faa240Cfb032889'],
        69: ['0xbC6F6b680bc61e30dB47721c6D1c5cde19C1300d'],
        421611: ['0xEBbc3452Cc911591e4F18f3b36727Df45d6bd1f9'],
      },
      anchorSizes: ['100000000000000000'],
    },
    chainIDs: [3, 4, 5, 80001, 69, 421611],
  };

  //Record<number, ethers.Signer>;
  const deployers: DeployerConfig = {
    wallets: {
      80001: walletPolygon,
      3: walletRopsten,
      4: walletRinkeby,
      5: walletGoerli,
      69: walletOptimism,
      421611: walletArbitrum,
    },
    gasLimits: {
      80001: '0x5B8D80',
      3: '0x5B8D80',
      4: '0x5B8D80',
      5: '0x5B8D80',
      69: '0x5B8D80',
      421611: '0x99999999'
    }
  };

<<<<<<< HEAD
  const bridge = await Bridge.deployBridge(bridgeInput, deployers, zkComponents);
=======
  const bridge = await Bridge.deployFixedDepositBridge(bridgeInput, deployers);
>>>>>>> 9205b9b4

  // print out all the info for the addresses to run 
  const bridgeConfig = await bridge.exportConfig();

  for (const anchor of Array.from(bridgeConfig.anchors.values())) {
    const chainId = await anchor.signer.getChainId();
    console.log(`Anchor ${anchor.contract.address.toLowerCase()} for chain ${chainId}`);
  };

  for (const bridgeSide of Array.from(bridgeConfig.bridgeSides.values())) {
    const chainId = await bridgeSide.admin.getChainId();
    console.log(`BridgeSide ${bridgeSide.contract.address.toLowerCase()} for chain ${chainId}`);
  }

  for (const webbToken of Array.from(bridgeConfig.webbTokenAddresses.entries())) {
    console.log(`webbToken entry: ${webbToken[0]} + ${webbToken[1].toLowerCase()}`);
  }
}

run();
<|MERGE_RESOLUTION|>--- conflicted
+++ resolved
@@ -1,12 +1,8 @@
 require('dotenv').config();
 import { ethers } from 'ethers';
-<<<<<<< HEAD
-import { Bridge, BridgeInput, DeployerConfig } from '@webb-tools/fixed-bridge';
-import { fetchComponentsFromFilePaths } from '@webb-tools/utils';
+import { fetchComponentsFromFilePaths, Overrides } from '@webb-tools/utils';
 import path from "path";
-=======
 import { Bridge, BridgeInput, DeployerConfig } from '@webb-tools/bridges';
->>>>>>> 9205b9b4
 
 export async function run() {
 
@@ -66,11 +62,7 @@
     }
   };
 
-<<<<<<< HEAD
-  const bridge = await Bridge.deployBridge(bridgeInput, deployers, zkComponents);
-=======
   const bridge = await Bridge.deployFixedDepositBridge(bridgeInput, deployers);
->>>>>>> 9205b9b4
 
   // print out all the info for the addresses to run 
   const bridgeConfig = await bridge.exportConfig();
