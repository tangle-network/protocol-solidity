/**
 * Copyright 2021 Webb Technologies
 * SPDX-License-Identifier: GPL-3.0-or-later
 */
import { expect } from 'chai';
import { ethers } from 'hardhat';

// Typechain generated bindings for contracts
// These contracts are included in packages, so should be tested
import {
  ERC20PresetMinterPauser,
  ERC20PresetMinterPauser__factory,
  GovernedTokenWrapper as WrappedToken,
  GovernedTokenWrapper__factory as WrappedTokenFactory,
  PoseidonT3__factory,
  Semaphore as SemaphoreContract,
} from '../../packages/contracts/src';

// Convenience wrapper classes for contract classes
import {
  hexToU8a,
  fetchComponentsFromFilePaths,
  getChainIdType,
  ZkComponents,
  u8aToHex,
  generateProof,
  getIdentityVAnchorExtDataHash,
  UTXOInputs,
} from '@webb-tools/utils';
import { BigNumber } from 'ethers';
import { SignerWithAddress } from '@nomiclabs/hardhat-ethers/signers';

import {
  Utxo,
  Keypair,
  MerkleProof,
  MerkleTree,
  randomBN,
  toFixedHex,
  generateWithdrawProofCallData,
  getVAnchorExtDataHash,
  generateVariableWitnessInput,
  CircomUtxo,
} from '@webb-tools/sdk-core';
import { IdentityVAnchor } from '@webb-tools/anchors';
import { IdentityVerifier } from '@webb-tools/vbridge';
import { Semaphore } from '@semaphore-anchor/semaphore';
import { Group } from '@semaphore-anchor/group';
import { writeFileSync } from 'fs';

const BN = require('bn.js');

const path = require('path');
const { poseidon } = require('circomlibjs');
const snarkjs = require('snarkjs');
const { toBN } = require('web3-utils');

const updateUtxoWithIndex = async (inputUtxo: Utxo, index: number, originChain: number): Promise<Utxo> => {
  const utxoString = inputUtxo.serialize();
  const parts = utxoString.split('&');
  parts[4] = index.toString();
  const outputUtxo = await CircomUtxo.deserialize(parts.join('&'));
  outputUtxo.setOriginChainId(originChain.toString());

  return outputUtxo;
};

describe('IdentityVAnchor for 2 max edges', () => {
  let idAnchor: IdentityVAnchor;
  let semaphore: Semaphore;
  let semaphoreContract: SemaphoreContract;

  const levels = 30;
  const defaultRoot = BigInt('21663839004416932945382355908790599225266501822907911457504978515578255421292');
  let fee = BigInt(new BN(`100000000000000000`).toString());
  let recipient = '0x1111111111111111111111111111111111111111';
  let verifier: IdentityVerifier;
  let hasherInstance: any;
  let token: ERC20PresetMinterPauser;
  let wrappedToken: WrappedToken;
  let tokenDenomination = '1000000000000000000'; // 1 ether
  const chainID = getChainIdType(31337);
  const maxEdges = 1;
  let create2InputWitness: any;
  let sender: SignerWithAddress;
  // setup zero knowledge components
  let zkComponents2_2: ZkComponents;
  let zkComponents16_2: ZkComponents;
  let group: Group;
  let aliceCalldata: any;
  let aliceKeypair: Keypair;
  let aliceProof: any;
  let aliceExtData: any;
  let aliceExtDataHash: any;
  let alicePublicSignals: any;
  let bobKeypair: Keypair;
  let carlKeypair: Keypair;

  const identity_vanchor_2_2_wasm_path = path.resolve(
    __dirname,
    '../../solidity-fixtures/solidity-fixtures/identity_vanchor_2/2/identity_vanchor_2_2.wasm'
  );
  const identity_vanchor_2_2_witness_calc_path = path.resolve(
    __dirname,
    '../../solidity-fixtures/solidity-fixtures/identity_vanchor_2/2/witness_calculator.cjs'
  );
  const identity_vanchor_2_2_zkey_path = path.resolve(
    __dirname,
    '../../solidity-fixtures/solidity-fixtures/identity_vanchor_2/2/circuit_final.zkey'
  );

  const identity_vanchor_16_2_wasm_path = path.resolve(
    __dirname,
    '../../solidity-fixtures/solidity-fixtures/identity_vanchor_16/2/identity_vanchor_16_2.wasm'
  );
  const identity_vanchor_16_2_witness_calc_path = path.resolve(
    __dirname,
    '../../solidity-fixtures/solidity-fixtures/identity_vanchor_16/2/witness_calculator.cjs'
  );
  const identity_vanchor_16_2_zkey_path = path.resolve(
    __dirname,
    '../../solidity-fixtures/solidity-fixtures/identity_vanchor_16/2/circuit_final.zkey'
  );

  const generateUTXOForTest = async (chainId: number, keypair: Keypair, amount?: number) => {
    // const randomKeypair = new Keypair();
    const amountString = amount ? amount.toString() : '0';

    return CircomUtxo.generateUtxo({
      curve: 'Bn254',
      backend: 'Circom',
      chainId: chainId.toString(),
      originChainId: chainId.toString(),
      amount: amountString,
      blinding: hexToU8a(randomBN(31).toHexString()),
      keypair: keypair,
    });
  };

  before('instantiate zkcomponents and user keypairs', async () => {
    zkComponents2_2 = await fetchComponentsFromFilePaths(
      identity_vanchor_2_2_wasm_path,
      identity_vanchor_2_2_witness_calc_path,
      identity_vanchor_2_2_zkey_path
    );

    zkComponents16_2 = await fetchComponentsFromFilePaths(
      identity_vanchor_16_2_wasm_path,
      identity_vanchor_16_2_witness_calc_path,
      identity_vanchor_16_2_zkey_path
    );

    aliceKeypair = new Keypair();
    bobKeypair = new Keypair();
    carlKeypair = new Keypair();
  });

  beforeEach(async () => {
    const signers = await ethers.getSigners();
    const wallet = signers[0];
    sender = wallet;
    // create poseidon hasher
    const hasherFactory = new PoseidonT3__factory(wallet);
    hasherInstance = await hasherFactory.deploy();
    await hasherInstance.deployed();

    // create bridge verifier
    verifier = await IdentityVerifier.createVerifier(sender);

    // create token
    const tokenFactory = new ERC20PresetMinterPauser__factory(wallet);
    token = await tokenFactory.deploy('test token', 'TEST');
    await token.deployed();
    await token.mint(sender.address, '10000000000000000000000');

    // create Anchor
    semaphore = await Semaphore.createSemaphore(levels, maxEdges, zkComponents2_2, sender);
    semaphoreContract = semaphore.contract;

    const groupId = BigNumber.from(99); // arbitrary
    const tx = await semaphore.createGroup(groupId, sender.address, maxEdges, levels);

    idAnchor = await IdentityVAnchor.createIdentityVAnchor(
      semaphore,
      verifier.contract.address,
      levels,
      hasherInstance.address,
      sender.address,
      token.address,
      maxEdges,
      groupId,
      zkComponents2_2,
      zkComponents16_2,
      sender
    );

    await idAnchor.contract.configureMinimalWithdrawalLimit(BigNumber.from(0), 0);

    await idAnchor.contract.configureMaximumDepositLimit(BigNumber.from(tokenDenomination).mul(1_000_000), 0);

    await token.approve(idAnchor.contract.address, '1000000000000000000000000');

    let aliceLeaf = aliceKeypair.getPubKey();
    group = new Group(levels, BigInt(defaultRoot));
    group.addMember(aliceLeaf);
    let alice_addmember_tx = await semaphoreContract
      .connect(sender)
      .addMember(idAnchor.groupId, aliceLeaf, { gasLimit: '0x5B8D80' });
    // const receipt = await alice_addmember_tx.wait();

    expect(alice_addmember_tx)
      .to.emit(semaphoreContract, 'MemberAdded')
      .withArgs(idAnchor.groupId, aliceLeaf, group.root);

    let bobLeaf = bobKeypair.getPubKey();
    let bob_addmember_tx = await semaphoreContract
      .connect(sender)
      .addMember(idAnchor.groupId, bobLeaf, { gasLimit: '0x5B8D80' });
    // const receipt = await alice_addmember_tx.wait();

    group.addMember(bobLeaf);

    expect(bob_addmember_tx).to.emit(semaphoreContract, 'MemberAdded').withArgs(idAnchor.groupId, bobLeaf, group.root);

    create2InputWitness = async (data: any) => {
      const witnessCalculator = require(identity_vanchor_2_2_witness_calc_path);
      const fileBuf = require('fs').readFileSync(identity_vanchor_2_2_wasm_path);
      const wtnsCalc = await witnessCalculator(fileBuf);
      const wtns = await wtnsCalc.calculateWTNSBin(data, 0);
      return wtns;
    };
  });

  describe('#constructor', () => {
    it('should initialize', async () => {
      const actual = await idAnchor.contract.maxEdges();
      expect(actual.toString()).to.equals(`${maxEdges}`);
    });
  });

  describe('snark proof native verification on js side', () => {
    it('should work', async () => {
      const relayer = '0x2111111111111111111111111111111111111111';
      const extAmount = 1e7;
      const aliceDepositAmount = 1e7;
      const vanchorRoots = await idAnchor.populateVAnchorRootsForProof();
      const inputs = [
        // TODO: Check if this is correct
        await generateUTXOForTest(chainID, new Keypair()),
        await generateUTXOForTest(chainID, new Keypair()),
      ];
      const outputs = [
        await generateUTXOForTest(chainID, aliceKeypair, aliceDepositAmount),
        await generateUTXOForTest(chainID, new Keypair()),
      ];
      const merkleProofsForInputs = inputs.map((x) => idAnchor.getMerkleProof(x));

      fee = BigInt(0);

      const encOutput1 = outputs[0].encrypt();
      const encOutput2 = outputs[1].encrypt();

      aliceExtData = {
        recipient: toFixedHex(recipient, 20),
        extAmount: toFixedHex(extAmount),
        relayer: toFixedHex(relayer, 20),
        fee: toFixedHex(fee),
        refund: toFixedHex(BigNumber.from(0).toString()),
        token: toFixedHex(token.address, 20),
        encOutput1,
        encOutput2,
      };

      aliceExtDataHash = await getVAnchorExtDataHash(
        encOutput1,
        encOutput2,
        extAmount.toString(),
        BigNumber.from(fee).toString(),
        recipient,
        relayer,
        BigNumber.from(0).toString(),
        token.address
      );

      const vanchor_input: UTXOInputs = await generateVariableWitnessInput(
        vanchorRoots.map((root) => BigNumber.from(root)),
        chainID,
        inputs,
        outputs,
        extAmount,
        fee,
        aliceExtDataHash,
        merkleProofsForInputs
      );
      // Alice deposits into tornado pool
      const aliceDepositUtxo = await generateUTXOForTest(chainID, aliceKeypair, aliceDepositAmount);
<<<<<<< HEAD
      const aliceLeaf = aliceKeypair.pubkey.toString();
=======
      const aliceLeaf = aliceKeypair.getPubKey()
>>>>>>> 0aca08b2

      const identityRootInputs = [group.root.toString(), BigNumber.from(0).toString()];
      const idx = group.indexOf(aliceLeaf);
      const identityMerkleProof: MerkleProof = group.generateProofOfMembership(idx);

      const outSemaphoreProofs = outputs.map((utxo) => {
<<<<<<< HEAD
        const leaf = utxo.keypair.pubkey.toString();
=======
        const leaf = utxo.keypair.getPubKey()
>>>>>>> 0aca08b2
        if (Number(utxo.amount) > 0) {
          const idx = group.indexOf(leaf);
          return group.generateProofOfMembership(idx);
        } else {
          const inputMerklePathIndices = new Array(group.depth).fill(0);
          const inputMerklePathElements = new Array(group.depth).fill(0);
          return {
            pathIndices: inputMerklePathIndices,
            pathElements: inputMerklePathElements,
          };
        }
      });

      const wasmFilePath = `solidity-fixtures/solidity-fixtures/identity_vanchor_2/2/identity_vanchor_2_2.wasm`;
      const zkeyFilePath = `solidity-fixtures/solidity-fixtures/identity_vanchor_2/2/circuit_final.zkey`;
      const fullProof = await generateProof(
        aliceKeypair,
        identityRootInputs,
        identityMerkleProof,
        merkleProofsForInputs,
        outSemaphoreProofs,
        aliceExtDataHash.toString(),
        vanchor_input,
        wasmFilePath,
        zkeyFilePath
      );
      aliceProof = fullProof.proof;
      alicePublicSignals = fullProof.publicSignals;

      const vKey = await snarkjs.zKey.exportVerificationKey(identity_vanchor_2_2_zkey_path);

      const res = await snarkjs.groth16.verify(vKey, alicePublicSignals, aliceProof);
      aliceCalldata = await snarkjs.groth16.exportSolidityCallData(fullProof.proof, fullProof.publicSignals);
      expect(res).equal(true);
    });
  });

  describe('Setting Handler/Verifier Address Negative Tests', () => {
    it('should revert (setting handler) with improper nonce', async () => {
      const signers = await ethers.getSigners();
      expect(idAnchor.contract.setHandler(signers[1].address, 0)).to.revertedWith('Invalid nonce');
      expect(idAnchor.contract.setHandler(signers[1].address, 1049)).to.revertedWith(
        'Nonce must not increment more than 1048'
      );
    });

    it('should revert (setting verifier) with improper nonce', async () => {
      const signers = await ethers.getSigners();
      expect(idAnchor.contract.setVerifier(signers[1].address, 0)).to.revertedWith('Invalid nonce');
      expect(idAnchor.contract.setVerifier(signers[1].address, 1049)).to.revertedWith(
        'Nonce must not increment more than 1048'
      );
    });
  });

  describe('#transact', () => {
    it('alice should deposit', async () => {
      // Alice deposits into tornado pool
      let aliceLeaf = aliceKeypair.getPubKey();
      const relayer = '0x2111111111111111111111111111111111111111';
      const vanchorRoots = await idAnchor.populateVAnchorRootsForProof();
      const aliceDepositAmount = 1e7;
      const aliceDepositUtxo = await generateUTXOForTest(chainID, aliceKeypair, aliceDepositAmount);
      const inputs = [
        // TODO: Check if this is correct
        await generateUTXOForTest(chainID, new Keypair()),
        await generateUTXOForTest(chainID, new Keypair()),
      ];
      const outputs = [aliceDepositUtxo, await generateUTXOForTest(chainID, new Keypair())];

      const vanchorMerkleProofs = inputs.map((x) => idAnchor.getMerkleProof(x));
      const identityRootInputs = [group.root.toString(), BigNumber.from(0).toString()];
      const idx = group.indexOf(aliceLeaf);
      const identityMerkleProof: MerkleProof = group.generateProofOfMembership(idx);

      const outSemaphoreProofs = outputs.map((utxo) => {
<<<<<<< HEAD
        const leaf = utxo.keypair.pubkey.toString();
=======
        const leaf = utxo.keypair.getPubKey()
>>>>>>> 0aca08b2
        if (Number(utxo.amount) > 0) {
          const idx = group.indexOf(leaf);
          return group.generateProofOfMembership(idx);
        } else {
          const inputMerklePathIndices = new Array(group.depth).fill(0);
          const inputMerklePathElements = new Array(group.depth).fill(0);
          return {
            pathIndices: inputMerklePathIndices,
            pathElements: inputMerklePathElements,
          };
        }
      });

      const vanchor_input: UTXOInputs = await generateVariableWitnessInput(
        vanchorRoots.map((root) => BigNumber.from(root)),
        chainID,
        inputs,
        outputs,
        aliceDepositAmount,
        fee,
        BigNumber.from(aliceExtDataHash),
        vanchorMerkleProofs
      );
      // console.log("VANCHOR_INPUT: ", vanchor_input)
      let publicInputs;
      const res = await idAnchor.transact(
        aliceKeypair,
        identityRootInputs,
        identityMerkleProof,
        vanchorMerkleProofs,
        outSemaphoreProofs,
        vanchor_input,
        inputs,
        outputs,
        fee,
        BigNumber.from(0),
        recipient,
        relayer
      );
      expect(res.tx)
        .to.emit(idAnchor.contract, 'NewCommitment')
        .withArgs(outputs[0].commitment, 0, aliceExtData.encOutput1);
      expect(res.tx)
        .to.emit(idAnchor.contract, 'NewCommitment')
        .withArgs(outputs[1].commitment, 1, aliceExtData.encOutput2);
      expect(res.tx).to.emit(idAnchor.contract, 'NewNullifier').withArgs(vanchor_input.inputNullifier[0]);
      expect(res.tx).to.emit(idAnchor.contract, 'NewNullifier').withArgs(vanchor_input.inputNullifier[1]);
    });

    it('alice should transfer to bob', async () => {
<<<<<<< HEAD
      let aliceLeaf = aliceKeypair.pubkey.toString();
=======

      let aliceLeaf = aliceKeypair.getPubKey();
>>>>>>> 0aca08b2
      // let transaction = await semaphoreContract
      //   .connect(sender)
      //   .addMember(idAnchor.groupId, bobLeaf, { gasLimit: '0x5B8D80' });
      // const receipt = await transaction.wait();

      // Alice deposits into tornado pool
      const relayer = '0x2111111111111111111111111111111111111111';
      const vanchorRoots = await idAnchor.populateVAnchorRootsForProof();
      const aliceDepositAmount = 1e7;
      const aliceDepositUtxo = await generateUTXOForTest(chainID, aliceKeypair, aliceDepositAmount);
      const inputs = [
        // TODO: Check if this is correct
        aliceDepositUtxo,
        await generateUTXOForTest(chainID, new Keypair()),
      ];
      const outputs = [
        aliceTransferUtxo,
        await generateUTXOForTest(chainID, new Keypair())
      ];

      const vanchorMerkleProofs = inputs.map((x) => idAnchor.getMerkleProof(x));
      const identityRootInputs = [group.root.toString(), BigNumber.from(0).toString()];
      const idx = group.indexOf(aliceLeaf);
      const identityMerkleProof: MerkleProof = group.generateProofOfMembership(idx);

      const outSemaphoreProofs = outputs.map((utxo) => {
<<<<<<< HEAD
        const leaf = utxo.keypair.pubkey.toString();
=======
        const leaf = utxo.keypair.getPubKey()
>>>>>>> 0aca08b2
        if (Number(utxo.amount) > 0) {
          const idx = group.indexOf(leaf);
          return group.generateProofOfMembership(idx);
        } else {
          const inputMerklePathIndices = new Array(group.depth).fill(0);
          const inputMerklePathElements = new Array(group.depth).fill(0);
          return {
            pathIndices: inputMerklePathIndices,
            pathElements: inputMerklePathElements,
          };
        }
      });

      const vanchor_input: UTXOInputs = await generateVariableWitnessInput(
        vanchorRoots.map((root) => BigNumber.from(root)),
        chainID,
        inputs,
        outputs,
        aliceDepositAmount,
        fee,
        BigNumber.from(aliceExtDataHash),
        vanchorMerkleProofs
      );
      // console.log("VANCHOR_INPUT: ", vanchor_input)
      let publicInputs;
      const res = await idAnchor.transact(
        aliceKeypair,
        identityRootInputs,
        identityMerkleProof,
        vanchorMerkleProofs,
        outSemaphoreProofs,
        vanchor_input,
        inputs,
        outputs,
        fee,
        BigNumber.from(0),
        recipient,
        relayer
      );
      expect(res.tx)
        .to.emit(idAnchor.contract, 'NewCommitment')
        .withArgs(outputs[0].commitment, 0, aliceExtData.encOutput1);
      expect(res.tx)
        .to.emit(idAnchor.contract, 'NewCommitment')
        .withArgs(outputs[1].commitment, 1, aliceExtData.encOutput2);
      expect(res.tx).to.emit(idAnchor.contract, 'NewNullifier').withArgs(vanchor_input.inputNullifier[0]);
      expect(res.tx).to.emit(idAnchor.contract, 'NewNullifier').withArgs(vanchor_input.inputNullifier[1]);
    });
  });
  //
  //   it('should process fee on deposit', async () => {
  //     const signers = await ethers.getSigners();
  //     const alice= signers[0];
  //
  //     const aliceDepositAmount = 1e7;
  //     const aliceDepositUtxo = await generateUTXOForTest(chainID, aliceDepositAmount);
  //     //Step 1: Alice deposits into Tornado Pool
  //     const aliceBalanceBeforeDeposit = await token.balanceOf(alice.address);
  //     const relayer = "0x2111111111111111111111111111111111111111";
  //     const fee = 1e6;
  //     await idAnchor.registerAndTransact(
  //       sender.address,
  //       aliceDepositUtxo.keypair.address(),
  //       [await generateUTXOForTest(chainID), await generateUTXOForTest(chainID)],
  //       [aliceDepositUtxo, await generateUTXOForTest(chainID)],
  //       BigNumber.from(fee),
  //       '0',
  //       relayer,
  //       {}
  //     );
  //
  //     //Step 2: Check Alice's balance
  //     const aliceBalanceAfterDeposit = await token.balanceOf(alice.address);
  //     assert.strictEqual(aliceBalanceAfterDeposit.toString(), BN(toBN(aliceBalanceBeforeDeposit).sub(toBN(aliceDepositAmount)).sub(toBN(fee))).toString());
  //
  //     //Step 3 Check relayers balance
  //     assert.strictEqual((await token.balanceOf(relayer)).toString(), BigNumber.from(fee).toString());
  //   })
  //
  //   it('should spend input utxo and create output utxo', async () => {
  //     // Alice deposits into tornado pool
  //     const aliceDepositAmount = 1e7;
  //     const aliceDepositUtxo = await generateUTXOForTest(chainID, aliceDepositAmount);
  //
  //     await idAnchor.registerAndTransact(
  //       sender.address,
  //       aliceDepositUtxo.keypair.address(),
  //       [],
  //       [aliceDepositUtxo],
  //       0,
  //       '0',
  //       '0',
  //       {}
  //     );
  //
  //     const aliceTransferUtxo = await CircomUtxo.generateUtxo({
  //       curve: 'Bn254',
  //       backend: 'Circom',
  //       chainId: BigNumber.from(chainID).toString(),
  //       originChainId: BigNumber.from(chainID).toString(),
  //       amount: BigNumber.from(aliceDepositAmount).toString(),
  //       blinding: hexToU8a(randomBN().toHexString()),
  //       privateKey: hexToU8a(aliceDepositUtxo.keypair.privkey),
  //       keypair: aliceDepositUtxo.keypair
  //     });
  //
  //     const idAnchorLeaves = idAnchor.tree.elements().map((leaf) => hexToU8a(leaf.toHexString()));
  //
  //     await idAnchor.transact(
  //       [aliceDepositUtxo],
  //       [aliceTransferUtxo],
  //       {
  //         [chainID.toString()]: idAnchorLeaves
  //       },
  //       0,
  //       '0',
  //       '0',
  //     );
  //   })
  //
  //   it('should spend input utxo and split', async () => {
  //     // Alice deposits into tornado pool
  //     const aliceDepositAmount = 10;
  //     const aliceDepositUtxo = await generateUTXOForTest(chainID, aliceDepositAmount);
  //
  //     await idAnchor.registerAndTransact(
  //       sender.address,
  //       aliceDepositUtxo.keypair.address(),
  //       [],
  //       [aliceDepositUtxo],
  //       0,
  //       '0',
  //       '0',
  //       {}
  //     );
  //
  //     const idAnchorLeaves = idAnchor.tree.elements().map((leaf) => hexToU8a(leaf.toHexString()));
  //
  //     const aliceSplitAmount = 5;
  //     const aliceSplitUtxo1 = await generateUTXOForTest(chainID, aliceSplitAmount);
  //     const aliceSplitUtxo2 = await generateUTXOForTest(chainID, aliceSplitAmount);
  //
  //     await idAnchor.transact(
  //       [aliceDepositUtxo],
  //       [aliceSplitUtxo1, aliceSplitUtxo2],
  //       {
  //         [chainID.toString()]: idAnchorLeaves
  //       },
  //       0,
  //       '0',
  //       '0',
  //     );
  //   })
  //
  //   it('should join and spend', async () => {
  //     const aliceDepositAmount1 = 1e7;
  //     let aliceDepositUtxo1 = await generateUTXOForTest(chainID, aliceDepositAmount1);
  //
  //     await idAnchor.registerAndTransact(
  //       sender.address,
  //       aliceDepositUtxo1.keypair.address(),
  //       [],
  //       [aliceDepositUtxo1],
  //       0,
  //       '0',
  //       '0',
  //       {}
  //     );
  //
  //     let idAnchorLeaves = idAnchor.tree.elements().map((leaf) => hexToU8a(leaf.toHexString()));
  //
  //     const aliceDepositAmount2 = 1e7;
  //     let aliceDepositUtxo2 = await CircomUtxo.generateUtxo({
  //       curve: 'Bn254',
  //       backend: 'Circom',
  //       chainId: chainID.toString(),
  //       originChainId: chainID.toString(),
  //       amount: BigNumber.from(aliceDepositAmount2).toString(),
  //       keypair: aliceDepositUtxo1.keypair,
  //       blinding: hexToU8a(randomBN().toHexString())
  //     });
  //
  //     await idAnchor.transact(
  //       [],
  //       [aliceDepositUtxo2],
  //       {
  //         [chainID.toString()]: idAnchorLeaves
  //       },
  //       0,
  //       '0',
  //       '0',
  //     );
  //
  //     idAnchorLeaves = idAnchor.tree.elements().map((leaf) => hexToU8a(leaf.toHexString()));
  //
  //     const aliceJoinAmount = 2e7;
  //     const aliceJoinUtxo = await generateUTXOForTest(chainID, aliceJoinAmount);
  //
  //     // Limitations on UTXO index readonly value. create a new UTXO with the proper index.
  //     const aliceDeposit1Index = idAnchor.tree.getIndexByElement(aliceDepositUtxo1.commitment);
  //     const aliceDeposit2Index = idAnchor.tree.getIndexByElement(aliceDepositUtxo2.commitment);
  //     aliceDepositUtxo1 = await updateUtxoWithIndex(aliceDepositUtxo1, aliceDeposit1Index, chainID);
  //     aliceDepositUtxo2 = await updateUtxoWithIndex(aliceDepositUtxo2, aliceDeposit2Index, chainID);
  //
  //     await idAnchor.transact(
  //       [aliceDepositUtxo1, aliceDepositUtxo2],
  //       [aliceJoinUtxo],
  //       {
  //         [chainID.toString()]: idAnchorLeaves
  //       },
  //       0,
  //       '0',
  //       '0',
  //     );
  //   })
  //
  //   it('should join and spend with 16 inputs', async () => {
  //     const aliceDepositAmount1 = 1e7;
  //     let aliceDepositUtxo1 = await generateUTXOForTest(chainID, aliceDepositAmount1);
  //     const aliceDepositAmount2 = 1e7;
  //     let aliceDepositUtxo2 = await CircomUtxo.generateUtxo({
  //       curve: 'Bn254',
  //       backend: 'Circom',
  //       chainId: chainID.toString(),
  //       originChainId: chainID.toString(),
  //       amount: aliceDepositAmount2.toString(),
  //       keypair: aliceDepositUtxo1.keypair,
  //     });
  //
  //     await idAnchor.registerAndTransact(
  //       sender.address,
  //       aliceDepositUtxo1.keypair.address(),
  //       [],
  //       [aliceDepositUtxo1, aliceDepositUtxo2],
  //       0,
  //       '0',
  //       '0',
  //       { }
  //     );
  //
  //     let idAnchorLeaves = idAnchor.tree.elements().map((leaf) => hexToU8a(leaf.toHexString()));
  //
  //     const aliceDepositAmount3 = 1e7;
  //     let aliceDepositUtxo3 = await CircomUtxo.generateUtxo({
  //       curve: 'Bn254',
  //       backend: 'Circom',
  //       chainId: chainID.toString(),
  //       originChainId: chainID.toString(),
  //       amount: BigNumber.from(aliceDepositAmount3).toString(),
  //       keypair: aliceDepositUtxo1.keypair,
  //     });
  //
  //     await idAnchor.transact(
  //       [],
  //       [aliceDepositUtxo3],
  //       {
  //         [chainID.toString()]: idAnchorLeaves
  //       },
  //       0,
  //       '0',
  //       '0',
  //     );
  //
  //     idAnchorLeaves = idAnchor.tree.elements().map((leaf) => hexToU8a(leaf.toHexString()));
  //
  //     const aliceJoinAmount = 3e7;
  //     const aliceJoinUtxo = await CircomUtxo.generateUtxo({
  //       curve: 'Bn254',
  //       backend: 'Circom',
  //       chainId: chainID.toString(),
  //       originChainId: chainID.toString(),
  //       amount: BigNumber.from(aliceJoinAmount).toString(),
  //       keypair: aliceDepositUtxo1.keypair,
  //     });
  //
  //     // Limitations on UTXO index readonly value. create a new UTXO with the proper index.
  //     const aliceDeposit1Index = idAnchor.tree.getIndexByElement(aliceDepositUtxo1.commitment);
  //     const aliceDeposit2Index = idAnchor.tree.getIndexByElement(aliceDepositUtxo2.commitment);
  //     const aliceDeposit3Index = idAnchor.tree.getIndexByElement(aliceDepositUtxo3.commitment);
  //     aliceDepositUtxo1 = await updateUtxoWithIndex(aliceDepositUtxo1, aliceDeposit1Index, chainID);
  //     aliceDepositUtxo2 = await updateUtxoWithIndex(aliceDepositUtxo2, aliceDeposit2Index, chainID);
  //     aliceDepositUtxo3 = await updateUtxoWithIndex(aliceDepositUtxo3, aliceDeposit3Index, chainID);
  //
  //     await idAnchor.transact(
  //       [aliceDepositUtxo1, aliceDepositUtxo2, aliceDepositUtxo3],
  //       [aliceJoinUtxo],
  //       {
  //         [chainID.toString()]: idAnchorLeaves
  //       },
  //       0,
  //       '0',
  //       '0',
  //     );
  //   }).timeout(120000);
  //
  //   it('should withdraw', async () => {
  //     const aliceDepositAmount = 1e7;
  //     const aliceDepositUtxo = await generateUTXOForTest(chainID, aliceDepositAmount);
  //
  //     await idAnchor.registerAndTransact(
  //       sender.address,
  //       aliceDepositUtxo.keypair.address(),
  //       [],
  //       [aliceDepositUtxo],
  //       0,
  //       '0',
  //       '0',
  //       {}
  //     );
  //
  //     let idAnchorLeaves = idAnchor.tree.elements().map((leaf) => hexToU8a(leaf.toHexString()));
  //
  //     const aliceWithdrawAmount = 5e6;
  //     const aliceChangeUtxo = await CircomUtxo.generateUtxo({
  //       curve: 'Bn254',
  //       backend: 'Circom',
  //       chainId: chainID.toString(),
  //       originChainId: chainID.toString(),
  //       amount: aliceWithdrawAmount.toString(),
  //       keypair: aliceDepositUtxo.keypair
  //     });
  //     const aliceETHAddress = '0xDeaD00000000000000000000000000000000BEEf';
  //
  //     await idAnchor.transact(
  //       [aliceDepositUtxo],
  //       [aliceChangeUtxo],
  //       {
  //         [chainID.toString()]: idAnchorLeaves
  //       },
  //       0,
  //       aliceETHAddress,
  //       '0'
  //     )
  //     assert.strictEqual(aliceWithdrawAmount.toString(), await (await token.balanceOf(aliceETHAddress)).toString());
  //   });
  //
  //   it('should prevent double spend', async () => {
  //     const aliceDepositAmount = 1e7;
  //     let aliceDepositUtxo = await CircomUtxo.generateUtxo({
  //       curve: 'Bn254',
  //       backend: 'Circom',
  //       chainId: chainID.toString(),
  //       originChainId: chainID.toString(),
  //       amount: aliceDepositAmount.toString()
  //     });
  //
  //     await idAnchor.registerAndTransact(
  //       sender.address,
  //       aliceDepositUtxo.keypair.address(),
  //       [],
  //       [aliceDepositUtxo],
  //       0,
  //       '0',
  //       '0',
  //       {}
  //     );
  //
  //     let idAnchorLeaves = idAnchor.tree.elements().map((leaf) => hexToU8a(leaf.toHexString()));
  //     // Limitations on UTXO index readonly value. create a new UTXO with the proper index.
  //     const aliceDepositIndex = idAnchor.tree.getIndexByElement(aliceDepositUtxo.commitment);
  //     aliceDepositUtxo = await updateUtxoWithIndex(aliceDepositUtxo, aliceDepositIndex, chainID);
  //
  //     const aliceTransferUtxo = await CircomUtxo.generateUtxo({
  //       curve: 'Bn254',
  //       backend: 'Circom',
  //       chainId: chainID.toString(),
  //       originChainId: chainID.toString(),
  //       amount: aliceDepositAmount.toString(),
  //       keypair: aliceDepositUtxo.keypair
  //     });
  //
  //     await idAnchor.transact(
  //       [aliceDepositUtxo],
  //       [aliceTransferUtxo],
  //       {
  //         [chainID.toString()]: idAnchorLeaves
  //       },
  //       0,
  //       '0',
  //       '0',
  //     );
  //
  //     idAnchorLeaves = idAnchor.tree.elements().map((leaf) => hexToU8a(leaf.toHexString()));
  //
  //     await TruffleAssert.reverts(
  //       idAnchor.transact(
  //         [aliceDepositUtxo],
  //         [aliceTransferUtxo],
  //         {
  //           [chainID.toString()]: idAnchorLeaves
  //         },
  //         0,
  //         '0',
  //         '0',
  //       ),
  //       'Input is already spent'
  //     )
  //   });
  //
  //   it('should prevent increasing UTXO amount without depositing', async () => {
  //     const signers = await ethers.getSigners();
  //     const alice= signers[0];
  //
  //     const aliceDepositAmount = 1e7;
  //     const aliceDepositUtxo = await CircomUtxo.generateUtxo({
  //       curve: 'Bn254',
  //       backend: 'Circom',
  //       chainId: chainID.toString(),
  //       originChainId: chainID.toString(),
  //       amount: aliceDepositAmount.toString(),
  //     });
  //     //Step 1: Alice deposits into Tornado Pool
  //     const aliceBalanceBeforeDeposit = await token.balanceOf(alice.address);
  //     await idAnchor.registerAndTransact(
  //       alice.address,
  //       aliceDepositUtxo.keypair.address(),
  //       [],
  //       [aliceDepositUtxo],
  //       0,
  //       '0',
  //       '0',
  //       {}
  //     );
  //
  //     let idAnchorLeaves = idAnchor.tree.elements().map((leaf) => hexToU8a(leaf.toHexString()));
  //
  //     //Step 2: Check Alice's balance
  //     const aliceBalanceAfterDeposit = await token.balanceOf(alice.address);
  //     assert.strictEqual(aliceBalanceAfterDeposit.toString(), BN(toBN(aliceBalanceBeforeDeposit).sub(toBN(aliceDepositAmount))).toString())
  //
  //     //Step 3: Alice tries to create a UTXO with more funds than she has in her account
  //     const aliceOutputAmount = '100000000000000000000000';
  //     const aliceOutputUtxo = await CircomUtxo.generateUtxo({
  //       curve: 'Bn254',
  //       backend: 'Circom',
  //       chainId: chainID.toString(),
  //       originChainId: chainID.toString(),
  //       amount: aliceOutputAmount,
  //       keypair: aliceDepositUtxo.keypair
  //     });
  //     //Step 4: Check that step 3 fails
  //     await TruffleAssert.reverts(
  //       idAnchor.transact(
  //         [aliceDepositUtxo],
  //         [aliceOutputUtxo],
  //         {
  //           [chainID.toString()]: idAnchorLeaves
  //         },
  //         0,
  //         '0',
  //         '0',
  //       ),
  //       'ERC20: transfer amount exceeds balance'
  //     )
  //   });
  //
  //   it('should reject tampering with public inputs', async () => {
  //     const relayer = "0x2111111111111111111111111111111111111111";
  //     const extAmount = 1e7;
  //     const aliceDepositAmount = 1e7;
  //     const roots = await idAnchor.populateRootsForProof();
  //     const inputs = [await generateUTXOForTest(chainID), await generateUTXOForTest(chainID)];
  //     const outputs = [await generateUTXOForTest(chainID, aliceDepositAmount), await generateUTXOForTest(chainID)];
  //     const merkleProofsForInputs = inputs.map((x) => idAnchor.getMerkleProof(x));
  //     fee = BigInt(0);
  //
  //     const encOutput1 = outputs[0].encrypt();
  //     const encOutput2 = outputs[1].encrypt();
  //
  //     const extDataHash = await getIdentityVAnchorExtDataHash(
  //       encOutput1,
  //       encOutput2,
  //       extAmount.toString(),
  //       BigNumber.from(fee).toString(),
  //       recipient,
  //       relayer
  //     )
  //
  //     const input = await generateVariableWitnessInput(
  //       roots.map((root) => BigNumber.from(root)),
  //       chainID,
  //       inputs,
  //       outputs,
  //       extAmount,
  //       fee,
  //       extDataHash,
  //       merkleProofsForInputs
  //     );
  //
  //     const wtns = await create2InputWitness(input);
  //     let res = await snarkjs.groth16.prove('protocol-solidity-fixtures/fixtures/vidAnchor_2/2/circuit_final.zkey', wtns);
  //     const proof = res.proof;
  //     let publicSignals = res.publicSignals;
  //     const proofEncoded = await generateWithdrawProofCallData(proof, publicSignals);
  //
  //     //correct public inputs
  //     let publicInputArgs:[string, string, string[], [any, any], string, string] = [
  //       `0x${proofEncoded}`,
  //       IdentityViAnchor.createRootsBytes(input.roots.map((x) => x.toString())),
  //       input.inputNullifier.map((x) => toFixedHex(x)),
  //       [toFixedHex(input.outputCommitment[0]), toFixedHex(input.outputCommitment[1])],
  //       toFixedHex(input.publicAmount),
  //       toFixedHex(input.extDataHash)
  //     ];
  //
  //     let extDataArgs = [
  //       toFixedHex(recipient, 20),
  //       toFixedHex(extAmount),
  //       toFixedHex(relayer, 20),
  //       toFixedHex(fee),
  //       encOutput1,
  //       encOutput2
  //     ];
  //
  //     // public amount
  //     let incorrectPublicInputArgs:[string, string, string[], [any, any], string, string] = [
  //       `0x${proofEncoded}`,
  //       IdentityVAnchor.createRootsBytes(input.roots.map((x) => x.toString())),
  //       input.inputNullifier.map((x) => toFixedHex(x)),
  //       [toFixedHex(input.outputCommitment[0]), toFixedHex(input.outputCommitment[1])],
  //       toFixedHex(BigNumber.from(input.publicAmount).add(1)),
  //       toFixedHex(input.extDataHash)
  //     ];
  //
  //     let incorrectPublicInputs = IdentityVAnchor.convertToPublicInputsStruct(incorrectPublicInputArgs);
  //     let extAmountInputs = IdentityVAnchor.convertToExtDataStruct(extDataArgs)
  //
  //     //idAnchor.contract.transact(incorrectPublicInputs, extAmountInputs, { gasPrice: '100' });
  //
  //     await TruffleAssert.reverts(
  //       idAnchor.contract.transact(incorrectPublicInputs, extAmountInputs),
  //       'Invalid public amount',
  //     );
  //
  //     // extdatahash
  //     incorrectPublicInputArgs = [
  //       `0x${proofEncoded}`,
  //       IdentityVAnchor.createRootsBytes(input.roots.map((x) => x.toString())),
  //       input.inputNullifier.map((x) => toFixedHex(x)),
  //       [toFixedHex(input.outputCommitment[0]), toFixedHex(input.outputCommitment[1])],
  //       toFixedHex(input.publicAmount),
  //       toFixedHex(BigNumber.from(input.extDataHash).add(1))
  //     ];
  //
  //     incorrectPublicInputs = IdentityVAnchor.convertToPublicInputsStruct(incorrectPublicInputArgs);
  //
  //     await TruffleAssert.reverts(
  //       idAnchor.contract.transact(incorrectPublicInputs, extAmountInputs),
  //       'Incorrect external data hash',
  //     );
  //
  //     // output commitment
  //     incorrectPublicInputArgs = [
  //       `0x${proofEncoded}`,
  //       IdentityVAnchor.createRootsBytes(input.roots.map((x) => x.toString())),
  //       input.inputNullifier.map((x) => toFixedHex(x)),
  //       [toFixedHex(BigNumber.from(input.outputCommitment[0]).add(1)), toFixedHex(input.outputCommitment[1])],
  //       toFixedHex(input.publicAmount),
  //       toFixedHex(input.extDataHash)
  //     ];
  //
  //     incorrectPublicInputs = IdentityVAnchor.convertToPublicInputsStruct(incorrectPublicInputArgs);
  //
  //     await TruffleAssert.reverts(
  //       idAnchor.contract.transact(incorrectPublicInputs, extAmountInputs),
  //       'Invalid withdraw proof',
  //     );
  //
  //     // input nullifier
  //     incorrectPublicInputArgs = [
  //       `0x${proofEncoded}`,
  //       IdentityVAnchor.createRootsBytes(input.roots.map((x) => x.toString())),
  //       input.inputNullifier.map((x) => toFixedHex(BigNumber.from(x).add(1))),
  //       [toFixedHex(input.outputCommitment[0]), toFixedHex(input.outputCommitment[1])],
  //       toFixedHex(input.publicAmount),
  //       toFixedHex(input.extDataHash)
  //     ];
  //
  //     incorrectPublicInputs = IdentityVAnchor.convertToPublicInputsStruct(incorrectPublicInputArgs);
  //
  //     await TruffleAssert.reverts(
  //       idAnchor.contract.transact(incorrectPublicInputs, extAmountInputs),
  //       'Invalid withdraw proof',
  //     );
  //
  //     //relayer
  //     let incorrectExtDataArgs = [
  //       toFixedHex(recipient, 20),
  //       toFixedHex(extAmount),
  //       toFixedHex('0x0000000000000000000000007a1f9131357404ef86d7c38dbffed2da70321337', 20),
  //       toFixedHex(fee),
  //       encOutput1,
  //       encOutput2
  //     ];
  //
  //     let correctPublicInputs = IdentityVAnchor.convertToPublicInputsStruct(publicInputArgs);
  //     let incorrectExtAmountInputs = IdentityVAnchor.convertToExtDataStruct(incorrectExtDataArgs)
  //
  //     await TruffleAssert.reverts(
  //       idAnchor.contract.transact(correctPublicInputs, incorrectExtAmountInputs),
  //       'Incorrect external data hash',
  //     );
  //
  //     //recipient
  //     incorrectExtDataArgs = [
  //       toFixedHex('0x0000000000000000000000007a1f9131357404ef86d7c38dbffed2da70321337', 20),
  //       toFixedHex(extAmount),
  //       toFixedHex(relayer, 20),
  //       toFixedHex(fee),
  //       encOutput1,
  //       encOutput2
  //     ];
  //
  //     incorrectExtAmountInputs = IdentityVAnchor.convertToExtDataStruct(incorrectExtDataArgs)
  //
  //     await TruffleAssert.reverts(
  //       idAnchor.contract.transact(correctPublicInputs, incorrectExtAmountInputs),
  //       'Incorrect external data hash',
  //     );
  //
  //     //fee
  //     incorrectExtDataArgs = [
  //       toFixedHex(recipient, 20),
  //       toFixedHex(extAmount),
  //       toFixedHex(relayer, 20),
  //       toFixedHex('0x000000000000000000000000000000000000000000000000015345785d8a0000'),
  //       encOutput1,
  //       encOutput2
  //     ];
  //
  //     incorrectExtAmountInputs = IdentityVAnchor.convertToExtDataStruct(incorrectExtDataArgs)
  //
  //     await TruffleAssert.reverts(
  //       idAnchor.contract.transact(correctPublicInputs, incorrectExtAmountInputs),
  //       'Incorrect external data hash',
  //     );
  //   });
  //
  //   it('should be compliant', async function () {
  //     // basically verifier should check if a commitment and a nullifier hash are on chain
  //     const [sender] = await ethers.getSigners();
  //
  //     const aliceDepositAmount = 1e7;
  //     const aliceDepositUtxo = await generateUTXOForTest(chainID, aliceDepositAmount);
  //
  //     await idAnchor.transact(
  //       [],
  //       [aliceDepositUtxo],
  //       {},
  //       0,
  //       '0',
  //       '0',
  //     );
  //
  //     const idAnchorLeaves = idAnchor.tree.elements().map((leaf) => hexToU8a(leaf.toHexString()));
  //
  //     // withdrawal
  //     await idAnchor.transact(
  //       [aliceDepositUtxo],
  //       [],
  //       {
  //         [chainID.toString()]: idAnchorLeaves
  //       },
  //       0,
  //       sender.address,
  //       '0'
  //     );
  //
  //     //build merkle tree start
  //     const filter = idAnchor.contract.filters.NewCommitment()
  //     const events = await idAnchor.contract.queryFilter(filter, 0)
  //
  //     const leaves = events.sort((a:any, b:any) => a.args.index - b.args.index).map((e) => toFixedHex(e.args.commitment))
  //     const tree = new MerkleTree(levels, leaves)
  //
  //     //build merkle tree end
  //     const commitment = aliceDepositUtxo.commitment
  //     const index = tree.indexOf(toFixedHex(commitment)) // it's the same as merklePath and merklePathIndexes and index in the tree
  //
  //     // Cant set index on create JsUtxo - regenerate the CircomUtxo.
  //     const aliceDepositUtxoRegen = await CircomUtxo.generateUtxo({
  //       curve: 'Bn254',
  //       backend: 'Circom',
  //       chainId: chainID.toString(),
  //       originChainId: chainID.toString(),
  //       amount: aliceDepositUtxo.amount,
  //       index: index.toString(),
  //       blinding: hexToU8a(aliceDepositUtxo.blinding),
  //       privateKey: hexToU8a(aliceDepositUtxo.secret_key),
  //       keypair: aliceDepositUtxo.getKeypair()
  //     })
  //     const nullifier = aliceDepositUtxoRegen.nullifier
  //
  //     // commitment = hash(amount, pubKey, blinding)
  //     // nullifier = hash(commitment, merklePath, sign(merklePath, privKey))
  //     const dataForVerifier = {
  //       commitment: {
  //         chainId: chainID.toString(),
  //         amount: aliceDepositUtxoRegen.amount,
  //         pubkey: aliceDepositUtxoRegen.keypair.pubkey,
  //         blinding: aliceDepositUtxoRegen.blinding,
  //       },
  //       nullifier: {
  //         commitment,
  //         merklePath: index,
  //         signature: aliceDepositUtxoRegen.keypair.sign(BigNumber.from(commitment).toString(), index),
  //       },
  //     }
  //
  //     // generateReport(dataForVerifier) -> compliance report
  //     // on the verifier side we compute commitment and nullifier and then check them onchain
  //     const commitmentV = BigNumber.from(poseidon([...Object.values(dataForVerifier.commitment)]));
  //     const nullifierV = BigNumber.from(poseidon([
  //       commitmentV,
  //       dataForVerifier.nullifier.merklePath,
  //       dataForVerifier.nullifier.signature,
  //     ]))
  //
  //     assert.strictEqual(commitmentV.toString(), BigNumber.from(commitment).toString());
  //     assert.strictEqual(nullifierV.toString(), nullifier.toString());
  //     assert.strictEqual(await idAnchor.contract.nullifierHashes(toFixedHex(nullifierV)), true);
  //     // expect commitmentV present onchain (it will be in NewCommitment events)
  //
  //     // in report we can see the tx with NewCommitment event (this is how alice got money)
  //     // and the tx with NewNullifier event is where alice spent the UTXO
  //   });
  //
  // describe('#wrapping tests', () => {
  //   it('should wrap and deposit', async () => {
  //     const signers = await ethers.getSigners();
  //     const wallet = signers[0];
  //     const sender = wallet;
  //     // create wrapped token
  //     const name = 'webbETH';
  //     const symbol = 'webbETH';
  //     const dummyFeeRecipient = "0x0000000000010000000010000000000000000000";
  //     const wrappedTokenFactory = new WrappedTokenFactory(wallet);
  //     wrappedToken = await wrappedTokenFactory.deploy(name, symbol, dummyFeeRecipient, sender.address, '10000000000000000000000000', true);
  //     await wrappedToken.deployed();
  //     await wrappedToken.add(token.address, (await wrappedToken.proposalNonce()).add(1));
  //
  //     // create idAnchor for wrapped token
  //     const wrappedidAnchor = await IdentityVAnchor.createIdentityVAnchor(
  //       verifier.contract.address,
  //       30,
  //       hasherInstance.address,
  //       sender.address,
  //       wrappedToken.address,
  //       1,
  //       zkComponents2_2,
  //       zkComponents16_2,
  //       sender
  //     );
  //
  //     await wrappedidAnchor.contract.configureMinimalWithdrawalLimit(
  //       BigNumber.from(0),
  //       0,
  //     );
  //     await wrappedidAnchor.contract.configureMaximumDepositLimit(
  //       BigNumber.from(tokenDenomination).mul(1_000_000),
  //       0,
  //     );
  //
  //     const MINTER_ROLE = ethers.utils.keccak256(ethers.utils.toUtf8Bytes('MINTER_ROLE'));
  //     await wrappedToken.grantRole(MINTER_ROLE, wrappedidAnchor.contract.address);
  //
  //     await token.approve(wrappedToken.address, '1000000000000000000');
  //     const balTokenBeforeDepositSender = await token.balanceOf(sender.address);
  //
  //     const aliceDepositAmount = 1e7;
  //     const aliceDepositUtxo = await CircomUtxo.generateUtxo({
  //       curve: 'Bn254',
  //       backend: 'Circom',
  //       chainId: chainID.toString(),
  //       originChainId: chainID.toString(),
  //       amount: aliceDepositAmount.toString(),
  //       keypair: new Keypair(),
  //       index: null,
  //     });
  //     //create a deposit on the idAnchor already setup
  //     await wrappedidAnchor.transactWrap(
  //       token.address,
  //       [],
  //       [aliceDepositUtxo],
  //       '0',
  //       '0',
  //       '0',
  //       {}
  //     );
  //     const balTokenAfterDepositSender = await token.balanceOf(sender.address);
  //     assert.strictEqual(balTokenBeforeDepositSender.sub(balTokenAfterDepositSender).toString(), '10000000');
  //
  //     const balWrappedTokenAfterDepositidAnchor = await wrappedToken.balanceOf(wrappedidAnchor.contract.address);
  //     const balWrappedTokenAfterDepositSender = await wrappedToken.balanceOf(sender.address);
  //     assert.strictEqual(balWrappedTokenAfterDepositidAnchor.toString(), '10000000');
  //     assert.strictEqual(balWrappedTokenAfterDepositSender.toString(), '0');
  //   });
  //
  //   it('should withdraw and unwrap', async () => {
  //     const signers = await ethers.getSigners();
  //     const wallet = signers[0];
  //     const sender = wallet;
  //     // create wrapped token
  //     const name = 'webbETH';
  //     const symbol = 'webbETH';
  //     const dummyFeeRecipient = "0x0000000000010000000010000000000000000000";
  //     const wrappedTokenFactory = new WrappedTokenFactory(wallet);
  //     wrappedToken = await wrappedTokenFactory.deploy(name, symbol, dummyFeeRecipient, sender.address, '10000000000000000000000000', true);
  //     await wrappedToken.deployed();
  //     await wrappedToken.add(token.address, (await wrappedToken.proposalNonce()).add(1));
  //
  //     // create idAnchor for wrapped token
  //     const wrappedIdentityVAnchor = await IdentityVAnchor.createIdentityVAnchor(
  //       verifier.contract.address,
  //       30,
  //       hasherInstance.address,
  //       sender.address,
  //       wrappedToken.address,
  //       1,
  //       zkComponents2_2,
  //       zkComponents16_2,
  //       sender
  //     );
  //
  //     await wrappedIdentityVAnchor.contract.configureMinimalWithdrawalLimit(
  //       BigNumber.from(0),
  //       0,
  //     );
  //     await wrappedIdentityVAnchor.contract.configureMaximumDepositLimit(
  //       BigNumber.from(tokenDenomination).mul(1_000_000),
  //       0,
  //     );
  //
  //     const MINTER_ROLE = ethers.utils.keccak256(ethers.utils.toUtf8Bytes('MINTER_ROLE'));
  //     await wrappedToken.grantRole(MINTER_ROLE, wrappedIdentityVAnchor.contract.address);
  //     await token.approve(wrappedToken.address, '1000000000000000000');
  //     //Check that vidAnchor has the right amount of wrapped token balance
  //     assert.strictEqual((await wrappedToken.balanceOf(wrappedIdentityVAnchor.contract.address)).toString(), BigNumber.from(0).toString());
  //     const balTokenBeforeDepositSender = await token.balanceOf(sender.address);
  //     const aliceDepositAmount = 1e7;
  //     const keypair = new Keypair();
  //     let aliceDepositUtxo = await CircomUtxo.generateUtxo({
  //       curve: 'Bn254',
  //       backend: 'Circom',
  //       chainId: chainID.toString(),
  //       originChainId: chainID.toString(),
  //       amount: aliceDepositAmount.toString(),
  //       keypair
  //     });
  //     //create a deposit on the idAnchor already setup
  //     await wrappedIdentityVAnchor.transactWrap(
  //       token.address,
  //       [],
  //       [aliceDepositUtxo],
  //       0,
  //       '0',
  //       '0',
  //       {}
  //     );
  //
  //     let idAnchorLeaves = wrappedIdentityVAnchor.tree.elements().map((leaf) => hexToU8a(leaf.toHexString()));
  //
  //     // Limitations on UTXO index readonly value. create a new UTXO with the proper index.
  //     const aliceDepositIndex = wrappedIdentityVAnchor.tree.getIndexByElement(aliceDepositUtxo.commitment);
  //     aliceDepositUtxo = await updateUtxoWithIndex(aliceDepositUtxo, aliceDepositIndex, chainID);
  //
  //     //Check that vidAnchor has the right amount of wrapped token balance
  //     assert.strictEqual((await wrappedToken.balanceOf(wrappedIdentityVAnchor.contract.address)).toString(), BigNumber.from(1e7).toString());
  //
  //     const aliceChangeAmount = 0;
  //     const aliceChangeUtxo = await CircomUtxo.generateUtxo({
  //       curve: 'Bn254',
  //       backend: 'Circom',
  //       chainId: chainID.toString(),
  //       originChainId: chainID.toString(),
  //       amount: aliceChangeAmount.toString(),
  //     });
  //
  //     await wrappedIdentityVAnchor.transactWrap(
  //       token.address,
  //       [aliceDepositUtxo],
  //       [aliceChangeUtxo],
  //       0,
  //       sender.address,
  //       '0',
  //       {
  //         [chainID.toString()]: idAnchorLeaves
  //       }
  //     );
  //
  //     const balTokenAfterWithdrawAndUnwrapSender = await token.balanceOf(sender.address);
  //     assert.strictEqual(balTokenBeforeDepositSender.toString(), balTokenAfterWithdrawAndUnwrapSender.toString());
  //   });
  //
  //   it('wrapping fee should work correctly with transactWrap', async () => {
  //     const signers = await ethers.getSigners();
  //     const wallet = signers[0];
  //     const sender = wallet;
  //     // create wrapped token
  //     const name = 'webbETH';
  //     const symbol = 'webbETH';
  //     const dummyFeeRecipient = "0x0000000000000000010000000000000000000000";
  //     const wrappedTokenFactory = new WrappedTokenFactory(wallet);
  //     wrappedToken = await wrappedTokenFactory.deploy(name, symbol, dummyFeeRecipient, sender.address, '10000000000000000000000000', true);
  //     await wrappedToken.deployed();
  //     await wrappedToken.add(token.address, (await wrappedToken.proposalNonce()).add(1));
  //     const wrapFee = 5;
  //     await wrappedToken.setFee(wrapFee, (await wrappedToken.proposalNonce()).add(1));
  //
  //     // create idAnchor for wrapped token
  //     const wrappedIdentityVAnchor = await IdentityVAnchor.createIdentityVAnchor(
  //       verifier.contract.address,
  //       30,
  //       hasherInstance.address,
  //       sender.address,
  //       wrappedToken.address,
  //       1,
  //       zkComponents2_2,
  //       zkComponents16_2,
  //       sender
  //     );
  //
  //     await wrappedIdentityVAnchor.contract.configureMinimalWithdrawalLimit(
  //       BigNumber.from(0),
  //       0,
  //     );
  //     await wrappedIdentityVAnchor.contract.configureMaximumDepositLimit(
  //       BigNumber.from(tokenDenomination).mul(1_000_000),
  //       0,
  //     );
  //
  //     const MINTER_ROLE = ethers.utils.keccak256(ethers.utils.toUtf8Bytes('MINTER_ROLE'));
  //     await wrappedToken.grantRole(MINTER_ROLE, wrappedIdentityVAnchor.contract.address);
  //
  //     await token.approve(wrappedToken.address, '10000000000000000000');
  //
  //     //Should take a fee when depositing
  //     //Deposit 2e7 and Check Relevant Balances
  //     const aliceDepositAmount = 2e7;
  //     let aliceDepositUtxo = await CircomUtxo.generateUtxo({
  //       curve: 'Bn254',
  //       backend: 'Circom',
  //       chainId: chainID.toString(),
  //       originChainId: chainID.toString(),
  //       amount: aliceDepositAmount.toString(),
  //     });
  //
  //     const balWrappedTokenBeforeDepositidAnchor = await wrappedToken.balanceOf(wrappedIdentityVAnchor.contract.address);
  //     const balUnwrappedTokenBeforeDepositSender = await token.balanceOf(sender.address);
  //     const balUnwrappedTokenBeforeDepositWrapper = await token.balanceOf(wrappedToken.address);
  //
  //     await wrappedIdentityVAnchor.transactWrap(
  //       token.address,
  //       [],
  //       [aliceDepositUtxo],
  //       0,
  //       '0',
  //       '0',
  //       {}
  //     );
  //
  //     // Limitations on UTXO index readonly value. create a new UTXO with the proper index.
  //     const aliceDepositIndex = wrappedIdentityVAnchor.tree.getIndexByElement(aliceDepositUtxo.commitment);
  //     aliceDepositUtxo = await updateUtxoWithIndex(aliceDepositUtxo, aliceDepositIndex, chainID);
  //
  //     // Balance of IdentityVAnchor wrapped token should be 2e7
  //     const balWrappedTokenAfterDepositidAnchor = await wrappedToken.balanceOf(wrappedIdentityVAnchor.contract.address);
  //     assert.strictEqual(balWrappedTokenAfterDepositidAnchor.toString(), BigNumber.from(2e7).toString());
  //
  //     // Balance of sender unwrapped token should have gone down by 2e7 * (100) / (100 - wrapFee);
  //     const expectedSenderTokenOutflows = Math.trunc(2e7 * 10000 / (10000 - wrapFee));
  //     const balUnwrappedTokenAfterDepositSender = await token.balanceOf(sender.address);
  //     assert.strictEqual(balUnwrappedTokenBeforeDepositSender.sub(balUnwrappedTokenAfterDepositSender).toString(), expectedSenderTokenOutflows.toString());
  //
  //     // Balance of TokenWrapper unwrapped should have gone up by 2e7
  //     const balUnwrappedTokenAfterDepositWrapper = await token.balanceOf(wrappedToken.address);
  //     assert.strictEqual(balUnwrappedTokenAfterDepositWrapper.sub(balUnwrappedTokenBeforeDepositWrapper).toString(), BigNumber.from(2e7).toString());
  //
  //     // Withdraw 1e7 and check relevant balances
  //     const aliceWithdrawAmount = 1e7;
  //     let idAnchorLeaves = wrappedIdentityVAnchor.tree.elements().map((leaf) => hexToU8a(leaf.toHexString()));
  //
  //     let aliceChangeUtxo = await CircomUtxo.generateUtxo({
  //       curve: 'Bn254',
  //       backend: 'Circom',
  //       chainId: chainID.toString(),
  //       originChainId: chainID.toString(),
  //       amount: aliceWithdrawAmount.toString(),
  //       keypair: aliceDepositUtxo.keypair
  //     });
  //
  //     await wrappedIdentityVAnchor.transactWrap(
  //       token.address,
  //       [aliceDepositUtxo],
  //       [aliceChangeUtxo],
  //       0,
  //       sender.address,
  //       '0',
  //       {
  //         [chainID.toString()]: idAnchorLeaves
  //       }
  //     );
  //
  //     idAnchorLeaves = wrappedIdentityVAnchor.tree.elements().map((leaf) => hexToU8a(leaf.toHexString()));
  //     const aliceChangeIndex = wrappedIdentityVAnchor.tree.getIndexByElement(aliceChangeUtxo.commitment);
  //     aliceChangeUtxo = await updateUtxoWithIndex(aliceChangeUtxo, aliceChangeIndex, chainID);
  //
  //     const balUnwrappedTokenAfterWithdrawSender = await token.balanceOf(sender.address);
  //     assert.strictEqual(balUnwrappedTokenAfterWithdrawSender.sub(balUnwrappedTokenAfterDepositSender).toString(), BigNumber.from(1e7).toString());
  //
  //     const balWrappedTokenAfterWithdrawidAnchor = await wrappedToken.balanceOf(wrappedIdentityVAnchor.contract.address);
  //     assert.strictEqual(balWrappedTokenAfterDepositidAnchor.sub(balWrappedTokenAfterWithdrawidAnchor).toString(), BigNumber.from(1e7).toString())
  //
  //     const balUnwrappedTokenAfterWithdrawWrapper = await token.balanceOf(wrappedToken.address);
  //     assert.strictEqual(balUnwrappedTokenAfterDepositWrapper.sub(balUnwrappedTokenAfterWithdrawWrapper).toString(), BigNumber.from(1e7).toString());
  //
  //     await TruffleAssert.passes(wrappedIdentityVAnchor.transactWrap(
  //       token.address,
  //       [aliceChangeUtxo],
  //       [],
  //       0,
  //       sender.address,
  //       '0',
  //       {
  //         [chainID.toString()]: idAnchorLeaves
  //       }
  //     ));
  //
  //     let originalTokenDifference = expectedSenderTokenOutflows - 2e7;
  //
  //     assert.strictEqual(
  //       (await token.balanceOf(sender.address)).toString(),
  //       balUnwrappedTokenBeforeDepositSender.sub(originalTokenDifference).toString()
  //     );
  //   });
  //
  //   it('non-governor setting fee should fail', async () => {
  //     const signers = await ethers.getSigners();
  //     const wallet = signers[0];
  //     const sender = wallet;
  //     // create wrapped token
  //     const name = 'webbETH';
  //     const symbol = 'webbETH';
  //     const dummyFeeRecipient = "0x0000000000010000000010000000000000000000";
  //     const wrappedTokenFactory = new WrappedTokenFactory(wallet);
  //     wrappedToken = await wrappedTokenFactory.deploy(name, symbol, dummyFeeRecipient, sender.address, '10000000000000000000000000', true);
  //     await wrappedToken.deployed();
  //     await wrappedToken.add(token.address, (await wrappedToken.proposalNonce()).add(1));
  //     const wrapFee = 5;
  //     const otherSender = signers[1];
  //     assert
  //     await TruffleAssert.reverts(
  //       wrappedToken.connect(otherSender).setFee(wrapFee, (await wrappedToken.proposalNonce()).add(1)),
  //       'Only governor can call this function'
  //     );
  //   });
  //
  //   it('fee percentage cannot be greater than 10000', async () => {
  //     const signers = await ethers.getSigners();
  //     const wallet = signers[0];
  //     const sender = wallet;
  //     // create wrapped token
  //     const name = 'webbETH';
  //     const symbol = 'webbETH';
  //     const dummyFeeRecipient = "0x0000000000010000000010000000000000000000";
  //     const wrappedTokenFactory = new WrappedTokenFactory(wallet);
  //     wrappedToken = await wrappedTokenFactory.deploy(name, symbol, dummyFeeRecipient, sender.address, '10000000000000000000000000', true);
  //     await wrappedToken.deployed();
  //     await wrappedToken.add(token.address, (await wrappedToken.proposalNonce()).add(1));
  //     const wrapFee = 10001;
  //     assert
  //     await TruffleAssert.reverts(
  //       wrappedToken.setFee(wrapFee, (await wrappedToken.proposalNonce()).add(1)),
  //       'invalid fee percentage'
  //     );
  //   });
  //
  //   it('fee percentage cannot be negative', async () => {
  //     const signers = await ethers.getSigners();
  //     const wallet = signers[0];
  //     const sender = wallet;
  //     // create wrapped token
  //     const name = 'webbETH';
  //     const symbol = 'webbETH';
  //     const dummyFeeRecipient = "0x0000000000010000000010000000000000000000";
  //     const wrappedTokenFactory = new WrappedTokenFactory(wallet);
  //     wrappedToken = await wrappedTokenFactory.deploy(name, symbol, dummyFeeRecipient, sender.address, '10000000000000000000000000', true);
  //     await wrappedToken.deployed();
  //     await wrappedToken.add(token.address, (await wrappedToken.proposalNonce()).add(1));
  //     const wrapFee = -1;
  //     assert
  //     await TruffleAssert.fails(
  //       wrappedToken.setFee(wrapFee, (await wrappedToken.proposalNonce()).add(1))
  //     );
  //   });
  //
  //   it('fee percentage cannot be non-integer', async () => {
  //     const signers = await ethers.getSigners();
  //     const wallet = signers[0];
  //     const sender = wallet;
  //     // create wrapped token
  //     const name = 'webbETH';
  //     const symbol = 'webbETH';
  //     const dummyFeeRecipient = "0x0000000000010000000010000000000000000000";
  //     const wrappedTokenFactory = new WrappedTokenFactory(wallet);
  //     wrappedToken = await wrappedTokenFactory.deploy(name, symbol, dummyFeeRecipient, sender.address, '10000000000000000000000000', true);
  //     await wrappedToken.deployed();
  //     await wrappedToken.add(token.address, (await wrappedToken.proposalNonce()).add(1));
  //     const wrapFee = 2.5;
  //     assert
  //     await TruffleAssert.fails(
  //       wrappedToken.setFee(wrapFee, (await wrappedToken.proposalNonce()).add(1))
  //     );
  //   });
  //   it.skip('should print/save benchmarks', async () => {
  //     // Alice deposits into tornado pool
  //     const gasBenchmark = await idAnchor.getGasBenchmark()
  //     const proofTimeBenchmark = await idAnchor.getProofTimeBenchmark()
  //     console.log("Gas benchmark:\n", gasBenchmark);
  //     console.log("Proof time benchmark:\n", proofTimeBenchmark);
  //     writeFileSync("./metrics/gas-metrics.json", JSON.stringify(gasBenchmark));
  //     writeFileSync("./metrics/proof-time-metrics.json", JSON.stringify(proofTimeBenchmark));
  //   })
  // })
});<|MERGE_RESOLUTION|>--- conflicted
+++ resolved
@@ -294,22 +294,14 @@
       );
       // Alice deposits into tornado pool
       const aliceDepositUtxo = await generateUTXOForTest(chainID, aliceKeypair, aliceDepositAmount);
-<<<<<<< HEAD
-      const aliceLeaf = aliceKeypair.pubkey.toString();
-=======
       const aliceLeaf = aliceKeypair.getPubKey()
->>>>>>> 0aca08b2
 
       const identityRootInputs = [group.root.toString(), BigNumber.from(0).toString()];
       const idx = group.indexOf(aliceLeaf);
       const identityMerkleProof: MerkleProof = group.generateProofOfMembership(idx);
 
       const outSemaphoreProofs = outputs.map((utxo) => {
-<<<<<<< HEAD
-        const leaf = utxo.keypair.pubkey.toString();
-=======
         const leaf = utxo.keypair.getPubKey()
->>>>>>> 0aca08b2
         if (Number(utxo.amount) > 0) {
           const idx = group.indexOf(leaf);
           return group.generateProofOfMembership(idx);
@@ -386,11 +378,7 @@
       const identityMerkleProof: MerkleProof = group.generateProofOfMembership(idx);
 
       const outSemaphoreProofs = outputs.map((utxo) => {
-<<<<<<< HEAD
-        const leaf = utxo.keypair.pubkey.toString();
-=======
         const leaf = utxo.keypair.getPubKey()
->>>>>>> 0aca08b2
         if (Number(utxo.amount) > 0) {
           const idx = group.indexOf(leaf);
           return group.generateProofOfMembership(idx);
@@ -441,12 +429,8 @@
     });
 
     it('alice should transfer to bob', async () => {
-<<<<<<< HEAD
-      let aliceLeaf = aliceKeypair.pubkey.toString();
-=======
 
       let aliceLeaf = aliceKeypair.getPubKey();
->>>>>>> 0aca08b2
       // let transaction = await semaphoreContract
       //   .connect(sender)
       //   .addMember(idAnchor.groupId, bobLeaf, { gasLimit: '0x5B8D80' });
@@ -473,11 +457,7 @@
       const identityMerkleProof: MerkleProof = group.generateProofOfMembership(idx);
 
       const outSemaphoreProofs = outputs.map((utxo) => {
-<<<<<<< HEAD
-        const leaf = utxo.keypair.pubkey.toString();
-=======
         const leaf = utxo.keypair.getPubKey()
->>>>>>> 0aca08b2
         if (Number(utxo.amount) > 0) {
           const idx = group.indexOf(leaf);
           return group.generateProofOfMembership(idx);
