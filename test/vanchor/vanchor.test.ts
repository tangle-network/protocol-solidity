/**
 * Copyright 2021 Webb Technologies
 * SPDX-License-Identifier: GPL-3.0-or-later
*/
const assert = require('assert');
import { artifacts, ethers } from 'hardhat';
const TruffleAssert = require('truffle-assertions');

// Typechain generated bindings for contracts
import {
  ERC20Mock as Token,
  ERC20Mock__factory as TokenFactory,
  ERC20PresetMinterPauser__factory as MintableTokenFactory,
<<<<<<< HEAD
  GovernedTokenWrapper as WrappedToken,
  GovernedTokenWrapper__factory as WrappedTokenFactory,
=======
  GTokenWrapperMock as WrappedToken,
  GTokenWrapperMock__factory,
  GTokenWrapperMock__factory as WrappedTokenFactory,
  PoseidonT3__factory
>>>>>>> 2e9967af
} from '../../typechain';

// Convenience wrapper classes for contract classes
import VAnchor from '../../lib/vbridge/VAnchor';
import { toFixedHex } from '../../lib/utils';
import Verifier from '../../lib/vbridge/Verifier';
import { Utxo } from '../../lib/vbridge/utxo';
import { MerkleTree } from '../../lib/vbridge/MerkleTree';
import { BigNumber } from 'ethers';
import { SignerWithAddress } from '@nomiclabs/hardhat-ethers/signers';
import { poseidonHash, poseidonHash2 } from '../../lib/vbridge/utils';

const { NATIVE_AMOUNT } = process.env
const BN = require('bn.js');

const snarkjs = require('snarkjs')
const { toBN } = require('web3-utils');

describe('VAnchor for 2 max edges', () => {
  let anchor: VAnchor;

  const levels = 5;
  const value = NATIVE_AMOUNT || '1000000000000000000' // 1 ether
  let tree: MerkleTree;
  let fee = BigInt((new BN(`${NATIVE_AMOUNT}`).shrn(1)).toString()) || BigInt((new BN(`${1e17}`)).toString());
  const refund = BigInt((new BN('0')).toString()); 
  let recipient = "0x1111111111111111111111111111111111111111";
  let verifier: Verifier;
  let hasherInstance: any;
  let token: Token;
  let wrappedToken: WrappedToken;
  let tokenDenomination = '1000000000000000000' // 1 ether
  const chainID = 31337;
  const MAX_EDGES = 1;
  let create2InputWitness: any;
  let create16InputWitness: any;
  let createInputWitnessPoseidon4: any;
  let sender: SignerWithAddress;

  beforeEach(async () => {
    const signers = await ethers.getSigners();
    const wallet = signers[0];
    sender = wallet;

    tree = new MerkleTree(levels);
    // create poseidon hasher
    const hasherFactory = new PoseidonT3__factory(wallet);
    hasherInstance = await hasherFactory.deploy();
    await hasherInstance.deployed();

    // create bridge verifier
    verifier = await Verifier.createVerifier(sender);

    // create token
    const tokenFactory = new TokenFactory(wallet);
    token = await tokenFactory.deploy();
    await token.deployed();
    await token.mint(sender.address, '10000000000000000000000');

    // create Anchor
    anchor = await VAnchor.createVAnchor(
      verifier.contract.address,
      levels,
      hasherInstance.address,
      token.address,
      {
        bridge: sender.address,
        admin: sender.address,
        handler: sender.address,
      },
      1,
      sender,
    );
   
    await anchor.contract.configureLimits(
      BigNumber.from(0),
      BigNumber.from(tokenDenomination).mul(1_000_000),
    )
    
    await token.approve(anchor.contract.address, '10000000000000000000000');

    createInputWitnessPoseidon4 = async (data: any) => {
      const witnessCalculator = require("../../protocol-solidity-fixtures/fixtures/poseidon4/4/witness_calculator.js");
      const fileBuf = require('fs').readFileSync('protocol-solidity-fixtures/fixtures/poseidon4/4/poseidon4_test.wasm');
      const wtnsCalc = await witnessCalculator(fileBuf)
      const wtns = await wtnsCalc.calculateWTNSBin(data,0);
      return wtns;
    }

    create2InputWitness = async (data: any) => {
      const witnessCalculator = require("../../protocol-solidity-fixtures/fixtures/vanchor_2/2/witness_calculator.js");
      const fileBuf = require('fs').readFileSync('protocol-solidity-fixtures/fixtures/vanchor_2/2/poseidon_vanchor_2_2.wasm');
      const wtnsCalc = await witnessCalculator(fileBuf)
      const wtns = await wtnsCalc.calculateWTNSBin(data,0);
      return wtns;
    }

    create16InputWitness = async (data: any) => {
      const witnessCalculator = require("../../protocol-solidity-fixtures/fixtures/vanchor_16/2/witness_calculator.js");
      const fileBuf = require('fs').readFileSync("protocol-solidity-fixtures/fixtures/vanchor_16/2/poseidon_vanchor_16_2.wasm");
      const wtnsCalc = await witnessCalculator(fileBuf)
      const wtns = await wtnsCalc.calculateWTNSBin(data,0);
      return wtns;
    }
    
  })

  describe('#constructor', () => {
    it('should initialize', async () => {
      const maxEdges = await anchor.contract.maxEdges();
      assert.strictEqual(maxEdges.toString(), `${MAX_EDGES}`);
    });
  });

  describe('snark proof native verification on js side', () => {
    it('should work', async () => {
      const relayer = "0x2111111111111111111111111111111111111111";
      const extAmount = 1e7;
      const isL1Withdrawal = false;
      const roots = await anchor.populateRootInfosForProof();
      const inputs = [new Utxo({chainId: BigNumber.from(chainID)}), new Utxo({chainId: BigNumber.from(chainID)})];
      const aliceDepositAmount = 1e7;
      const outputs = [new Utxo({
        chainId: BigNumber.from(chainID),
        originChainId: BigNumber.from(chainID),
        amount: BigNumber.from(aliceDepositAmount)
      }), new Utxo({chainId: BigNumber.from(chainID)})];
      const merkleProofsForInputs = inputs.map((x) => anchor.getMerkleProof(x));
      fee = BigInt(0);
      

      const { input, extData } = await anchor.generateWitnessInput(
        roots,
        chainID,
        inputs, 
        outputs,
        extAmount,
        fee,
        recipient,
        relayer,
        merkleProofsForInputs
      );
     
      const wtns = await create2InputWitness(input);
      let res = await snarkjs.groth16.prove('protocol-solidity-fixtures/fixtures/vanchor_2/2/circuit_final.zkey', wtns);
      const proof = res.proof;
      let publicSignals = res.publicSignals;
      //console.log(publicSignals);
      let tempProof = proof;
      let tempSignals = publicSignals;
      const vKey = await snarkjs.zKey.exportVerificationKey('protocol-solidity-fixtures/fixtures/vanchor_2/2/circuit_final.zkey');

      res = await snarkjs.groth16.verify(vKey, publicSignals, proof);
      assert.strictEqual(res, true);

    });

    it('poseidon4 isolated gadget test', async () => {
      const relayer = "0x2111111111111111111111111111111111111111";
      const extAmount = 1e7;
      const isL1Withdrawal = false;
      const roots = await anchor.populateRootInfosForProof();
      const inputs = [new Utxo({chainId: BigNumber.from(chainID)}), new Utxo({chainId: BigNumber.from(chainID)})];
      const aliceDepositAmount = 1e7;
      const outputs = [new Utxo({
        chainId: BigNumber.from(chainID),
        originChainId: BigNumber.from(chainID),
        amount: BigNumber.from(aliceDepositAmount)
      }), new Utxo({chainId: BigNumber.from(chainID)})];
      const merkleProofsForInputs = inputs.map((x) => anchor.getMerkleProof(x));
      fee = BigInt(0);
      

      // const input = await anchor.generateWitnessInputPoseidon4(
     
      // );
      const output = new Utxo({chainId: BigNumber.from(31337), amount: BigNumber.from(0), 
        blinding: BigNumber.from(13)})
      const input = {
        // data for 2 transaction outputs
      outChainID: 31337,
      outAmount: 0,
      outPubkey: output.keypair.pubkey,
      outBlinding: toFixedHex(13),
      outputCommitment: output.getCommitment()
      }

      const wtns = await createInputWitnessPoseidon4(input);
    });
  })

  describe('#transact', () => {
    it('should transact', async () => {
      // Alice deposits into tornado pool
      const aliceDepositAmount = 1e7;
      const aliceDepositUtxo = new Utxo({
        chainId: BigNumber.from(chainID),
        originChainId: BigNumber.from(chainID),
        amount: BigNumber.from(aliceDepositAmount)
      });
      
      await anchor.registerAndTransact(
        sender.address,
        aliceDepositUtxo.keypair.address(),
        [],
        [aliceDepositUtxo]
      );
    })

    it('should process fee', async () => {
      const signers = await ethers.getSigners();
      const alice= signers[0];

      const aliceDepositAmount = 1e7;
      const aliceDepositUtxo = new Utxo({
        chainId: BigNumber.from(chainID),
        originChainId: BigNumber.from(chainID),
        amount: BigNumber.from(aliceDepositAmount)
      });
      //Step 1: Alice deposits into Tornado Pool
      const aliceBalanceBeforeDeposit = await token.balanceOf(alice.address);
      const relayer = "0x2111111111111111111111111111111111111111";
      const fee = 1e6;
      await anchor.registerAndTransact(
        sender.address,
        aliceDepositUtxo.keypair.address(),
        [],
        [aliceDepositUtxo],
        BigNumber.from(fee),
        '0',
        relayer
      );

      //Step 2: Check Alice's balance
      const aliceBalanceAfterDeposit = await token.balanceOf(alice.address);
      assert.strictEqual(aliceBalanceAfterDeposit.toString(), BN(toBN(aliceBalanceBeforeDeposit).sub(toBN(aliceDepositAmount)).sub(toBN(fee))).toString());

      //Step 3 Check relayers balance
      assert.strictEqual((await token.balanceOf(relayer)).toString(), BigNumber.from(fee).toString());
    })
    
    it('should spend input utxo and create output utxo', async () => {
      // Alice deposits into tornado pool
      const aliceDepositAmount = 1e7;
      const aliceDepositUtxo = new Utxo({
        chainId: BigNumber.from(chainID),
        originChainId: BigNumber.from(chainID),
        amount: BigNumber.from(aliceDepositAmount)
      });
      
      await anchor.registerAndTransact(
        sender.address,
        aliceDepositUtxo.keypair.address(),
        [],
        [aliceDepositUtxo]
      );
     
      const aliceTransferUtxo = new Utxo({
        chainId: BigNumber.from(chainID),
        originChainId: BigNumber.from(chainID),
        amount: BigNumber.from(aliceDepositAmount),
        keypair: aliceDepositUtxo.keypair
      });

      await anchor.transact(
        [aliceDepositUtxo],
        [aliceTransferUtxo],
      );
    })

    it('should spend input utxo and split', async () => {
      // Alice deposits into tornado pool
      const aliceDepositAmount = 10;
      const aliceDepositUtxo = new Utxo({
        chainId: BigNumber.from(chainID),
        originChainId: BigNumber.from(chainID),
        amount: BigNumber.from(aliceDepositAmount)
      });
      
      await anchor.registerAndTransact(
        sender.address,
        aliceDepositUtxo.keypair.address(),
        [],
        [aliceDepositUtxo]
      );

      const aliceSplitAmount = 5;
      const aliceSplitUtxo1 = new Utxo({
        chainId: BigNumber.from(chainID),
        originChainId: BigNumber.from(chainID),
        amount: BigNumber.from(aliceSplitAmount)
      });

      const aliceSplitUtxo2 = new Utxo({
        chainId: BigNumber.from(chainID),
        originChainId: BigNumber.from(chainID),
        amount: BigNumber.from(aliceSplitAmount)
      });

      await anchor.transact(
        [aliceDepositUtxo],
        [aliceSplitUtxo1, aliceSplitUtxo2]
      );
    })

    it('should join and spend', async () => {
      const aliceDepositAmount1 = 1e7;
      const aliceDepositUtxo1 = new Utxo({
        chainId: BigNumber.from(chainID),
        originChainId: BigNumber.from(chainID),
        amount: BigNumber.from(aliceDepositAmount1)
      });
      
      await anchor.registerAndTransact(
        sender.address,
        aliceDepositUtxo1.keypair.address(),
        [],
        [aliceDepositUtxo1]
      );
      
      const aliceDepositAmount2 = 1e7;
      const aliceDepositUtxo2 = new Utxo({
        chainId: BigNumber.from(chainID),
        originChainId: BigNumber.from(chainID),
        amount: BigNumber.from(aliceDepositAmount2),
        keypair: aliceDepositUtxo1.keypair
      });

      await anchor.transact(
        [],
        [aliceDepositUtxo2]
      );
      
      const aliceJoinAmount = 2e7;
      const aliceJoinUtxo = new Utxo({
        chainId: BigNumber.from(chainID),
        originChainId: BigNumber.from(chainID),
        amount: BigNumber.from(aliceJoinAmount),
        //keypair: aliceDepositUtxo1.keypair
      });

      await anchor.transact(
        [aliceDepositUtxo1, aliceDepositUtxo2],
        [aliceJoinUtxo]
      );
    })

    it('should join and spend with 16 inputs', async () => {
      const aliceDepositAmount1 = 1e7;
      const aliceDepositUtxo1 = new Utxo({
        chainId: BigNumber.from(chainID),
        originChainId: BigNumber.from(chainID),
        amount: BigNumber.from(aliceDepositAmount1)
      });
      const aliceDepositAmount2 = 1e7;
      const aliceDepositUtxo2 = new Utxo({
        chainId: BigNumber.from(chainID),
        originChainId: BigNumber.from(chainID),
        amount: BigNumber.from(aliceDepositAmount2),
        keypair: aliceDepositUtxo1.keypair
      });
      
      await anchor.registerAndTransact(
        sender.address,
        aliceDepositUtxo1.keypair.address(),
        [],
        [aliceDepositUtxo1, aliceDepositUtxo2]
      );
      
  

      // await anchor.transact(
      //   [],
      //   [aliceDepositUtxo2]
      // );

      const aliceDepositAmount3 = 1e7;
      const aliceDepositUtxo3 = new Utxo({
        chainId: BigNumber.from(chainID),
        originChainId: BigNumber.from(chainID),
        amount: BigNumber.from(aliceDepositAmount3),
        keypair: aliceDepositUtxo1.keypair
      });

      await anchor.transact(
        [],
        [aliceDepositUtxo3]
      );
      
      const aliceJoinAmount = 3e7;
      const aliceJoinUtxo = new Utxo({
        chainId: BigNumber.from(chainID),
        originChainId: BigNumber.from(chainID),
        amount: BigNumber.from(aliceJoinAmount),
        keypair: aliceDepositUtxo1.keypair
      });

      await anchor.transact(
        [aliceDepositUtxo1, aliceDepositUtxo2, aliceDepositUtxo3],
        [aliceJoinUtxo]
      );
    })

    it('should withdraw', async () => {
      const aliceDepositAmount = 1e7;
      const aliceDepositUtxo = new Utxo({
        chainId: BigNumber.from(chainID),
        originChainId: BigNumber.from(chainID),
        amount: BigNumber.from(aliceDepositAmount)
      });
      
      await anchor.registerAndTransact(
        sender.address,
        aliceDepositUtxo.keypair.address(),
        [],
        [aliceDepositUtxo]
      );

      const aliceWithdrawAmount = 5e6;
      const aliceChangeUtxo = new Utxo({
        chainId: BigNumber.from(chainID),
        originChainId: BigNumber.from(chainID),
        amount: BigNumber.from(aliceWithdrawAmount),
        keypair: aliceDepositUtxo.keypair
      });
      const aliceETHAddress = '0xDeaD00000000000000000000000000000000BEEf';
    
      await anchor.transact(
        [aliceDepositUtxo],
        [aliceChangeUtxo],
        0,
        aliceETHAddress
      )
      assert.strictEqual(aliceWithdrawAmount.toString(), await (await token.balanceOf(aliceETHAddress)).toString());
    });

    it('should prevent double spend', async () => {
      const aliceDepositAmount = 1e7;
      const aliceDepositUtxo = new Utxo({
        chainId: BigNumber.from(chainID),
        originChainId: BigNumber.from(chainID),
        amount: BigNumber.from(aliceDepositAmount)
      });
      
      await anchor.registerAndTransact(
        sender.address,
        aliceDepositUtxo.keypair.address(),
        [],
        [aliceDepositUtxo]
      );
     
      const aliceTransferUtxo = new Utxo({
        chainId: BigNumber.from(chainID),
        originChainId: BigNumber.from(chainID),
        amount: BigNumber.from(aliceDepositAmount),
        keypair: aliceDepositUtxo.keypair
      });

      await anchor.transact(
        [aliceDepositUtxo],
        [aliceTransferUtxo],
      );
      
      await TruffleAssert.reverts(
        //@ts-ignore
        anchor.transact(
          [aliceDepositUtxo],
          [aliceTransferUtxo],
        ),
        'Input is already spent'
      )
    });

    it('should prevent increasing UTXO amount without depositing', async () => {
      const signers = await ethers.getSigners();
      const alice= signers[0];

      const aliceDepositAmount = 1e7;
      const aliceDepositUtxo = new Utxo({
        chainId: BigNumber.from(chainID),
        originChainId: BigNumber.from(chainID),
        amount: BigNumber.from(aliceDepositAmount)
      });
      //Step 1: Alice deposits into Tornado Pool
      const aliceBalanceBeforeDeposit = await token.balanceOf(alice.address);
      await anchor.registerAndTransact(
        alice.address,
        aliceDepositUtxo.keypair.address(),
        [],
        [aliceDepositUtxo]
      );

      //Step 2: Check Alice's balance
      const aliceBalanceAfterDeposit = await token.balanceOf(alice.address);
      assert.strictEqual(aliceBalanceAfterDeposit.toString(), BN(toBN(aliceBalanceBeforeDeposit).sub(toBN(aliceDepositAmount))).toString())
      
      //Step 3: Alice tries to create a UTXO with more funds than she has in her account
      const aliceOutputAmount = '100000000000000000000000';
      const aliceOutputUtxo = new Utxo({
        chainId: BigNumber.from(chainID),
        originChainId: BigNumber.from(chainID),
        amount: BigNumber.from(aliceOutputAmount),
        keypair: aliceDepositUtxo.keypair
      });
      //Step 4: Check that step 3 fails
      await TruffleAssert.reverts(
        //@ts-ignore
        anchor.transact(
          [aliceDepositUtxo],
          [aliceOutputUtxo]
        ),
        'ERC20: transfer amount exceeds balance'
      )
    });

    it('should reject tampering with public inputs', async () => {
      const relayer = "0x2111111111111111111111111111111111111111";
      const extAmount = 1e7;
      const isL1Withdrawal = false;
      const roots = await anchor.populateRootInfosForProof();
      const inputs = [new Utxo({chainId: BigNumber.from(chainID)}), new Utxo({chainId: BigNumber.from(chainID)})];
      const aliceDepositAmount = 1e7;
      const outputs = [new Utxo({
        chainId: BigNumber.from(chainID),
        originChainId: BigNumber.from(chainID),
        amount: BigNumber.from(aliceDepositAmount)
      }), new Utxo({chainId: BigNumber.from(chainID)})];
      const merkleProofsForInputs = inputs.map((x) => anchor.getMerkleProof(x));
      fee = BigInt(0);
      
      const { input, extData } = await anchor.generateWitnessInput(
        roots,
        chainID,
        inputs, 
        outputs,
        extAmount,
        fee,
        recipient,
        relayer,
        merkleProofsForInputs
      );
     
      const wtns = await create2InputWitness(input);
      let res = await snarkjs.groth16.prove('protocol-solidity-fixtures/fixtures/vanchor_2/2/circuit_final.zkey', wtns);
      const proof = res.proof;
      let publicSignals = res.publicSignals;
      const proofEncoded = await VAnchor.generateWithdrawProofCallData(proof, publicSignals);

      //correct public inputs
      let publicInputArgs:[string, string, string[], [any, any], string, string] = [
        `0x${proofEncoded}`,
        VAnchor.createRootsBytes(input.roots.map((x) => x.toString())),
        input.inputNullifier.map((x) => toFixedHex(x)),
        [toFixedHex(input.outputCommitment[0]), toFixedHex(input.outputCommitment[1])],
        toFixedHex(input.publicAmount),
        toFixedHex(input.extDataHash)
      ];

      let extDataArgs = [
        toFixedHex(extData.recipient, 20),
        toFixedHex(extData.extAmount),  
        toFixedHex(extData.relayer, 20),
        toFixedHex(extData.fee),
        extData.encryptedOutput1,
        extData.encryptedOutput2
      ];

      // public amount
      let incorrectPublicInputArgs:[string, string, string[], [any, any], string, string] = [
        `0x${proofEncoded}`,
        VAnchor.createRootsBytes(input.roots.map((x) => x.toString())),
        input.inputNullifier.map((x) => toFixedHex(x)),
        [toFixedHex(input.outputCommitment[0]), toFixedHex(input.outputCommitment[1])],
        toFixedHex(BigNumber.from(input.publicAmount).add(1)),
        toFixedHex(input.extDataHash)
      ];

      let incorrectPublicInputs = VAnchor.convertToPublicInputsStruct(incorrectPublicInputArgs);
      let extAmountInputs = VAnchor.convertToExtDataStruct(extDataArgs)

      //anchor.contract.transact(incorrectPublicInputs, extAmountInputs, { gasPrice: '0' });
      
      await TruffleAssert.reverts(
        //@ts-ignore
        anchor.contract.transact(incorrectPublicInputs, extAmountInputs, { gasPrice: '0' }),
        'Invalid public amount',
      );

      // extdatahash
      incorrectPublicInputArgs = [
        `0x${proofEncoded}`,
        VAnchor.createRootsBytes(input.roots.map((x) => x.toString())),
        input.inputNullifier.map((x) => toFixedHex(x)),
        [toFixedHex(input.outputCommitment[0]), toFixedHex(input.outputCommitment[1])],
        toFixedHex(input.publicAmount),
        toFixedHex(BigNumber.from(input.extDataHash).add(1))
      ];

      incorrectPublicInputs = VAnchor.convertToPublicInputsStruct(incorrectPublicInputArgs);

      await TruffleAssert.reverts(
        //@ts-ignore
        anchor.contract.transact(incorrectPublicInputs, extAmountInputs, { gasPrice: '0' }),
        'Incorrect external data hash',
      );

      // output commitment
      incorrectPublicInputArgs = [
        `0x${proofEncoded}`,
        VAnchor.createRootsBytes(input.roots.map((x) => x.toString())),
        input.inputNullifier.map((x) => toFixedHex(x)),
        [toFixedHex(BigNumber.from(input.outputCommitment[0]).add(1)), toFixedHex(input.outputCommitment[1])],
        toFixedHex(input.publicAmount),
        toFixedHex(input.extDataHash)
      ];

      incorrectPublicInputs = VAnchor.convertToPublicInputsStruct(incorrectPublicInputArgs);

      await TruffleAssert.reverts(
        //@ts-ignore
        anchor.contract.transact(incorrectPublicInputs, extAmountInputs, { gasPrice: '0' }),
        'Invalid withdraw proof',
      );

      // input nullifier
      incorrectPublicInputArgs = [
        `0x${proofEncoded}`,
        VAnchor.createRootsBytes(input.roots.map((x) => x.toString())),
        input.inputNullifier.map((x) => toFixedHex(BigNumber.from(x).add(1))),
        [toFixedHex(input.outputCommitment[0]), toFixedHex(input.outputCommitment[1])],
        toFixedHex(input.publicAmount),
        toFixedHex(input.extDataHash)
      ];

      incorrectPublicInputs = VAnchor.convertToPublicInputsStruct(incorrectPublicInputArgs);

      await TruffleAssert.reverts(
        //@ts-ignore
        anchor.contract.transact(incorrectPublicInputs, extAmountInputs, { gasPrice: '0' }),
        'Invalid withdraw proof',
      );

      //relayer
      let incorrectExtDataArgs = [
        toFixedHex(extData.recipient, 20),
        toFixedHex(extData.extAmount),  
        toFixedHex('0x0000000000000000000000007a1f9131357404ef86d7c38dbffed2da70321337', 20),
        toFixedHex(extData.fee),
        extData.encryptedOutput1,
        extData.encryptedOutput2
      ];

      let correctPublicInputs = VAnchor.convertToPublicInputsStruct(publicInputArgs);
      let incorrectExtAmountInputs = VAnchor.convertToExtDataStruct(incorrectExtDataArgs)

      await TruffleAssert.reverts(
        //@ts-ignore
        anchor.contract.transact(correctPublicInputs, incorrectExtAmountInputs, { gasPrice: '0' }),
        'Incorrect external data hash',
      );

      //recipient
      incorrectExtDataArgs = [
        toFixedHex('0x0000000000000000000000007a1f9131357404ef86d7c38dbffed2da70321337', 20),
        toFixedHex(extData.extAmount),  
        toFixedHex(extData.relayer, 20),
        toFixedHex(extData.fee),
        extData.encryptedOutput1,
        extData.encryptedOutput2
      ];

      incorrectExtAmountInputs = VAnchor.convertToExtDataStruct(incorrectExtDataArgs)

      await TruffleAssert.reverts(
        //@ts-ignore
        anchor.contract.transact(correctPublicInputs, incorrectExtAmountInputs, { gasPrice: '0' }),
        'Incorrect external data hash',
      );

      //fee
      incorrectExtDataArgs = [
        toFixedHex(extData.recipient, 20),
        toFixedHex(extData.extAmount),  
        toFixedHex(extData.relayer, 20),
        toFixedHex('0x000000000000000000000000000000000000000000000000015345785d8a0000'),
        extData.encryptedOutput1,
        extData.encryptedOutput2
      ];

      incorrectExtAmountInputs = VAnchor.convertToExtDataStruct(incorrectExtDataArgs)

      await TruffleAssert.reverts(
        //@ts-ignore
        anchor.contract.transact(correctPublicInputs, incorrectExtAmountInputs, { gasPrice: '0' }),
        'Incorrect external data hash',
      );
    });

    // it.only('values for hossein', async () => {
    //   const zero1 = '0x0000000000000000000000000000000000000000000000000000000000000000';
    //   const zero2 = '0xb2ac10dccfb5a5712d632464a359668bb513e80e9d145ab5a88381de83af1046';
    //   const chainid = '0x0000000000000000000000000000000000000000000000000000000000007a69'
    //   const amount = '0x0000000000000000000000000000000000000000000000000000000000989680'
    //   const publickey = '0x07a1f74bf9feda741e1e9099012079df28b504fc7a19a02288435b8e02ae21fa';
    //   const blinding = '0x00a668ba0dcb34960aca597f433d0d3289c753046afa26d97e1613148c05f2c0';
    //   const commitment = '0x15206d966a7fb3e3fbbb7f4d7b623ca1c7c9b5c6e6d0a3348df428189441a1e4';
    //   const path = '0x0000000000000000000000000000000000000000000000000000000000000000';
    //   console.log(poseidonHash([zero1]));
      // const aliceDepositAmount = 1e7;
      // const utxo = new Utxo({
      //   chainId: BigNumber.from(chainID),
      //   originChainId: BigNumber.from(chainID),
      //   amount: BigNumber.from(aliceDepositAmount)
      // });

      // const utxo2 = new Utxo({
      //   chainId: BigNumber.from(chainID),
      //   originChainId: BigNumber.from(chainID),
      //   amount: BigNumber.from(aliceDepositAmount),
      //   keypair: utxo.keypair
      // });

      // await anchor.registerAndTransact(
      //   sender.address,
      //   utxo.keypair.address(),
      //   [],
      //   [utxo]
      // );

      // await anchor.transact(
      //   [utxo],
      //   [utxo2]
      // )
      // console.log("keypair");
      // console.log(`keypair private key is ${VAnchor.hexStringToByte(toFixedHex(utxo.keypair.privkey))}`);
      // console.log(`keypair public key is ${toFixedHex(utxo.keypair.pubkey)}`);

      // console.log("leaf commitment");
      // console.log(`chainId is ${toFixedHex(utxo.chainId)}`);
      // console.log(`amount is ${toFixedHex(utxo.amount)}`);
      // console.log(`public key is ${toFixedHex(utxo.keypair.pubkey)}`);
      // console.log(`blinding is ${toFixedHex(utxo.blinding)}`);
      // console.log(`commitment is ${toFixedHex(utxo.getCommitment())}`);

      // console.log("nullifier");
      // console.log(`commitment is ${toFixedHex(utxo.getCommitment())}`);
      // console.log(`pathIndices is ${toFixedHex(utxo.index!.toString())}`);
      // console.log(`private key is ${toFixedHex(utxo.keypair.privkey)}`);
      // console.log(`nullifier is ${toFixedHex(utxo.getNullifier())}`);
    // });

    // it('transact should work with 16 inputs', async () => {
    //   const aliceDepositAmount1 = 4e7;
    //   const aliceDepositUtxo1 = new Utxo({
    //     chainId: BigNumber.from(chainID),
    //     originChainId: BigNumber.from(chainID),
    //     amount: BigNumber.from(aliceDepositAmount1)
    //   });
      
    //   const aliceDepositAmount2 = 4e7;
    //   const aliceDepositUtxo2 = new Utxo({
    //     chainId: BigNumber.from(chainID),
    //     originChainId: BigNumber.from(chainID),
    //     amount: BigNumber.from(aliceDepositAmount2),
    //     keypair: aliceDepositUtxo1.keypair
    //   });

    //   const aliceDepositAmount3 = 4e7;
    //   const aliceDepositUtxo3 = new Utxo({
    //     chainId: BigNumber.from(chainID),
    //     originChainId: BigNumber.from(chainID),
    //     amount: BigNumber.from(aliceDepositAmount3),
    //     keypair: aliceDepositUtxo1.keypair
    //   });

    //   await anchor.registerAndTransact(
    //     sender.address,
    //     aliceDepositUtxo1.keypair.address(),
    //     [],
    //     [aliceDepositUtxo1, aliceDepositUtxo2, aliceDepositUtxo3]
    //   );
      
      

      // await anchor.transact(
      //   [],
      //   [aliceDepositUtxo2]
      // );
      
      // const aliceJoinAmount = 2e7;
      // const aliceJoinUtxo = new Utxo({
      //   chainId: BigNumber.from(chainID),
      //   originChainId: BigNumber.from(chainID),
      //   amount: BigNumber.from(aliceJoinAmount),
      //   //keypair: aliceDepositUtxo1.keypair
      // });

      // await anchor.transact(
      //   [aliceDepositUtxo1, aliceDepositUtxo2],
      //   [aliceJoinUtxo]
      // );
    // });
  })
  describe('#wrapping tests', () => {
    it('should wrap and deposit', async () => {
      const signers = await ethers.getSigners();
      const wallet = signers[0];
      const sender = wallet;
      // create wrapped token
      const name = 'webbETH';
      const symbol = 'webbETH';
      const wrappedTokenFactory = new WrappedTokenFactory(wallet);
      wrappedToken = await wrappedTokenFactory.deploy(name, symbol, sender.address, '10000000000000000000000000', true);
      await wrappedToken.deployed();
      await wrappedToken.add(token.address);

      // create Anchor for wrapped token
      const wrappedAnchor = await VAnchor.createVAnchor(
        verifier.contract.address,
        5,
        hasherInstance.address,
        wrappedToken.address,
        {
          bridge: sender.address,
          admin: sender.address,
          handler: sender.address,
        },
        1,
        sender
      );

      await wrappedAnchor.contract.configureLimits(
        BigNumber.from(0),
        BigNumber.from(tokenDenomination).mul(1_000_000),
      );

      const MINTER_ROLE = ethers.utils.keccak256(ethers.utils.toUtf8Bytes('MINTER_ROLE'));
      await wrappedToken.grantRole(MINTER_ROLE, wrappedAnchor.contract.address);

      await token.approve(wrappedToken.address, '1000000000000000000');
      const balTokenBeforeDepositSender = await token.balanceOf(sender.address);
    
      const aliceDepositAmount = 1e7;
      const aliceDepositUtxo = new Utxo({
        chainId: BigNumber.from(chainID),
        originChainId: BigNumber.from(chainID),
        amount: BigNumber.from(aliceDepositAmount)
      });
      //create a deposit on the anchor already setup
      await wrappedAnchor.transactWrap(
        token.address,
        [],
        [aliceDepositUtxo],
      );
      const balTokenAfterDepositSender = await token.balanceOf(sender.address);
      assert.strictEqual(balTokenBeforeDepositSender.sub(balTokenAfterDepositSender).toString(), '10000000');

      const balWrappedTokenAfterDepositAnchor = await wrappedToken.balanceOf(wrappedAnchor.contract.address);
      //console.log(balWrappedTokenAfterDepositAnchor.toString());
      const balWrappedTokenAfterDepositSender = await wrappedToken.balanceOf(sender.address);
      //console.log(balWrappedTokenAfterDepositSender.toString());
      assert.strictEqual(balWrappedTokenAfterDepositAnchor.toString(), '10000000');
      assert.strictEqual(balWrappedTokenAfterDepositSender.toString(), '0');
    });

    it('should withdraw and unwrap', async () => {
      const signers = await ethers.getSigners();
      const wallet = signers[0];
      const sender = wallet;
      // create wrapped token
      const name = 'webbETH';
      const symbol = 'webbETH';
      const wrappedTokenFactory = new WrappedTokenFactory(wallet);
      wrappedToken = await wrappedTokenFactory.deploy(name, symbol, sender.address, '10000000000000000000000000', true);
      await wrappedToken.deployed();
      await wrappedToken.add(token.address);

      // create Anchor for wrapped token
      const wrappedVAnchor = await VAnchor.createVAnchor(
        verifier.contract.address,
        5,
        hasherInstance.address,
        wrappedToken.address,
        {
          bridge: sender.address,
          admin: sender.address,
          handler: sender.address,
        },
        1,
        sender
      );

      await wrappedVAnchor.contract.configureLimits(
        BigNumber.from(0),
        BigNumber.from(tokenDenomination).mul(1_000_000),
      );
      
      const MINTER_ROLE = ethers.utils.keccak256(ethers.utils.toUtf8Bytes('MINTER_ROLE'));
      await wrappedToken.grantRole(MINTER_ROLE, wrappedVAnchor.contract.address);
      await token.approve(wrappedToken.address, '1000000000000000000');
      //Check that vAnchor has the right amount of wrapped token balance
      assert.strictEqual((await wrappedToken.balanceOf(wrappedVAnchor.contract.address)).toString(), BigNumber.from(0).toString());
      const balTokenBeforeDepositSender = await token.balanceOf(sender.address);
      const aliceDepositAmount = 1e7;
      const aliceDepositUtxo = new Utxo({
        chainId: BigNumber.from(chainID),
        originChainId: BigNumber.from(chainID),
        amount: BigNumber.from(aliceDepositAmount)
      });
      //create a deposit on the anchor already setup
      await wrappedVAnchor.transactWrap(
        token.address,
        [],
        [aliceDepositUtxo],
      );

      //Check that vAnchor has the right amount of wrapped token balance
      assert.strictEqual((await wrappedToken.balanceOf(wrappedVAnchor.contract.address)).toString(), BigNumber.from(1e7).toString());

      const aliceChangeAmount = 0;
      const aliceChangeUtxo = new Utxo({
        chainId: BigNumber.from(chainID),
        originChainId: BigNumber.from(chainID),
        amount: BigNumber.from(aliceChangeAmount)
      });

      await wrappedVAnchor.transactWrap(
        token.address,
        [aliceDepositUtxo],
        [aliceChangeUtxo],
        0,
        sender.address,
        '0'
      );

      const balTokenAfterWithdrawAndUnwrapSender = await token.balanceOf(sender.address);
      assert.strictEqual(balTokenBeforeDepositSender.toString(), balTokenAfterWithdrawAndUnwrapSender.toString());
    });

    it('wrapping fee should work correctly with transactWrap', async () => {
      const signers = await ethers.getSigners();
      const wallet = signers[0];
      const sender = wallet;
      // create wrapped token
      const name = 'webbETH';
      const symbol = 'webbETH';
      const wrappedTokenFactory = new WrappedTokenFactory(wallet);
      wrappedToken = await wrappedTokenFactory.deploy(name, symbol, sender.address, '10000000000000000000000000', true);
      await wrappedToken.deployed();
      await wrappedToken.add(token.address);
      const wrapFee = 5;
      await wrappedToken.setFee(wrapFee);

      // create Anchor for wrapped token
      const wrappedVAnchor = await VAnchor.createVAnchor(
        verifier.contract.address,
        5,
        hasherInstance.address,
        wrappedToken.address,
        {
          bridge: sender.address,
          admin: sender.address,
          handler: sender.address,
        },
        1,
        sender
      );

      await wrappedVAnchor.contract.configureLimits(
        BigNumber.from(0),
        BigNumber.from(tokenDenomination).mul(1_000_000),
      )

      const MINTER_ROLE = ethers.utils.keccak256(ethers.utils.toUtf8Bytes('MINTER_ROLE'));
      await wrappedToken.grantRole(MINTER_ROLE, wrappedVAnchor.contract.address);

      await token.approve(wrappedToken.address, '10000000000000000000');
      
      //Should take a fee when depositing
      //Deposit 2e7 and Check Relevant Balances
      const aliceDepositAmount = 2e7;
      const aliceDepositUtxo = new Utxo({
        chainId: BigNumber.from(chainID),
        originChainId: BigNumber.from(chainID),
        amount: BigNumber.from(aliceDepositAmount)
      });

      const balWrappedTokenBeforeDepositAnchor = await wrappedToken.balanceOf(wrappedVAnchor.contract.address);
      const balUnwrappedTokenBeforeDepositSender = await token.balanceOf(sender.address);
      const balUnwrappedTokenBeforeDepositWrapper = await token.balanceOf(wrappedToken.address);

      await wrappedVAnchor.transactWrap(token.address, [], [aliceDepositUtxo], 0, '0', '0');

      //Balance of VAnchor wrapped token should be 2e7 - fee
      const balWrappedTokenAfterDepositAnchor = await wrappedToken.balanceOf(wrappedVAnchor.contract.address);
      assert.strictEqual(balWrappedTokenAfterDepositAnchor.toString(), BigNumber.from(2e7).sub(BigNumber.from(2e7).mul(wrapFee).div(100)).toString());

      //Balance of sender unwrapped token should have gone down by 2e7
      const balUnwrappedTokenAfterDepositSender = await token.balanceOf(sender.address);
      assert.strictEqual(balUnwrappedTokenBeforeDepositSender.sub(balUnwrappedTokenAfterDepositSender).toString(), BigNumber.from(2e7).toString());

      //Balance of TokenWrapper unwrapped should have gone up by 2e7
      const balUnwrappedTokenAfterDepositWrapper = await token.balanceOf(wrappedToken.address);
      assert.strictEqual(balUnwrappedTokenAfterDepositWrapper.sub(balUnwrappedTokenBeforeDepositWrapper).toString(), BigNumber.from(2e7).toString());

      //Withdraw 1e7 and check relevant balances
      const aliceWithdrawAmount = 1e7;

      const aliceChangeUtxo = new Utxo({
        chainId: BigNumber.from(chainID),
        originChainId: BigNumber.from(chainID),
        amount: BigNumber.from(aliceWithdrawAmount),
        keypair: aliceDepositUtxo.keypair
      });

      await wrappedVAnchor.transactWrap(token.address, [aliceDepositUtxo], [aliceChangeUtxo], 0, sender.address, '0');

      const balUnwrappedTokenAfterWithdrawSender = await token.balanceOf(sender.address);
      assert.strictEqual(balUnwrappedTokenAfterWithdrawSender.sub(balUnwrappedTokenAfterDepositSender).toString(), BigNumber.from(1e7).toString());

      const balWrappedTokenAfterWithdrawAnchor = await wrappedToken.balanceOf(wrappedVAnchor.contract.address);
      assert.strictEqual(balWrappedTokenAfterDepositAnchor.sub(balWrappedTokenAfterWithdrawAnchor).toString(), BigNumber.from(1e7).toString())

      const balUnwrappedTokenAfterWithdrawWrapper = await token.balanceOf(wrappedToken.address);
      assert.strictEqual(balUnwrappedTokenAfterDepositWrapper.sub(balUnwrappedTokenAfterWithdrawWrapper).toString(), BigNumber.from(1e7).toString());
    });

    it('non-governor setting fee should fail', async () => {
      const signers = await ethers.getSigners();
      const wallet = signers[0];
      const sender = wallet;
      // create wrapped token
      const name = 'webbETH';
      const symbol = 'webbETH';
      const wrappedTokenFactory = new WrappedTokenFactory(wallet);
      wrappedToken = await wrappedTokenFactory.deploy(name, symbol, sender.address, '10000000000000000000000000', true);
      await wrappedToken.deployed();
      await wrappedToken.add(token.address);
      const wrapFee = 5;
      const otherSender = signers[1];
      assert
      await TruffleAssert.reverts(
        wrappedToken.connect(otherSender).setFee(wrapFee),
        'Only governor can call this function'
      );
    });

    it('fee percentage cannot be greater than 100', async () => {
      const signers = await ethers.getSigners();
      const wallet = signers[0];
      const sender = wallet;
      // create wrapped token
      const name = 'webbETH';
      const symbol = 'webbETH';
      const wrappedTokenFactory = new WrappedTokenFactory(wallet);
      wrappedToken = await wrappedTokenFactory.deploy(name, symbol, sender.address, '10000000000000000000000000', true);
      await wrappedToken.deployed();
      await wrappedToken.add(token.address);
      const wrapFee = 101;
      assert
      await TruffleAssert.reverts(
        wrappedToken.setFee(wrapFee),
        'invalid fee percentage'
      );
    });

    it('fee percentage cannot be negative', async () => {
      const signers = await ethers.getSigners();
      const wallet = signers[0];
      const sender = wallet;
      // create wrapped token
      const name = 'webbETH';
      const symbol = 'webbETH';
      const wrappedTokenFactory = new WrappedTokenFactory(wallet);
      wrappedToken = await wrappedTokenFactory.deploy(name, symbol, sender.address, '10000000000000000000000000', true);
      await wrappedToken.deployed();
      await wrappedToken.add(token.address);
      const wrapFee = -1;
      assert
      await TruffleAssert.fails(
        wrappedToken.setFee(wrapFee)
      );
    });

    it('fee percentage cannot be non-integer', async () => {
      const signers = await ethers.getSigners();
      const wallet = signers[0];
      const sender = wallet;
      // create wrapped token
      const name = 'webbETH';
      const symbol = 'webbETH';
      const wrappedTokenFactory = new WrappedTokenFactory(wallet);
      wrappedToken = await wrappedTokenFactory.deploy(name, symbol, sender.address, '10000000000000000000000000', true);
      await wrappedToken.deployed();
      await wrappedToken.add(token.address);
      const wrapFee = 2.5;
      assert
      await TruffleAssert.fails(
        wrappedToken.setFee(wrapFee)
      );
    });
  }) 
});
<|MERGE_RESOLUTION|>--- conflicted
+++ resolved
@@ -11,15 +11,9 @@
   ERC20Mock as Token,
   ERC20Mock__factory as TokenFactory,
   ERC20PresetMinterPauser__factory as MintableTokenFactory,
-<<<<<<< HEAD
   GovernedTokenWrapper as WrappedToken,
   GovernedTokenWrapper__factory as WrappedTokenFactory,
-=======
-  GTokenWrapperMock as WrappedToken,
-  GTokenWrapperMock__factory,
-  GTokenWrapperMock__factory as WrappedTokenFactory,
   PoseidonT3__factory
->>>>>>> 2e9967af
 } from '../../typechain';
 
 // Convenience wrapper classes for contract classes
