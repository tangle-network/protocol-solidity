/**
 * Copyright 2021 Webb Technologies
 * SPDX-License-Identifier: LGPL-3.0-only
 */
const TruffleAssert = require('truffle-assertions');
const Ethers = require('ethers');

const Helpers = require('../helpers');
const assert = require('assert');

const LinkableAnchorContract = artifacts.require("LinkableERC20Anchor");
const Verifier = artifacts.require("Verifier");
const Hasher = artifacts.require("HasherMock");
const Token = artifacts.require("ERC20Mock");
const USDTToken = artifacts.require('IUSDT')

// This test does NOT include all getter methods, just 
// getters that should work with only the constructor called
contract('LinkableAnchor - [add edges]', async accounts => {
  const chainID = 1;
  const linkedChainIDs = [2,3,4,5];
  let ADMIN_ROLE;
  
  let LinkableAnchorInstance;
  let HasherFactory;
  let hasher
  let verifier
  let anchor
  let token
  let usdtToken
  let badRecipient
  const merkleTreeHeight = 31;
  const maxRoots = 1;
  const sender = accounts[0]
  const operator = accounts[0]
  const levels = 16
  let tokenDenomination = '1000000000000000000' // 1 ether
  // function stubs
  let setHandler;
  let setBridge;
  let addEdge;
  let updateEdge;

  beforeEach(async () => {
    hasher = await Hasher.new();
    verifier = await Verifier.new();
    token = await Token.new();
    await token.mint(sender, tokenDenomination);
    LinkableAnchorInstance = await LinkableAnchorContract.new(
      verifier.address,
      hasher.address,
      tokenDenomination,
      merkleTreeHeight,
      maxRoots,
      token.address,
    );

    setHandler = (handler, sender) => LinkableAnchorInstance.setHandler(handler, {
      from: sender
    });

    setBridge = (bridge, sender) => LinkableAnchorInstance.setBridge(bridge, {
      from: sender
    });

    addEdge = (edge, sender) => LinkableAnchorInstance.addEdge(
      edge.destChainID,
      edge.destResourceID,
      edge.root,
      edge.height,
      { from: sender }
    )

    updateEdge = (edge, sender) => LinkableAnchorInstance.updateEdge(
      edge.destChainID,
      edge.destResourceID,
      edge.root,
      edge.height,
      { from: sender }
    )
  });

  it('LinkableAnchor should have same bridge & admin & handler on init', async () => {
    assert(await LinkableAnchorInstance.admin() == accounts[0]);
    assert(await LinkableAnchorInstance.bridge() == accounts[0]);
    assert(await LinkableAnchorInstance.handler() == accounts[0]);
  });

  it('LinkableAnchor handler should only be updatable by bridge only', async () => {
    await TruffleAssert.passes(setHandler(accounts[1], accounts[0]));
    await TruffleAssert.reverts(setHandler(accounts[0], accounts[1]), "sender is not the bridge");
  });

  it('LinkableAnchor bridge should only be updatable by admin only', async () => {
    await TruffleAssert.passes(setBridge(accounts[1], accounts[0]));
    await TruffleAssert.reverts(setBridge(accounts[0], accounts[1]), "sender is not the admin");
  });

  it('LinkableAnchor edges should be modifiable by handler only', async () => {
    const edge = {
      destChainID: '0x01',
      destResourceID: '0x0000000000000000000000000000000000000000000000000000000000000010',
      root: '0x1111111111111111111111111111111111111111111111111111111111111111',
      height: 1,
    };

    await TruffleAssert.passes(addEdge(edge, accounts[0]));
    await TruffleAssert.reverts(addEdge(edge, accounts[1]), "sender is not the handler");

    const roots = await LinkableAnchorInstance.getLatestNeighborRoots();
    assert.strictEqual(roots.length, maxRoots);
    assert.strictEqual(roots[0], edge.root);
  });
  
  it('LinkableAnchor edges should update edgeIndex', async () => {
    const edge = {
      destChainID: '0x01',
      destResourceID: '0x0000000000000000000000000000000000000000000000000000000000000010',
      root: '0x1111111111111111111111111111111111111111111111111111111111111111',
      height: 1,
    };

    await TruffleAssert.passes(addEdge(edge, accounts[0]));

    assert(await LinkableAnchorInstance.edgeIndex(edge.destResourceID) == 0);
  });

<<<<<<< HEAD
  it('LinkableAnchor should fail to add an edge at capacity', async () => {
=======
  it('As a handler should not be able to add 101st edge', async () => {
    for (let i = 0; i <= 99; i++) {
      const edge = {
        destChainID: '0x' + String(i),
        destResourceID: '0x0000000000000000000000000000000000000000000000000000000000000010',
        root: '0x1111111111111111111111111111111111111111111111111111111111111111',
        height: 100,
      };
      await TruffleAssert.passes(addEdge(edge, accounts[0]));
    }
    const edge101 = {
      destChainID: '0x1A',
      destResourceID: '0x0000000000000000000000000000000000000000000000000000000000000010',
      root: '0x1111111111111111111111111111111111111111111111111111111111111111',
      height: 100,
    };
    await TruffleAssert.reverts(addEdge(edge101, accounts[0]));;
  });

  it('Adding 2 edges should give correct edgeList', async () => {
>>>>>>> ac658281
    const edge = {
      destChainID: '0x01',
      destResourceID: '0x0000000000000000000000000000000000000000000000000000000000000010',
      root: '0x1111111111111111111111111111111111111111111111111111111111111111',
      height: 1,
    };

    const edge1 = {
      destChainID: '0x02',
      destResourceID: '0x1100000000000000000000000000000000000000000000000000000000000010',
      root: '0x1111111111111111111111111111111111111111111111111111111111111111',
      height: 1,
    };

    await TruffleAssert.passes(addEdge(edge, accounts[0]));
    assert(await LinkableAnchorInstance.edgeIndex(edge.destResourceID) == 0);

    await TruffleAssert.reverts(addEdge(edge1, accounts[0], 'This Anchor is at capacity'));
  });

  it('latestNeighborRoots should return correct roots', async () => {
    const edge = {
      destChainID: '0x01',
      destResourceID: '0x0000000000000000000000000000000000000000000000000000000000000010',
      root: '0x1111111111111111111111111111111111111111111111111111111111111111',
      height: 1,
    };
    
    await TruffleAssert.passes(addEdge(edge, accounts[0]));

    const roots = await LinkableAnchorInstance.getLatestNeighborRoots();
    assert.strictEqual(roots.length, maxRoots);
    assert.strictEqual(roots[0], edge.root);
  });

  it('Adding edge should emit correct EdgeAddition event', async () => {
    const edge = {
      destChainID: '0x01',
      destResourceID: '0x0000000000000000000000000000000000000000000000000000000000000010',
      root: '0x1111111111111111111111111111111111111111111111111111111111111111',
      height: 1,
    };

    const result = await addEdge(edge, accounts[0]);
    
    TruffleAssert.eventEmitted(result, 'EdgeAddition', (ev) => {
      return ev.chainID == parseInt(edge.destChainID, 16) && ev.destResourceID == edge.destResourceID &&
       ev.height == edge.height && ev.merkleRoot == edge.root
    });
  });

  it('Adding edge should emit correct RootHistoryUpdate event', async () => {
    const edge = {
      destChainID: '0x01',
      destResourceID: '0x0000000000000000000000000000000000000000000000000000000000000010',
      root: '0x1111111111111111111111111111111111111111111111111111111111111111',
      height: 1,
    };

    const result = await addEdge(edge, accounts[0]);
    const roots = await LinkableAnchorInstance.getLatestNeighborRoots();
    
    TruffleAssert.eventEmitted(result, 'RootHistoryUpdate', (ev) => {
<<<<<<< HEAD
      return ev.roots[0] == roots[0]
=======
      return ev.roots.toString().split(",")[0] == roots[0]
    });
  });

  it('Adding edges should emit multiple correct RootHistoryUpdate events', async () => {
    const edge = {
      destChainID: '0x01',
      destResourceID: '0x0000000000000000000000000000000000000000000000000000000000000010',
      root: '0x1111111111111111111111111111111111111111111111111111111111111111',
      height: 100,
    };
    const edge1 = {
      destChainID: '0x02',
      destResourceID: '0x1100000000000000000000000000000000000000000000000000000000000010',
      root: '0x2111111111111111111111111111111111111111111111111111111111111111',
      height: 100,
    };
    
    await addEdge(edge, accounts[0]);
    const newResult = await addEdge(edge1, accounts[0]);

    const newRoots = await LinkableAnchorInstance.getLatestNeighborRoots();      
    TruffleAssert.eventEmitted(newResult, 'RootHistoryUpdate', (ev) => {
      return ev.roots.toString().split(",")[0] == newRoots[0] && 
      ev.roots.toString().split(",")[1] == newRoots[1]
>>>>>>> ac658281
    });
  });
}); 
 <|MERGE_RESOLUTION|>--- conflicted
+++ resolved
@@ -125,30 +125,7 @@
     assert(await LinkableAnchorInstance.edgeIndex(edge.destResourceID) == 0);
   });
 
-<<<<<<< HEAD
   it('LinkableAnchor should fail to add an edge at capacity', async () => {
-=======
-  it('As a handler should not be able to add 101st edge', async () => {
-    for (let i = 0; i <= 99; i++) {
-      const edge = {
-        destChainID: '0x' + String(i),
-        destResourceID: '0x0000000000000000000000000000000000000000000000000000000000000010',
-        root: '0x1111111111111111111111111111111111111111111111111111111111111111',
-        height: 100,
-      };
-      await TruffleAssert.passes(addEdge(edge, accounts[0]));
-    }
-    const edge101 = {
-      destChainID: '0x1A',
-      destResourceID: '0x0000000000000000000000000000000000000000000000000000000000000010',
-      root: '0x1111111111111111111111111111111111111111111111111111111111111111',
-      height: 100,
-    };
-    await TruffleAssert.reverts(addEdge(edge101, accounts[0]));;
-  });
-
-  it('Adding 2 edges should give correct edgeList', async () => {
->>>>>>> ac658281
     const edge = {
       destChainID: '0x01',
       destResourceID: '0x0000000000000000000000000000000000000000000000000000000000000010',
@@ -212,35 +189,7 @@
     const roots = await LinkableAnchorInstance.getLatestNeighborRoots();
     
     TruffleAssert.eventEmitted(result, 'RootHistoryUpdate', (ev) => {
-<<<<<<< HEAD
       return ev.roots[0] == roots[0]
-=======
-      return ev.roots.toString().split(",")[0] == roots[0]
-    });
-  });
-
-  it('Adding edges should emit multiple correct RootHistoryUpdate events', async () => {
-    const edge = {
-      destChainID: '0x01',
-      destResourceID: '0x0000000000000000000000000000000000000000000000000000000000000010',
-      root: '0x1111111111111111111111111111111111111111111111111111111111111111',
-      height: 100,
-    };
-    const edge1 = {
-      destChainID: '0x02',
-      destResourceID: '0x1100000000000000000000000000000000000000000000000000000000000010',
-      root: '0x2111111111111111111111111111111111111111111111111111111111111111',
-      height: 100,
-    };
-    
-    await addEdge(edge, accounts[0]);
-    const newResult = await addEdge(edge1, accounts[0]);
-
-    const newRoots = await LinkableAnchorInstance.getLatestNeighborRoots();      
-    TruffleAssert.eventEmitted(newResult, 'RootHistoryUpdate', (ev) => {
-      return ev.roots.toString().split(",")[0] == newRoots[0] && 
-      ev.roots.toString().split(",")[1] == newRoots[1]
->>>>>>> ac658281
     });
   });
 }); 
