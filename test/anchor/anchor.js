--- conflicted
+++ resolved
@@ -211,15 +211,9 @@
     })
   })
 
-<<<<<<< HEAD
   describe.only('#withdraw', () => {
     it('should work', async () => {
-      const deposit = generateDeposit(chainID);
-=======
-  describe('#withdraw', () => {
-    it('should work', async () => {
       const deposit = helpers.generateDeposit(chainID);
->>>>>>> 9083a2c9
       const user = accounts[4]
       await tree.insert(deposit.commitment)
 
@@ -342,11 +336,7 @@
     })
 
     it('should prevent double spend', async () => {
-<<<<<<< HEAD
-      const deposit = generateDeposit(chainID);
-=======
-      const deposit = helpers.generateDeposit();
->>>>>>> 9083a2c9
+      const deposit = helpers.generateDeposit(chainID);
       await tree.insert(deposit.commitment);
       await token.approve(anchor.address, tokenDenomination)
       await anchor.deposit(helpers.toFixedHex(deposit.commitment), { from: sender });
@@ -423,13 +413,8 @@
       );
     })
 
-<<<<<<< HEAD
-    it('should prevent spend with overflow', async () => {
-      const deposit = generateDeposit(chainID)
-=======
     it('should prevent double spend with overflow', async () => {
-      const deposit = helpers.generateDeposit()
->>>>>>> 9083a2c9
+      const deposit = helpers.generateDeposit(chainID)
       await tree.insert(deposit.commitment)
       await token.approve(anchor.address, tokenDenomination)
       await anchor.deposit(helpers.toFixedHex(deposit.commitment), { from: sender })
@@ -510,11 +495,7 @@
     })
 
     it('fee should be less or equal transfer value', async () => {
-<<<<<<< HEAD
-      const deposit = generateDeposit(chainID)
-=======
-      const deposit = helpers.generateDeposit()
->>>>>>> 9083a2c9
+      const deposit = helpers.generateDeposit(chainID)
       await tree.insert(deposit.commitment)
       await token.approve(anchor.address, tokenDenomination)
       await anchor.deposit(helpers.toFixedHex(deposit.commitment), { from: sender })
@@ -592,11 +573,7 @@
     })
 
     it('should throw for corrupted merkle tree root', async () => {
-<<<<<<< HEAD
-      const deposit = generateDeposit(chainID)
-=======
-      const deposit = helpers.generateDeposit()
->>>>>>> 9083a2c9
+      const deposit = helpers.generateDeposit(chainID)
       await tree.insert(deposit.commitment)
       await token.approve(anchor.address, tokenDenomination)
       await anchor.deposit(helpers.toFixedHex(deposit.commitment), { from: sender })
@@ -674,11 +651,7 @@
     })
 
     it('should reject with tampered public inputs', async () => {
-<<<<<<< HEAD
-      const deposit = generateDeposit(chainID)
-=======
-      const deposit = helpers.generateDeposit()
->>>>>>> 9083a2c9
+      const deposit = helpers.generateDeposit(chainID)
       await tree.insert(deposit.commitment)
       await token.approve(anchor.address, tokenDenomination)
       await anchor.deposit(helpers.toFixedHex(deposit.commitment), { from: sender })
@@ -723,15 +696,6 @@
       ]
 
       // recipient
-<<<<<<< HEAD
-      let incorrectArgs = [
-        toFixedHex(root),
-        toFixedHex(input.nullifierHash),
-        toFixedHex('0x0000000000000000000000007a1f9131357404ef86d7c38dbffed2da70321337', 20),
-        toFixedHex(input.relayer, 20),
-        toFixedHex(input.fee),
-        toFixedHex(input.refund),
-=======
       incorrectArgs = [
         helpers.toFixedHex(root),
         helpers.toFixedHex(input.nullifierHash),
@@ -739,7 +703,6 @@
         helpers.toFixedHex(input.relayer, 20),
         helpers.toFixedHex(input.fee),
         helpers.toFixedHex(input.refund),
->>>>>>> 9083a2c9
       ];
 
       let result = await helpers.groth16ExportSolidityCallData(proof, publicSignals);
@@ -803,69 +766,7 @@
       );
 
       // should work with original values
-<<<<<<< HEAD
       await TruffleAssert.passes(anchor.withdraw(`0x${proofEncoded}`, ...args, { from: relayer, gasPrice: '0' }));
-=======
-      await TruffleAssert.passes(anchor.withdraw(originalProof, ...args, { from: relayer, gasPrice: '0' }));
-    })
-
-    it('should reject with non zero refund', async () => {
-      const deposit = helpers.generateDeposit()
-      await tree.insert(deposit.commitment)
-      await token.approve(anchor.address, tokenDenomination)
-      await anchor.deposit(helpers.toFixedHex(deposit.commitment), { from: sender })
-
-      const { root, path_elements, path_index } = await tree.path(0)
-
-      const input = {
-        // public
-        nullifierHash: deposit.nullifierHash,
-        recipient,
-        relayer,
-        fee,
-        refund,
-        chainID: deposit.chainID,
-        roots: [root, 0],
-        // private
-        nullifier: deposit.nullifier,
-        secret: deposit.secret,
-        pathElements: path_elements,
-        pathIndices: path_index,
-        diffs: [root, 0].map(r => {
-          return F.sub(
-            Scalar.fromString(`${r}`),
-            Scalar.fromString(`${root}`),
-          ).toString();
-        }),
-      };
-
-      const wtns = await createWitness(input);
-
-      let res = await snarkjs.groth16.prove('test/fixtures/circuit_final.zkey', wtns);
-      proof = res.proof;
-      publicSignals = res.publicSignals;
-
-
-      const args = [
-        helpers.toFixedHex(root),
-        helpers.toFixedHex(input.nullifierHash),
-        helpers.toFixedHex(input.recipient, 20),
-        helpers.toFixedHex(input.relayer, 20),
-        helpers.toFixedHex(input.fee),
-        helpers.toFixedHex(input.refund),
-      ];
-      proofHex = helpers.toSolidityInput(proof);
-      proofEncoded = [
-        ...proof.pi_a,
-        ...proof.pi_b[0],
-        ...proof.pi_b[1],
-        ...proo.pi_c,
-      ];
-      await TruffleAssert.reverts(
-        anchor.withdraw(proofEncoded, ...args, { from: relayer, gasPrice: '0' }),
-        "Refund value is supposed to be zero for ETH instance"
-      );
->>>>>>> 9083a2c9
     })
   })
 
