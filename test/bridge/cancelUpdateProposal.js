--- conflicted
+++ resolved
@@ -3,236 +3,6 @@
  * SPDX-License-Identifier: LGPL-3.0-only
  */
 
-<<<<<<< HEAD
- const TruffleAssert = require('truffle-assertions');
- const Ethers = require('ethers');
- 
- const Helpers = require('../helpers');
- 
- const BridgeContract = artifacts.require("Bridge");
- const ERC20MintableContract = artifacts.require("ERC20PresetMinterPauser");
- const AnchorHandlerContract = artifacts.require("AnchorHandler");
- const LinkableAnchorContract = artifacts.require("LinkableERC20AnchorPoseidon2");
- const Verifier = artifacts.require("Verifier");
- const Hasher = artifacts.require("PoseidonT3");
- const Token = artifacts.require("ERC20Mock");
- contract('Bridge - [voteUpdateProposal with relayerThreshold == 3]', async (accounts) => {
-     const originChainID = 1;
-     const destinationChainID = 2;
-     const relayer1Address = accounts[0];
-     const relayer2Address = accounts[1];
-     const relayer3Address = accounts[2];
-     const relayer4Address = accounts[3];
-     const relayer1Bit = 1 << 0;
-     const relayer2Bit = 1 << 1;
-     const relayer3Bit = 1 << 2;
-     const depositerAddress = accounts[4];
-     const destinationChainRecipientAddress = accounts[4];
-     const expectedUpdateNonce = 1;
-     const relayerThreshold = 3;
-     const expectedFinalizedEventStatus = 2;
-     const expectedExecutedEventStatus = 3;
-     const merkleTreeHeight = 31;
-     const newLeafIndex = 1;
-     const maxRoots = 100;
-     const sender = accounts[5]
-     const operator = accounts[5]
- 
-     const linkedChainIDs = [2,3,4,5];
-     let ADMIN_ROLE;
-     let merkleRoot;
-     let LinkableAnchorInstance;
-     let hasher, verifier;
-     let anchor;
-     let token;
-     let tokenDenomination = '1000'; // 1 ether
-     // function stubs
-     let setHandler;
-     let setBridge;
-     let addEdge;
-     let updateEdge;
- 
-     let BridgeInstance;
-     let DestinationERC20MintableInstance;
-     let DestinationAnchorHandlerInstance;
-     let data = '';
-     let dataHash = '';
-     let resourceID = '';
-     let initialResourceIDs;
-     let initialContractAddresses;
-     let burnableContractAddresses;
- 
-     let vote, executeProposal;
- 
-     beforeEach(async () => {
-         await Promise.all([
-             BridgeContract.new(destinationChainID, [
-                 relayer1Address,
-                 relayer2Address,
-                 relayer3Address,
-                 relayer4Address], 
-                 relayerThreshold, 
-                 0,
-                 10,).then(instance => BridgeInstance = instance),
-             ERC20MintableContract.new("token", "TOK").then(instance => DestinationERC20MintableInstance = instance)
-         ]);
-         
-         hasher = await Hasher.new();
-         verifier = await Verifier.new();
-         token = await Token.new();
-         await token.mint(sender, tokenDenomination);
-         LinkableAnchorInstance = await LinkableAnchorContract.new(
-         verifier.address,
-         hasher.address,
-         tokenDenomination,
-         merkleTreeHeight,
-         maxRoots,
-         token.address,
-         );    
-          
-         await token.increaseAllowance(LinkableAnchorInstance.address, 1000000000, {from: sender});
-         await LinkableAnchorInstance.deposit('0x1111111111111111111111111111111111111111111111111111111111111111', {from: sender});
-         merkleRoot = await LinkableAnchorInstance.getLastRoot();
-         
-         resourceID = Helpers.createResourceID(DestinationERC20MintableInstance.address, originChainID);
-         initialResourceIDs = [resourceID];
-         initialContractAddresses = [DestinationERC20MintableInstance.address];
-         burnableContractAddresses = [DestinationERC20MintableInstance.address];
- 
-         DestinationAnchorHandlerInstance = await AnchorHandlerContract.new(BridgeInstance.address, initialResourceIDs, initialContractAddresses, burnableContractAddresses);
- 
-         data = Helpers.createUpdateProposalData(newLeafIndex, merkleRoot);
-         dataHash = Ethers.utils.keccak256(DestinationAnchorHandlerInstance.address + data.substr(2));
- 
-         await Promise.all([
-             DestinationERC20MintableInstance.grantRole(await DestinationERC20MintableInstance.MINTER_ROLE(), DestinationAnchorHandlerInstance.address),
-             BridgeInstance.adminSetResource(DestinationAnchorHandlerInstance.address, resourceID, DestinationERC20MintableInstance.address)
-         ]);
- 
-         vote = (relayer) => BridgeInstance.voteProposal(originChainID, expectedUpdateNonce, resourceID, dataHash, { from: relayer });
-         executeProposal = (relayer) => BridgeInstance.executeProposal(originChainID, expectedUpdateNonce, data, { from: relayer });
-     });
- 
-     it ('[sanity] bridge configured with threshold, relayers, and expiry', async () => {
-         assert.equal(await BridgeInstance._chainID(), destinationChainID)
- 
-         assert.equal(await BridgeInstance._relayerThreshold(), relayerThreshold)
- 
-         assert.equal((await BridgeInstance._totalRelayers()).toString(), '4')
- 
-         assert.equal(await BridgeInstance._expiry(), 10)
-     })
- 
-     it('[sanity] updateProposal should be created with expected values', async () => {
-         await TruffleAssert.passes(vote(relayer1Address));
- 
-         const expectedUpdateProposal = {
-             _yesVotes: relayer1Bit.toString(),
-             _yesVotesTotal: '1',
-             _status: '1' // Active
-         };
- 
-         const updateProposal = await BridgeInstance.getProposal(
-             originChainID, expectedUpdateNonce, dataHash);
- 
-         assert.deepInclude(Object.assign({}, updateProposal), expectedUpdateProposal);
-     });
- 
- 
-     it("voting on updateProposal after threshold results in cancelled proposal", async () => {
-         
- 
-         await TruffleAssert.passes(vote(relayer1Address));
- 
-         for (i=0; i<10; i++) {
-             await Helpers.advanceBlock();
-         }
- 
-         await TruffleAssert.passes(vote(relayer2Address));
-         
-         const expectedUpdateProposal = {
-             _yesVotes: relayer1Bit.toString(),
-             _yesVotesTotal: '1',
-             _status: '4' // Cancelled
-         };
- 
-         const updateProposal = await BridgeInstance.getProposal(originChainID, expectedUpdateNonce, dataHash);
-         assert.deepInclude(Object.assign({}, updateProposal), expectedUpdateProposal);
-         await TruffleAssert.reverts(vote(relayer3Address), "proposal already passed/executed/cancelled")
-     });
- 
- 
-     it("relayer can cancel proposal after threshold blocks have passed", async () => {
-         await TruffleAssert.passes(vote(relayer2Address));
- 
-         for (i=0; i<10; i++) {
-             await Helpers.advanceBlock();
-         }
- 
-         const expectedUpdateProposal = {
-             _yesVotes: relayer2Bit.toString(),
-             _yesVotesTotal: '1',
-             _status: '4' // Cancelled
-         };
- 
-         await TruffleAssert.passes(BridgeInstance.cancelProposal(originChainID, expectedUpdateNonce, dataHash))
-         const updateProposal = await BridgeInstance.getProposal(originChainID, expectedUpdateNonce, dataHash);
-         assert.deepInclude(Object.assign({}, updateProposal), expectedUpdateProposal);
-         await TruffleAssert.reverts(vote(relayer4Address), "proposal already passed/executed/cancelled")
-     });
- 
-     it("relayer cannot cancel proposal before threshold blocks have passed", async () => {
-         await TruffleAssert.passes(vote(relayer2Address));
- 
-         await TruffleAssert.reverts(BridgeInstance.cancelProposal(originChainID, expectedUpdateNonce, dataHash), "Proposal not at expiry threshold")
-     });
- 
-     it("admin can cancel proposal after threshold blocks have passed", async () => {
-         await TruffleAssert.passes(vote(relayer3Address));
- 
-         for (i=0; i<10; i++) {
-             await Helpers.advanceBlock();
-         }
- 
-         const expectedUpdateProposal = {
-             _yesVotes: relayer3Bit.toString(),
-             _yesVotesTotal: '1',
-             _status: '4' // Cancelled
-         };
- 
-         await TruffleAssert.passes(BridgeInstance.cancelProposal(originChainID, expectedUpdateNonce, dataHash))
-         const updateProposal = await BridgeInstance.getProposal(originChainID, expectedUpdateNonce, dataHash);
-         assert.deepInclude(Object.assign({}, updateProposal), expectedUpdateProposal);
-         await TruffleAssert.reverts(vote(relayer2Address), "proposal already passed/executed/cancelled")
-     });
- 
-     it("proposal cannot be cancelled twice", async () => {
-         await TruffleAssert.passes(vote(relayer3Address));
- 
-         for (i=0; i<10; i++) {
-             await Helpers.advanceBlock();
-         }
- 
-         await TruffleAssert.passes(BridgeInstance.cancelProposal(originChainID, expectedUpdateNonce, dataHash))
-         await TruffleAssert.reverts(BridgeInstance.cancelProposal(originChainID, expectedUpdateNonce, dataHash), "Proposal cannot be cancelled")
-     });
- 
-     it("inactive proposal cannot be cancelled", async () => {
-         await TruffleAssert.reverts(BridgeInstance.cancelProposal(originChainID, expectedUpdateNonce, dataHash), "Proposal cannot be cancelled")
-     });
- 
-     it("executed proposal cannot be cancelled", async () => {
-         await TruffleAssert.passes(vote(relayer1Address));
-         await TruffleAssert.passes(vote(relayer2Address));
-         await TruffleAssert.passes(vote(relayer3Address));
- 
-         await TruffleAssert.passes(BridgeInstance.executeProposal(originChainID, expectedUpdateNonce, data, resourceID));
-         await TruffleAssert.reverts(BridgeInstance.cancelProposal(originChainID, expectedUpdateNonce, dataHash), "Proposal cannot be cancelled")
-     });
- 
- });
- 
-=======
 const TruffleAssert = require('truffle-assertions');
 const Ethers = require('ethers');
 
@@ -240,9 +10,9 @@
 
 const BridgeContract = artifacts.require("Bridge");
 const AnchorHandlerContract = artifacts.require("AnchorHandler");
-const LinkableAnchorContract = artifacts.require("LinkableERC20Anchor");
+const LinkableAnchorContract = artifacts.require("LinkableERC20AnchorPoseidon2");
 const Verifier = artifacts.require("Verifier");
-const Hasher = artifacts.require("HasherMock");
+const Hasher = artifacts.require("PoseidonT3");
 const Token = artifacts.require("ERC20Mock");
  
 contract('Bridge - [CancelUpdateProposal with relayerThreshold == 3]', async (accounts) => {
@@ -441,5 +211,4 @@
     it("inactive proposal cannot be cancelled", async () => {
         await TruffleAssert.reverts(BridgeInstance.cancelProposal(originChainID, expectedUpdateNonce, dataHash), "Proposal cannot be cancelled")
     });
-});
->>>>>>> d0fe247b
+});