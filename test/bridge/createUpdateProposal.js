--- conflicted
+++ resolved
@@ -3,40 +3,6 @@
  * SPDX-License-Identifier: LGPL-3.0-only
  */
 
-<<<<<<< HEAD
- const TruffleAssert = require('truffle-assertions');
- const Ethers = require('ethers');
- 
- const Helpers = require('../helpers');
- 
- const BridgeContract = artifacts.require("Bridge");
- const ERC20MintableContract = artifacts.require("ERC20PresetMinterPauser");
- const ERC20HandlerContract = artifacts.require("ERC20Handler");
- const LinkableAnchorContract = artifacts.require("LinkableERC20AnchorPoseidon2");
- const Verifier = artifacts.require("Verifier");
- const Hasher = artifacts.require("PoseidonT3");
- const Token = artifacts.require("ERC20Mock");
- 
-
-
- contract('Bridge - [create a update proposal (voteProposal) with relayerThreshold = 1]', async (accounts) => {
-     const originChainRelayerAddress = accounts[1];
-     const originChainRelayerAddress2 = accounts[4];
-     const originChainRelayerBit = 1 << 0;
-     const depositerAddress = accounts[2];
-     const destinationRecipientAddress = accounts[3];
-     const originChainID = 1;
-     const destinationChainID = 2;
-     const expectedUpdateNonce = 1;
-     const relayerThreshold = 1;
-     const expectedCreateEventStatus = 1;
-     const merkleTreeHeight = 31;
-     const newLeafIndex = 1;
-     const maxRoots = 100;
-     const sender = accounts[0]
-     const operator = accounts[0]
- 
-=======
 const TruffleAssert = require('truffle-assertions');
 const Ethers = require('ethers');
 
@@ -44,9 +10,9 @@
 
 const BridgeContract = artifacts.require("Bridge");
 const AnchorHandlerContract = artifacts.require("AnchorHandler");
-const LinkableAnchorContract = artifacts.require("LinkableERC20Anchor");
+const LinkableAnchorContract = artifacts.require("LinkableERC20AnchorPoseidon2");
 const Verifier = artifacts.require("Verifier");
-const Hasher = artifacts.require("HasherMock");
+const Hasher = artifacts.require("PoseidonT3");
 const Token = artifacts.require("ERC20Mock");
 
 
@@ -264,7 +230,6 @@
     let initialResourceIDs;
     let initialContractAddresses;
     let burnableContractAddresses;
->>>>>>> d0fe247b
     
 
     beforeEach(async () => {
