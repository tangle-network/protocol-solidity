/**
 * Copyright 2021 Webb Technologies
 * SPDX-License-Identifier: GPL-3.0-or-later
 */
const assert = require('assert');
import { ethers } from 'hardhat';

const path = require('path');

const ganache = require('ganache-cli');

// Convenience wrapper classes for contract classes
import { Bridge, BridgeInput, Anchor} from '../../packages/fixed-bridge/src'
import { fetchComponentsFromFilePaths, ZkComponents } from '../../packages/utils/src';
import { GovernedTokenWrapper } from '../../packages/tokens/src';

function startGanacheServer(port: number, networkId: number, mnemonic: string) {
  const ganacheServer = ganache.server({
    port: port,
    network_id: networkId,
    _chainId: networkId,
    chainId: networkId,
    _chainIdRpc: networkId,
    mnemonic:
      mnemonic,
  });

  ganacheServer.listen(port);
  console.log(`Ganache Started on http://127.0.0.1:${port} ..`);

  return ganacheServer;
}

export const sleep = (ms: number) => new Promise((r) => setTimeout(r, ms));

describe('multichain tests', () => {

  // setup ganache networks
  let ganacheServer2: any;
  let zkComponents: ZkComponents;

  let ganacheProvider2 = new ethers.providers.JsonRpcProvider('http://localhost:8545');
  let ganacheWallet2 = new ethers.Wallet('c0d375903fd6f6ad3edafc2c5428900c0757ce1da10e5dd864fe387b32b91d7e', ganacheProvider2);

  before('setup networks', async () => {
    ganacheServer2 = startGanacheServer(8545, 1337, 'congress island collect purity dentist team gas unlock nuclear pig combine sight');
    await sleep(2000);

    zkComponents = await fetchComponentsFromFilePaths(
      path.resolve(__dirname, '../../protocol-solidity-fixtures/fixtures/bridge/2/poseidon_bridge_2.wasm'),
      path.resolve(__dirname, '../../protocol-solidity-fixtures/fixtures/bridge/2/witness_calculator.js'),
      path.resolve(__dirname, '../../protocol-solidity-fixtures/fixtures/bridge/2/circuit_final.zkey')
    );
  });

  describe('BridgeConstruction', () => {
    let bridge2WebbEthInput: BridgeInput;

    it('create 2 side bridge for native token', async () => {
      bridge2WebbEthInput = {
        anchorInputs: {
          asset: {
            31337: ['0'],
            1337: ['0x0000000000000000000000000000000000000000'],
          },
          anchorSizes: ['1000000000000000000', '100000000000000000000', '10000000000000000000000'],
        },
        chainIDs: [31337, 1337]
      };

      const signers = await ethers.getSigners();

      const deploymentConfig = {
        31337: signers[1],
        1337: ganacheWallet2,
      };
      const bridge = await Bridge.deployBridge(bridge2WebbEthInput, deploymentConfig, zkComponents);

      // Should be able to retrieve individual anchors
      const chainId1 = 31337;
      const chainId2 = 1337;
      const anchorSize = '1000000000000000000';
      const anchor1: Anchor = bridge.getAnchor(chainId1, anchorSize)!;
      const anchor2: Anchor = bridge.getAnchor(chainId2, anchorSize)!;

      // get the balance of native token for the signer
      const nativeStartingBalance = await signers[2].getBalance();

      // wrap and deposit on the bridge
      const depositNative = await bridge.wrapAndDeposit(chainId2, '0x0000000000000000000000000000000000000000', anchorSize, signers[2]);

      // Check the native token has been taken from the depositor's account
      const nativeEndingBalance = await signers[2].getBalance();
      assert.deepEqual(nativeEndingBalance.lt(nativeStartingBalance.sub(anchorSize)), true);

      // Check the edge of the linked anchor is updated
      let edgeIndex = await anchor2.contract.edgeIndex(chainId1);
      let destAnchorEdgeAfter = await anchor2.contract.edgeList(edgeIndex);
      assert.deepEqual(ethers.BigNumber.from(0), destAnchorEdgeAfter.latestLeafIndex);

      // Check the wrapped token has been added to the anchor's account
      const wrappedTokenAddress = bridge.getWebbTokenAddress(chainId1);
      const wrappedToken = GovernedTokenWrapper.connect(wrappedTokenAddress!, signers[2]);
      const wrappedTokenAnchorBalance = await wrappedToken.contract.balanceOf(anchor1.contract.address);
<<<<<<< HEAD
      console.log(`wrappedTokenAnchorBalance: ${wrappedTokenAnchorBalance}`);
      assert.deepEqual(wrappedTokenAnchorBalance.eq(anchorSize), true);
=======
      assert.equal(wrappedTokenAnchorBalance.eq(anchorSize), true);
>>>>>>> 43cdc6fe

      // deposit on the other side of the bridge
      const depositNativeOther = await bridge.wrapAndDeposit(chainId1, '0x0000000000000000000000000000000000000000', anchorSize, ganacheWallet2);

      // withdraw and unwrap from the first native deposit
      const nativeOtherStartingBalance = await ganacheProvider2.getBalance(signers[2].address);
      const event = await bridge.withdrawAndUnwrap(depositNative, '0x0000000000000000000000000000000000000000', anchorSize, signers[2].address, signers[2].address, ganacheWallet2);
      const nativeOtherEndingBalance = await ganacheProvider2.getBalance(signers[2].address);
      assert.deepEqual(nativeOtherEndingBalance.eq(nativeOtherStartingBalance.add(anchorSize)), true);
    })
  })

  after('terminate networks', () => {
    ganacheServer2.close(console.error);
  });
})<|MERGE_RESOLUTION|>--- conflicted
+++ resolved
@@ -10,9 +10,9 @@
 const ganache = require('ganache-cli');
 
 // Convenience wrapper classes for contract classes
-import { Bridge, BridgeInput, Anchor} from '../../packages/fixed-bridge/src'
-import { fetchComponentsFromFilePaths, ZkComponents } from '../../packages/utils/src';
-import { GovernedTokenWrapper } from '../../packages/tokens/src';
+import { Bridge, BridgeInput, Anchor} from '@nepoche/fixed-bridge'
+import { fetchComponentsFromFilePaths, ZkComponents } from '@nepoche/utils';
+import { GovernedTokenWrapper } from '@nepoche/tokens';
 
 function startGanacheServer(port: number, networkId: number, mnemonic: string) {
   const ganacheServer = ganache.server({
@@ -102,12 +102,8 @@
       const wrappedTokenAddress = bridge.getWebbTokenAddress(chainId1);
       const wrappedToken = GovernedTokenWrapper.connect(wrappedTokenAddress!, signers[2]);
       const wrappedTokenAnchorBalance = await wrappedToken.contract.balanceOf(anchor1.contract.address);
-<<<<<<< HEAD
       console.log(`wrappedTokenAnchorBalance: ${wrappedTokenAnchorBalance}`);
       assert.deepEqual(wrappedTokenAnchorBalance.eq(anchorSize), true);
-=======
-      assert.equal(wrappedTokenAnchorBalance.eq(anchorSize), true);
->>>>>>> 43cdc6fe
 
       // deposit on the other side of the bridge
       const depositNativeOther = await bridge.wrapAndDeposit(chainId1, '0x0000000000000000000000000000000000000000', anchorSize, ganacheWallet2);
