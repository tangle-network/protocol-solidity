/**
 * Copyright 2021 Webb Technologies
 * SPDX-License-Identifier: GPL-3.0-or-later
 */
const TruffleAssert = require('truffle-assertions');
const assert = require('assert');
import { ethers as hhEthers } from 'hardhat';

// Convenience wrapper classes for contract classes
import { VBridge, VBridgeInput } from '../../packages/vbridge/src';
import { VAnchor } from '../../packages/anchors/src';
import { MintableToken, GovernedTokenWrapper } from '../../packages/tokens/src';
import { BigNumber, ethers } from 'ethers';
import { fetchComponentsFromFilePaths, getChainIdType, ZkComponents } from '../../packages/utils/src';
import { startGanacheServer } from '@webb-tools/test-utils';
import { CircomUtxo } from '@webb-tools/sdk-core';
import { DeployerConfig, GovernorConfig } from '@webb-tools/interfaces';
<<<<<<< HEAD
=======
import { HARDHAT_PK_1 } from '../../hardhatAccounts.js';
>>>>>>> 8d9eed20

const path = require('path');

export const sleep = (ms: number) => new Promise((r) => setTimeout(r, ms));

describe('2-sided multichain tests for signature vbridge', () => {
  const FIRST_CHAIN_ID = 31337;
  let hardhatWallet1 = new ethers.Wallet(HARDHAT_PK_1, ethers.provider);

  const SECOND_CHAIN_ID = 10000;
  let ganacheProvider2 = new ethers.providers.JsonRpcProvider(`http://localhost:${SECOND_CHAIN_ID}`);
  ganacheProvider2.pollingInterval = 1;
  let ganacheWallet2 = new ethers.Wallet('c0d375903fd6f6ad3edafc2c5428900c0757ce1da10e5dd864fe387b32b91d7e', ganacheProvider2);
  const chainID1 = getChainIdType(FIRST_CHAIN_ID);
  const chainID2 = getChainIdType(SECOND_CHAIN_ID);
  // setup ganache networks
  let ganacheServer2: any;
  // setup zero knowledge components
  let zkComponents2_2: ZkComponents;
  let zkComponents16_2: ZkComponents;

  let hardhatWallet1 = new ethers.Wallet(
    '0000000000000000000000000000000000000000000000000000000000000001',
    hhEthers.provider
  );

  before('setup networks', async () => {
    ganacheServer2 = await startGanacheServer(SECOND_CHAIN_ID, SECOND_CHAIN_ID, [
      {
        balance: '0x1000000000000000000000',
        secretKey: '0xc0d375903fd6f6ad3edafc2c5428900c0757ce1da10e5dd864fe387b32b91d7e'
      }
    ]);

    zkComponents2_2 = await fetchComponentsFromFilePaths(
      path.resolve(__dirname, '../../protocol-solidity-fixtures/fixtures/vanchor_2/2/poseidon_vanchor_2_2.wasm'),
      path.resolve(__dirname, '../../protocol-solidity-fixtures/fixtures/vanchor_2/2/witness_calculator.cjs'),
      path.resolve(__dirname, '../../protocol-solidity-fixtures/fixtures/vanchor_2/2/circuit_final.zkey')
    );

    zkComponents16_2 = await fetchComponentsFromFilePaths(
      path.resolve(__dirname, '../../protocol-solidity-fixtures/fixtures/vanchor_16/2/poseidon_vanchor_16_2.wasm'),
      path.resolve(__dirname, '../../protocol-solidity-fixtures/fixtures/vanchor_16/2/witness_calculator.cjs'),
      path.resolve(__dirname, '../../protocol-solidity-fixtures/fixtures/vanchor_16/2/circuit_final.zkey')
    );
  });

  describe('BridgeConstruction', () => {
    let bridge2WebbEthInput: VBridgeInput;
    let tokenName: string = 'existingERC20';
    let tokenAbbreviation: string = 'EXIST';
    let tokenInstance1: MintableToken;
    let tokenInstance2: MintableToken;

    before('construction-tests', async () => {
      const signers = await hhEthers.getSigners();
      await ganacheProvider2.ready;
      // Create a token to test bridge construction support for existing tokens
      tokenInstance1 = await MintableToken.createToken(tokenName, tokenAbbreviation, signers[3]);
      tokenInstance2 = await MintableToken.createToken(tokenName, tokenAbbreviation, ganacheWallet2);
      await tokenInstance1.mintTokens(signers[2].address, '100000000000000000000000000');
    });

    it('should create 2 side bridge with wallet (mocked) governor', async () => {
      let webbTokens1 = new Map<number, GovernedTokenWrapper | undefined>();
      webbTokens1.set(chainID1, null!);
      webbTokens1.set(chainID2, null!);
      bridge2WebbEthInput = {
        vAnchorInputs: {
          asset: {
            [chainID1]: [tokenInstance1.contract.address],
            [chainID2]: [tokenInstance2.contract.address],
          }
      },
        chainIDs: [chainID1, chainID2],
        webbTokens: webbTokens1
      };
      const signers = await hhEthers.getSigners();

      const deploymentConfig: DeployerConfig = {
        [chainID1]: hardhatWallet1,
        [chainID2]: ganacheWallet2,
      };

      const initialGovernorsConfig: GovernorConfig = {
<<<<<<< HEAD
        [chainID1]: hardhatWallet1,
        [chainID2]: ganacheWallet2,
=======
        [chainID1]: await hardhatWallet1.getAddress(),
        [chainID2]: await ganacheWallet2.getAddress(),
>>>>>>> 8d9eed20
      };
      const vBridge = await VBridge.deployVariableAnchorBridge(bridge2WebbEthInput, deploymentConfig, initialGovernorsConfig, zkComponents2_2, zkComponents16_2);
      // Should be able to retrieve individual anchors
      const vAnchor1: VAnchor = vBridge.getVAnchor(chainID1)! as VAnchor;
      const vAnchor2: VAnchor = vBridge.getVAnchor(chainID2)! as VAnchor;
      // Should be able to retrieve the token address (so we can mint tokens for test scenario)
      const webbTokenAddress = vBridge.getWebbTokenAddress(chainID1);
      const webbToken = await MintableToken.tokenFromAddress(webbTokenAddress!, hardhatWallet1);
      await webbToken.mintTokens(signers[2].address, '100000000000000000000000');
      // Get the state of anchors before deposit
      const sourceAnchorRootBefore = await vAnchor1.contract.getLastRoot();
      // Define inputs/outputs for transact function
      const depositUtxo = await CircomUtxo.generateUtxo({
        curve: 'Bn254',
        backend: 'Circom',
        amount: 1e7.toString(),
        originChainId: chainID1.toString(),
        chainId: chainID1.toString(),
      });
      // Transact on the bridge
      await vBridge.transact([], [depositUtxo], 0, '0', '0', signers[2]); 
      // Check the state of anchors after deposit
      let edgeIndex = await vAnchor2.contract.edgeIndex(chainID1);

      const sourceAnchorRootAfter = await vAnchor1.contract.getLastRoot();
      const destAnchorEdgeAfter = await vAnchor2.contract.edgeList(edgeIndex);
      // make sure the roots / anchors state have changed
      assert.notEqual(sourceAnchorRootAfter, sourceAnchorRootBefore);
      assert.deepEqual(ethers.BigNumber.from(1), destAnchorEdgeAfter.latestLeafIndex);

      const transferUtxo = await CircomUtxo.generateUtxo({
        curve: 'Bn254',
        backend: 'Circom',
        chainId: chainID1.toString(),
        originChainId: chainID1.toString(),
        amount: 1e7.toString(),
        keypair: depositUtxo.keypair
      });
      await vBridge.transact([depositUtxo], [transferUtxo], 0, '0', '0', signers[2]);
    });

    it('should create properly initialize governor if passed address', async () => {
      let governorAddress = '0x2B5AD5c4795c026514f8317c7a215E218DcCD6cF';
      let webbTokens1 = new Map<number, GovernedTokenWrapper | undefined>();
      webbTokens1.set(chainID1, null!);
      webbTokens1.set(chainID2, null!);
      bridge2WebbEthInput = {
        vAnchorInputs: {
          asset: {
            [chainID1]: [tokenInstance1.contract.address],
            [chainID2]: [tokenInstance2.contract.address],
          }
      },
        chainIDs: [chainID1, chainID2],
        webbTokens: webbTokens1
      };

      const deploymentConfig: DeployerConfig = {
        [chainID1]: hardhatWallet1,
        [chainID2]: ganacheWallet2,
      };

      const initialGovernorsConfig: GovernorConfig = {
        [chainID1]: governorAddress,
        [chainID2]: governorAddress,
      };

      const vBridge = await VBridge.deployVariableAnchorBridge(
        bridge2WebbEthInput,
        deploymentConfig,
        initialGovernorsConfig,
        zkComponents2_2,
        zkComponents16_2,
      );

      const chainGovernor = await vBridge.getVBridgeSide(chainID1).contract.governor();
      assert.deepEqual(governorAddress, chainGovernor);
    });
  });
  describe('2 sided bridge existing token use', () => {
    // ERC20 compliant contracts that can easily create balances for test
    let existingToken1: MintableToken;
    let existingToken2: MintableToken;

    let vBridge: VBridge;

    beforeEach(async () => {
      const signers = await hhEthers.getSigners();

      existingToken1 = await MintableToken.createToken('existingERC20', 'EXIST', hardhatWallet1);
      // Use some other signer with provider on other chain
      existingToken2 = await MintableToken.createToken('existingERC20', 'EXIST', ganacheWallet2);

      // mint some tokens to the user of the bridge
      await existingToken1.mintTokens(hardhatWallet1.address, '100000000000000000000000000');
      await existingToken2.mintTokens(ganacheWallet2.address, '100000000000000000000000000');

      let webbTokens1 = new Map<number, GovernedTokenWrapper | undefined>();
      webbTokens1.set(chainID1, null!);
      webbTokens1.set(chainID2, null!);
      // create the config for the bridge
      const vBridgeInput = {
        vAnchorInputs: {
          asset: {
            [chainID1]: [existingToken1.contract.address],
            [chainID2]: [existingToken2.contract.address],
          }
        },
        chainIDs: [chainID1, chainID2],
        webbTokens: webbTokens1
      }

<<<<<<< HEAD
      // setup the config for deployers of contracts (admins)
=======
>>>>>>> 8d9eed20
      const deploymentConfig: DeployerConfig = {
        [chainID1]: hardhatWallet1,
        [chainID2]: ganacheWallet2,
      };

      const initialGovernorsConfig: GovernorConfig = {
<<<<<<< HEAD
        [chainID1]: hardhatWallet1,
        [chainID2]: ganacheWallet2,
=======
        [chainID1]: await hardhatWallet1.getAddress(),
        [chainID2]: await ganacheWallet2.getAddress(),
>>>>>>> 8d9eed20
      };

      // deploy the bridge
      vBridge = await VBridge.deployVariableAnchorBridge(vBridgeInput, deploymentConfig, initialGovernorsConfig, zkComponents2_2, zkComponents16_2);

      // make one deposit so the  edge exists
      const depositUtxo1 = await CircomUtxo.generateUtxo({
        curve: 'Bn254',
        backend: 'Circom',
        amount: 1e7.toString(),
        originChainId: chainID1.toString(),
        chainId: chainID2.toString()
      })
      const depositUtxo2 = await CircomUtxo.generateUtxo({
        curve: 'Bn254',
        backend: 'Circom',
        amount: 1e7.toString(),
        originChainId: chainID2.toString(),
        chainId: chainID1.toString()
      })

      // Should be able to retrieve the token address (so we can mint tokens for test scenario)
      const webbTokenAddress1 = vBridge.getWebbTokenAddress(chainID1);
      const webbToken1 = await MintableToken.tokenFromAddress(webbTokenAddress1!, hardhatWallet1);
      const tx1 = await webbToken1.mintTokens(hardhatWallet1.address, '100000000000000000000000');

      const webbTokenAddress2 = vBridge.getWebbTokenAddress(chainID2);
      const webbToken2 = await MintableToken.tokenFromAddress(webbTokenAddress2!, ganacheWallet2);
      const tx2 = await webbToken2.mintTokens(ganacheWallet2.address, '100000000000000000000000');

      //Transact on the bridge
      await vBridge.transact([], [depositUtxo1], 0, '0', '0', hardhatWallet1); 
      await vBridge.transact([], [depositUtxo2], 0, '0', '0', ganacheWallet2); 
      //Now there is a bidirectional edge between chain1 and chain2
    })

    describe('#bridging', () => {
      it('basic ganache deposit should withdraw on hardhat', async () => {
        // Fetch information about the anchor to be updated.
        const signers = await hhEthers.getSigners();

        const vAnchor1: VAnchor = vBridge.getVAnchor(chainID1)! as VAnchor;
        let edgeIndex = await vAnchor1.contract.edgeIndex(chainID2);
        const destAnchorEdge2Before = await vAnchor1.contract.edgeList(edgeIndex);
        const webbTokenAddress1 = vBridge.getWebbTokenAddress(chainID1);
        const webbToken1 = await MintableToken.tokenFromAddress(webbTokenAddress1!, hardhatWallet1);
        const signers2BalanceBefore = await webbToken1.getBalance(await signers[2].getAddress());
        
        //ganacheWallet2 makes a deposit with dest chain chainID1
        const ganacheDepositUtxo = await CircomUtxo.generateUtxo({
          curve: 'Bn254',
          backend: 'Circom',
          amount: 1e7.toString(),
          originChainId: chainID2.toString(),
          chainId: chainID1.toString()
        });

        await vBridge.transact([], [ganacheDepositUtxo], 0, '0', '0', ganacheWallet2);

        //check latest leaf index is incremented
        const destAnchorEdge2After = await vAnchor1.contract.edgeList(edgeIndex);
        assert.deepStrictEqual(destAnchorEdge2Before.latestLeafIndex.add(2), destAnchorEdge2After.latestLeafIndex);

        //withdraw ganacheWallet2 deposit on chainID1 to signers[2] address
        const hardhatWithdrawUtxo = await CircomUtxo.generateUtxo({
          curve: 'Bn254',
          backend: 'Circom',
          amount: 5e6.toString(),
          originChainId: chainID1.toString(),
          chainId: chainID1.toString()
        })
        await vBridge.transact([ganacheDepositUtxo], [hardhatWithdrawUtxo], 0, await signers[2].getAddress(), '0', signers[2]); 
        const signers2BalanceAfter = await webbToken1.getBalance(await signers[2].getAddress());
        assert.strictEqual(signers2BalanceBefore.add(5e6).toString(), signers2BalanceAfter.toString());
      });

      it('basic hardhat deposit should withdraw on ganache', async () => {
        // Fetch information about the anchor to be updated.
        const signers = await hhEthers.getSigners();

        const vAnchorGanache: VAnchor = vBridge.getVAnchor(chainID2)! as VAnchor;
        let edgeIndex = await vAnchorGanache.contract.edgeIndex(chainID1);
        const destAnchorEdge2Before = await vAnchorGanache.contract.edgeList(edgeIndex);
        const webbTokenAddressGanache = vBridge.getWebbTokenAddress(chainID2);
        const webbTokenGanache = await MintableToken.tokenFromAddress(webbTokenAddressGanache!, ganacheWallet2);
        const signers2BalanceBefore = await webbTokenGanache.getBalance(await signers[2].getAddress());
        
        //ganacheWallet2 makes a deposit with dest chain chainID1
        const hardhatDepositUtxo = await CircomUtxo.generateUtxo({
          curve: 'Bn254',
          backend: 'Circom',
          amount: 1e7.toString(),
          originChainId: chainID1.toString(),
          chainId: chainID2.toString()
        });

        await vBridge.transact([], [hardhatDepositUtxo], 0, '0', '0', hardhatWallet1);

        //check latest leaf index is incremented
        const destAnchorEdge2After = await vAnchorGanache.contract.edgeList(edgeIndex);
        assert.deepStrictEqual(destAnchorEdge2Before.latestLeafIndex.add(2), destAnchorEdge2After.latestLeafIndex);

        //withdraw ganacheWallet2 deposit on chainID1 to signers[2] address
        const ganacheWithdrawUtxo = await CircomUtxo.generateUtxo({
          curve: 'Bn254',
          backend: 'Circom',
          amount: 5e6.toString(),
          originChainId: chainID2.toString(),
          chainId: chainID2.toString()
        })
        await vBridge.transact([hardhatDepositUtxo], [ganacheWithdrawUtxo], 0, await signers[2].getAddress(), '0', ganacheWallet2); 
        const signers2BalanceAfter = await webbTokenGanache.getBalance(await signers[2].getAddress());
        assert.strictEqual(signers2BalanceBefore.add(5e6).toString(), signers2BalanceAfter.toString());
      });

      it('join and split ganache deposits and withdraw on hardhat', async () => {
        const signers = await hhEthers.getSigners();

        const vAnchor1: VAnchor = vBridge.getVAnchor(chainID1)! as VAnchor;
        let edgeIndex = await vAnchor1.contract.edgeIndex(chainID2);
        const destAnchorEdge2Before = await vAnchor1.contract.edgeList(edgeIndex);
        const webbTokenAddress1 = vBridge.getWebbTokenAddress(chainID1);
        const webbToken1 = await MintableToken.tokenFromAddress(webbTokenAddress1!, hardhatWallet1);
        const signers2BalanceBefore = await webbToken1.getBalance(await signers[2].getAddress());

        //ganacheWallet2 makes a deposit with dest chain chainID1
        const ganacheDepositUtxo1 = await CircomUtxo.generateUtxo({
          curve: 'Bn254',
          backend: 'Circom',
          amount: 1e7.toString(),
          originChainId: chainID2.toString(),
          chainId: chainID1.toString()
        });
        const ganacheDepositUtxo2 = await CircomUtxo.generateUtxo({
          curve: 'Bn254',
          backend: 'Circom',
          amount: 1e7.toString(),
          originChainId: chainID2.toString(),
          chainId: chainID1.toString(),
          keypair: ganacheDepositUtxo1.keypair
        });

        await vBridge.transact([], [ganacheDepositUtxo1], 0, '0', '0', ganacheWallet2);
        await vBridge.transact([], [ganacheDepositUtxo2], 0, '0', '0', ganacheWallet2);

        //check latest leaf index is incremented
        const destAnchorEdge2After = await vAnchor1.contract.edgeList(edgeIndex);
        assert.deepStrictEqual(destAnchorEdge2Before.latestLeafIndex.add(4), destAnchorEdge2After.latestLeafIndex);
        
        //withdraw ganacheWallet2 deposit on chainID1 to signers[2] address
        const hardhatWithdrawUtxo = await CircomUtxo.generateUtxo({
          curve: 'Bn254',
          backend: 'Circom',
          amount: 5e6.toString(),
          originChainId: chainID1.toString(),
          chainId: chainID1.toString()
        })
        await vBridge.transact([ganacheDepositUtxo1, ganacheDepositUtxo2], [hardhatWithdrawUtxo], 0, await signers[2].getAddress(), '0', signers[2]); 
        
        const signers2BalanceAfter = await webbToken1.getBalance(await signers[2].getAddress());
        assert.strictEqual(signers2BalanceBefore.add(1.5e7).toString(), signers2BalanceAfter.toString());
      })

      it('should update multiple deposits and withdraw historic deposit from ganache', async () => {
        // Fetch information about the anchor to be updated.
        const signers = await hhEthers.getSigners();

        const vAnchor1: VAnchor = vBridge.getVAnchor(chainID1)! as VAnchor;
        let edgeIndex = await vAnchor1.contract.edgeIndex(chainID2);
        const destAnchorEdge2Before = await vAnchor1.contract.edgeList(edgeIndex);
        const webbTokenAddress1 = vBridge.getWebbTokenAddress(chainID1);
        const webbToken1 = await MintableToken.tokenFromAddress(webbTokenAddress1!, hardhatWallet1);
        const startingBalanceDest = await webbToken1.getBalance(hardhatWallet1.address);

        //ganacheWallet2 makes a deposit with dest chain chainID1
        const ganacheDepositUtxo1 = await CircomUtxo.generateUtxo({
          curve: 'Bn254',
          backend: 'Circom',
          amount: 1e7.toString(),
          originChainId: chainID2.toString(),
          chainId: chainID1.toString()
        });
        const ganacheDepositUtxo2 = await CircomUtxo.generateUtxo({
          curve: 'Bn254',
          backend: 'Circom',
          amount: 1e7.toString(),
          originChainId: chainID2.toString(),
          chainId: chainID1.toString()
        });
        await vBridge.transact([], [ganacheDepositUtxo1], 0, '0', '0', ganacheWallet2);
        await vBridge.transact([], [ganacheDepositUtxo2], 0, '0', '0', ganacheWallet2);

        // Check the leaf index is incremented by two
        const destAnchorEdge2After = await vAnchor1.contract.edgeList(edgeIndex);
        assert.deepStrictEqual(destAnchorEdge2Before.latestLeafIndex.add(4), destAnchorEdge2After.latestLeafIndex);

        //withdraw ganacheWallet2 deposit on chainID1 to signers[2] address
        const hardhatWithdrawUtxo = await CircomUtxo.generateUtxo({
          curve: 'Bn254',
          backend: 'Circom',
          amount: 5e6.toString(),
          originChainId: chainID1.toString(),
          chainId: chainID1.toString()
        })
        await vBridge.transact([ganacheDepositUtxo1], [hardhatWithdrawUtxo], 0, await hardhatWallet1.getAddress(), '0', signers[2]); 

        // // Check balances
        const endingBalanceDest = await webbToken1.getBalance(hardhatWallet1.address);
        assert.deepStrictEqual(endingBalanceDest, startingBalanceDest.add(5e6));
      })

      it('prevent cross-chain double spending', async () => {
        const signers = await hhEthers.getSigners();

        //ganacheWallet2 makes a deposit with dest chain chainID1
        const ganacheDepositUtxo = await CircomUtxo.generateUtxo({
          curve: 'Bn254',
          backend: 'Circom',
          amount: 1e7.toString(),
          originChainId: chainID2.toString(),
          chainId: chainID1.toString()
        });

        const hardhatUtxo = await CircomUtxo.generateUtxo({
          curve: 'Bn254',
          backend: 'Circom',
          amount: 1e7.toString(),
          originChainId: chainID1.toString(),
          chainId: chainID1.toString()
        });

        await vBridge.transact([], [ganacheDepositUtxo], 0, '0', '0', ganacheWallet2);
        await vBridge.transact([ganacheDepositUtxo], [hardhatUtxo], 0, '0', '0', signers[2]);
        await TruffleAssert.reverts(
          vBridge.transact([ganacheDepositUtxo], [hardhatUtxo], 0, '0', '0', signers[2]),
          'Input is already spent'
        );
      })

      it('mintable token task test', async () => {
        // Fetch information about the anchor to be updated.
        const signers = await hhEthers.getSigners();

        const vAnchor1: VAnchor = vBridge.getVAnchor(chainID1)! as VAnchor;
        const vAnchor1Address = vAnchor1.contract.address;
        let edgeIndex = await vAnchor1.contract.edgeIndex(chainID2);
        const destAnchorEdge2Before = await vAnchor1.contract.edgeList(edgeIndex);
        const webbTokenAddress1 = vBridge.getWebbTokenAddress(chainID1);
        const webbToken1 = await MintableToken.tokenFromAddress(webbTokenAddress1!, hardhatWallet1);
        const signers2BalanceBefore = await webbToken1.getBalance(await signers[2].getAddress());
        
        //ganacheWallet2 makes a deposit with dest chain chainID1
        const ganacheDepositUtxo = await CircomUtxo.generateUtxo({
          curve: 'Bn254',
          backend: 'Circom',
          amount: 5e7.toString(),
          originChainId: chainID2.toString(),
          chainId: chainID1.toString()
        });

        await vBridge.transact([], [ganacheDepositUtxo], 0, '0', '0', ganacheWallet2);

        //Check that deposit went through
        const vAnchor2: VAnchor = vBridge.getVAnchor(chainID2)! as VAnchor;
        const vAnchor2Address = vAnchor2.contract.address;
        const webbTokenAddress2 = vBridge.getWebbTokenAddress(chainID2);
        const webbToken2 = await MintableToken.tokenFromAddress(webbTokenAddress2!, ganacheWallet2);
        assert.strictEqual((await webbToken2.getBalance(vAnchor2Address)).toString(), BigNumber.from(6e7).toString());

        //Balance in VAnchor1 is 1e7
        assert.strictEqual((await webbToken1.getBalance(vAnchor1Address)).toString(), BigNumber.from(1e7).toString());

        //check latest leaf index is incremented
        const destAnchorEdge2After = await vAnchor1.contract.edgeList(edgeIndex);
        assert.deepStrictEqual(destAnchorEdge2Before.latestLeafIndex.add(2), destAnchorEdge2After.latestLeafIndex);

        //withdrawing 3e7 from ganacheWallet2 deposit on chainID1 should work despite vanchor1 only having 1e7 webb tokens...this indicates that it minted 2e7 webb tokens to make up the balance
        const hardhatWithdrawUtxo = await CircomUtxo.generateUtxo({
          curve: 'Bn254',
          backend: 'Circom',
          amount: 2e7.toString(),
          originChainId: chainID1.toString(),
          chainId: chainID1.toString()
        })
        await vBridge.transact([ganacheDepositUtxo], [hardhatWithdrawUtxo], 0, await signers[2].getAddress(), '0', signers[2]); 
        const signers2BalanceAfter = await webbToken1.getBalance(await signers[2].getAddress());
        assert.strictEqual(signers2BalanceBefore.add(3e7).toString(), signers2BalanceAfter.toString());
        assert.strictEqual((await webbToken1.getBalance(vAnchor1Address)).toString(), BigNumber.from(1e7).toString());
      })
    })
  })

  describe('2 sided bridge existing token test wrapping functionality', () => {
    // ERC20 compliant contracts that can easily create balances for test
    let existingToken1: MintableToken;
    let existingToken2: MintableToken;

    let vBridge: VBridge;

    beforeEach(async () => {
      existingToken1 = await MintableToken.createToken('existingERC20', 'EXIST', hardhatWallet1);
      // Use some other signer with provider on other chain
      existingToken2 = await MintableToken.createToken('existingERC20', 'EXIST', ganacheWallet2);

      // mint some tokens to the user of the bridge
      await existingToken1.mintTokens(hardhatWallet1.address, '100000000000000000000000000');
      await existingToken2.mintTokens(ganacheWallet2.address, '100000000000000000000000000');

      let webbTokens1 = new Map<number, GovernedTokenWrapper | undefined>();
      webbTokens1.set(chainID1, null!);
      webbTokens1.set(chainID2, null!);
      // create the config for the bridge
      const vBridgeInput = {
        vAnchorInputs: {
          asset: {
            [chainID1]: [existingToken1.contract.address, '0x0000000000000000000000000000000000000000'],
            [chainID2]: [existingToken2.contract.address, '0x0000000000000000000000000000000000000000'],
          }
        },
        chainIDs: [chainID1, chainID2],
        webbTokens: webbTokens1
      }

<<<<<<< HEAD
      // setup the config for deployers of contracts (admins)
=======
>>>>>>> 8d9eed20
      const deploymentConfig: DeployerConfig = {
        [chainID1]: hardhatWallet1,
        [chainID2]: ganacheWallet2,
      };

      const initialGovernorsConfig: GovernorConfig = {
<<<<<<< HEAD
        [chainID1]: ethers.Wallet.createRandom(),
        [chainID2]: ethers.Wallet.createRandom(),
=======
        [chainID1]: await hardhatWallet1.getAddress(),
        [chainID2]: await ganacheWallet2.getAddress(),
>>>>>>> 8d9eed20
      };

      // deploy the bridge
      vBridge = await VBridge.deployVariableAnchorBridge(vBridgeInput, deploymentConfig, initialGovernorsConfig, zkComponents2_2, zkComponents16_2);
    
      // make one deposit so the  edge exists
      const depositUtxo1 = await CircomUtxo.generateUtxo({
        curve: 'Bn254',
        backend: 'Circom',
        amount: 1e7.toString(),
        originChainId: chainID1.toString(),
        chainId: chainID2.toString()
      });
      const depositUtxo2 = await CircomUtxo.generateUtxo({
        curve: 'Bn254',
        backend: 'Circom',
        amount: 1e7.toString(),
        originChainId: chainID2.toString(),
        chainId: chainID1.toString()
      });

      //Transact on the bridge
      await vBridge.transactWrap(existingToken1.contract.address, [], [depositUtxo1], 0, '0', '0', hardhatWallet1); 
      await vBridge.transactWrap(existingToken2.contract.address, [], [depositUtxo2], 0, '0', '0', ganacheWallet2); 
      //Now there is a bidirectional edge between chain1 and chain2
    })

    describe('#bridging wrapping/unwrapping', () => {
      it('check there is a bidirectional bridge between the two chains', async () => {
        //Fetch information about the anchor to be updated.
        const vAnchor1: VAnchor = vBridge.getVAnchor(chainID1);
        const vAnchor1Address = vAnchor1.contract.address;
        const vAnchor2: VAnchor = vBridge.getVAnchor(chainID2);
        const vAnchor2Address = vAnchor2.contract.address;
        let edgeIndex12 = await vAnchor1.contract.edgeIndex(chainID2);
        const destAnchorEdge2Before = await vAnchor1.contract.edgeList(edgeIndex12);
        assert.strictEqual(destAnchorEdge2Before.root.toString(), (await vAnchor2.contract.getLastRoot()).toString());
        let edgeIndex21 = await vAnchor2.contract.edgeIndex(chainID1);
        const destAnchorEdge1Before = await vAnchor2.contract.edgeList(edgeIndex21);
        assert.strictEqual(destAnchorEdge1Before.root.toString(), (await vAnchor1.contract.getLastRoot()).toString());

        const webbTokenAddress1 = vBridge.getWebbTokenAddress(chainID1);
        const webbToken1 = await MintableToken.tokenFromAddress(webbTokenAddress1!, hardhatWallet1);

        const vAnchor1Balance = await webbToken1.getBalance(vAnchor1Address);
        assert.strictEqual(vAnchor1Balance.toString(), BigNumber.from(1e7).toString());

        const webbTokenAddress2 = vBridge.getWebbTokenAddress(chainID2);
        const webbToken2 = await MintableToken.tokenFromAddress(webbTokenAddress2!, ganacheWallet2);

        const vAnchor2Balance = await webbToken2.getBalance(vAnchor2Address);
        assert.strictEqual(vAnchor2Balance.toString(), BigNumber.from(1e7).toString());
      });

      it('should transactWrap with native', async () => {
<<<<<<< HEAD
=======
        const signers = await ethers.getSigners();
>>>>>>> 8d9eed20
        //Deposit UTXO
        const hardhatDepositUtxo1 = await CircomUtxo.generateUtxo({
          curve: 'Bn254',
          backend: 'Circom',
          amount: 2.5e7.toString(),
          originChainId: chainID1.toString(),
          chainId: chainID2.toString()
        });

        await vBridge.transactWrap(
          '0x0000000000000000000000000000000000000000',
          [],
          [hardhatDepositUtxo1],
          0,
          '0',
          '0',
<<<<<<< HEAD
          hardhatWallet1
=======
          signers[1]
>>>>>>> 8d9eed20
        );
      })

      it('wrap and deposit, withdraw and unwrap works join split via transactWrap', async () => {
        const signers = await hhEthers.getSigners();

        const vAnchor1: VAnchor = vBridge.getVAnchor(chainID1)! as VAnchor;
        const vAnchor1Address = vAnchor1.contract.address;
        const vAnchor2: VAnchor = vBridge.getVAnchor(chainID2)! as VAnchor;
        const vAnchor2Address = vAnchor2.contract.address;
        const webbTokenAddress1 = vBridge.getWebbTokenAddress(chainID1);
        const webbToken1 = await MintableToken.tokenFromAddress(webbTokenAddress1!, hardhatWallet1);

        //Deposit UTXO
        const ganacheDepositUtxo1 = await CircomUtxo.generateUtxo({
          curve: 'Bn254',
          backend: 'Circom',
          amount: 2.5e7.toString(),
          originChainId: chainID2.toString(),
          chainId: chainID1.toString()
        });
        const ganacheDepositUtxo2 = await CircomUtxo.generateUtxo({
          curve: 'Bn254',
          backend: 'Circom',
          amount: 2.5e7.toString(),
          originChainId: chainID2.toString(),
          chainId: chainID1.toString()
        });
        await vBridge.transactWrap(existingToken2.contract.address, [], [ganacheDepositUtxo1, ganacheDepositUtxo2], 0, '0', '0', ganacheWallet2); 

        const webbTokenAddress2 = vBridge.getWebbTokenAddress(chainID2);
        const webbToken2 = await MintableToken.tokenFromAddress(webbTokenAddress2!, ganacheWallet2);
        assert.strictEqual((await webbToken2.getBalance(vAnchor2Address)).toString(), BigNumber.from(6e7).toString());

        //Withdraw UTXO 
        const vAnchor1TokenAddr = await vAnchor1.contract.token()
        await existingToken1.mintTokens(vAnchor1TokenAddr, '100000000');
        const balWrapper1UnwrappedBefore = await existingToken1.contract.balanceOf(vAnchor1TokenAddr);
        const hardhatWithdrawUtxo = await CircomUtxo.generateUtxo({
          curve: 'Bn254',
          backend: 'Circom',
          amount: 1e7.toString(),
          originChainId: chainID1.toString(),
<<<<<<< HEAD
          chainId: chainID1.toString()})
        await vBridge.transactWrap(existingToken1.contract.address, [ganacheDepositUtxo1, ganacheDepositUtxo2], [hardhatWithdrawUtxo], 0, await signers[2].getAddress(), '0', hardhatWallet1);
=======
          chainId: chainID1.toString()
        });
        

        await vBridge.transactWrap(
          existingToken1.contract.address,
          [ganacheDepositUtxo1, ganacheDepositUtxo2],
          [hardhatWithdrawUtxo],
          0,
          await signers[2].getAddress(),
          '0',
          signers[1]
        );
>>>>>>> 8d9eed20

        //Check relevant balances
        //Unwrapped Balance of signers[2] should be 3e7
        const balSigners2Unwrapped = await existingToken1.contract.balanceOf(await signers[2].getAddress());
        assert.strictEqual(balSigners2Unwrapped.toString(), BigNumber.from(4e7).toString());
        //Unwrapped balance of vanchor1tokenaddr should be
        const balWrapper1UnwrappedAfter = await existingToken1.contract.balanceOf(vAnchor1TokenAddr);
        assert.strictEqual(balWrapper1UnwrappedBefore.sub(BigNumber.from(4e7)).toString(), balWrapper1UnwrappedAfter.toString());
        //wrapped balance of vanchor1 should be 1e7
        const balVAnchor1Wrapped = await webbToken1.getBalance(vAnchor1.contract.address);
        assert.strictEqual(balVAnchor1Wrapped.toString(), BigNumber.from(1e7).toString());
      });

      it('wrap and deposit, withdraw and unwrap works join split 16 input via transactWrap', async () => {
        const signers = await hhEthers.getSigners();

        const vAnchor1: VAnchor = vBridge.getVAnchor(chainID1)! as VAnchor;
        const vAnchor1Address = vAnchor1.contract.address;
        const vAnchor2: VAnchor = vBridge.getVAnchor(chainID2)! as VAnchor;
        const vAnchor2Address = vAnchor2.contract.address;
        const webbTokenAddress1 = vBridge.getWebbTokenAddress(chainID1);
        const webbToken1 = await MintableToken.tokenFromAddress(webbTokenAddress1!, hardhatWallet1);

        //Deposit UTXO
        const ganacheDepositUtxo1 = await CircomUtxo.generateUtxo({
          curve: 'Bn254',
          backend: 'Circom',
          amount: 2e7.toString(),
          originChainId: chainID2.toString(),
          chainId: chainID1.toString()
        });
        const ganacheDepositUtxo2 = await CircomUtxo.generateUtxo({
          curve: 'Bn254',
          backend: 'Circom',
          amount: 2e7.toString(),
          originChainId: chainID2.toString(),
          chainId: chainID1.toString()
        });
        const ganacheDepositUtxo3 = await CircomUtxo.generateUtxo({
          curve: 'Bn254',
          backend: 'Circom',
          amount: 2e7.toString(),
          originChainId: chainID2.toString(),
          chainId: chainID1.toString()
        });

        await vBridge.transactWrap(existingToken2.contract.address, [], [ganacheDepositUtxo1], 0, '0', '0', ganacheWallet2); 

        await vBridge.transactWrap(existingToken2.contract.address, [], [ganacheDepositUtxo2], 0, '0', '0', ganacheWallet2); 

        await vBridge.transactWrap(existingToken2.contract.address, [], [ganacheDepositUtxo3], 0, '0', '0', ganacheWallet2); 

        const webbTokenAddress2 = vBridge.getWebbTokenAddress(chainID2);
        const webbToken2 = await MintableToken.tokenFromAddress(webbTokenAddress2!, ganacheWallet2);
        assert.strictEqual((await webbToken2.getBalance(vAnchor2Address)).toString(), BigNumber.from(7e7).toString());

        const balSigners2UnwrappedBefore = await existingToken1.contract.balanceOf(await signers[2].getAddress());

        //Withdraw UTXO 
        const vAnchor1TokenAddr = await vAnchor1.contract.token()
        await existingToken1.mintTokens(vAnchor1TokenAddr, '100000000');
        const balWrapper1UnwrappedBefore = await existingToken1.contract.balanceOf(vAnchor1TokenAddr);
        const hardhatWithdrawUtxo = await CircomUtxo.generateUtxo({
          curve: 'Bn254',
          backend: 'Circom',
          amount: 1e7.toString(),
          originChainId: chainID1.toString(),
          chainId: chainID1.toString()
        })
        await vBridge.transactWrap(existingToken1.contract.address, [ganacheDepositUtxo1, ganacheDepositUtxo2, ganacheDepositUtxo3], [hardhatWithdrawUtxo], 0, await signers[2].getAddress(), '0', hardhatWallet1);

        //Check relevant balances
        //Unwrapped Balance of signers[2] should be 3e7
        const balSigners2UnwrappedAfter = await existingToken1.contract.balanceOf(await signers[2].getAddress());
        assert.strictEqual(balSigners2UnwrappedAfter.sub(balSigners2UnwrappedBefore).toString(), BigNumber.from(5e7).toString());
        //Unwrapped balance of vanchor1tokenaddr should be
        const balWrapper1UnwrappedAfter = await existingToken1.contract.balanceOf(vAnchor1TokenAddr);
        assert.strictEqual(balWrapper1UnwrappedBefore.sub(BigNumber.from(5e7)).toString(), balWrapper1UnwrappedAfter.toString());
        //wrapped balance of vanchor1 should be 1e7
        const balVAnchor1Wrapped = await webbToken1.getBalance(vAnchor1.contract.address);
        assert.strictEqual(balVAnchor1Wrapped.toString(), BigNumber.from(1e7).toString());
      }).timeout(120000);
    });
  });

  after('terminate networks', async () => {
    await ganacheServer2.close();
  });
});

describe('8-sided multichain tests for signature vbridge', () => {
<<<<<<< HEAD
  const chainID1 = getChainIdType(31337);
  const chainID2 = getChainIdType(1337);
  const chainID3 = getChainIdType(1338);

  let hardhatWallet1 = new ethers.Wallet(
    '0000000000000000000000000000000000000000000000000000000000000001',
    hhEthers.provider
  );

=======
  const FIRST_CHAIN_ID = 31337;
  const SECOND_CHAIN_ID = 31338;
  const THIRD_CHAIN_ID = 31339;
  const chainID1 = getChainIdType(FIRST_CHAIN_ID);
  const chainID2 = getChainIdType(SECOND_CHAIN_ID);
  const chainID3 = getChainIdType(THIRD_CHAIN_ID);
>>>>>>> 8d9eed20
  // setup ganache networks
  let ganacheServer2: any;
  let ganacheServer3: any;
  // setup zero knowledge components
  let zkComponents2_8: ZkComponents;
  let zkComponents16_8: ZkComponents;

  before('setup networks', async () => {
    ganacheServer2 = await startGanacheServer(SECOND_CHAIN_ID, SECOND_CHAIN_ID, [
      {
        balance: '0x1000000000000000000000',
        secretKey: '0xc0d375903fd6f6ad3edafc2c5428900c0757ce1da10e5dd864fe387b32b91d7e'
      }
    ]);
    ganacheServer3 = await startGanacheServer(THIRD_CHAIN_ID, THIRD_CHAIN_ID, [
      {
        balance: '0x1000000000000000000000',
        secretKey: '0xc0d375903fd6f6ad3edafc2c5428900c0757ce1da10e5dd864fe387b32b91d7e'
      }
    ]);

    zkComponents2_8 = await fetchComponentsFromFilePaths(
      path.resolve(__dirname, '../../protocol-solidity-fixtures/fixtures/vanchor_2/8/poseidon_vanchor_2_8.wasm'),
      path.resolve(__dirname, '../../protocol-solidity-fixtures/fixtures/vanchor_2/8/witness_calculator.cjs'),
      path.resolve(__dirname, '../../protocol-solidity-fixtures/fixtures/vanchor_2/8/circuit_final.zkey')
    );

    zkComponents16_8 = await fetchComponentsFromFilePaths(
      path.resolve(__dirname, '../../protocol-solidity-fixtures/fixtures/vanchor_16/8/poseidon_vanchor_16_8.wasm'),
      path.resolve(__dirname, '../../protocol-solidity-fixtures/fixtures/vanchor_16/8/witness_calculator.cjs'),
      path.resolve(__dirname, '../../protocol-solidity-fixtures/fixtures/vanchor_16/8/circuit_final.zkey')
    );
  });

  describe('8 sided bridge existing token use', () => {
    // ERC20 compliant contracts that can easily create balances for test
    let vBridge: VBridge;
    let existingToken1: MintableToken;
    let existingToken2: MintableToken;
    let existingToken3: MintableToken;

    let hardhatWallet1 = new ethers.Wallet(HARDHAT_PK_1, ethers.provider);
  
    let ganacheProvider2 = new ethers.providers.JsonRpcProvider(`http://localhost:${SECOND_CHAIN_ID}`);
    ganacheProvider2.pollingInterval = 1;
    let ganacheWallet2 = new ethers.Wallet('c0d375903fd6f6ad3edafc2c5428900c0757ce1da10e5dd864fe387b32b91d7e', ganacheProvider2);
  
    let ganacheProvider3 = new ethers.providers.JsonRpcProvider(`http://localhost:${THIRD_CHAIN_ID}`);
    ganacheProvider3.pollingInterval = 1;
    let ganacheWallet3 = new ethers.Wallet('c0d375903fd6f6ad3edafc2c5428900c0757ce1da10e5dd864fe387b32b91d7e', ganacheProvider3);
    
    beforeEach(async () => {
      existingToken1 = await MintableToken.createToken('existingERC20', 'EXIST', hardhatWallet1);
      // Use some other signer with provider on other chain
      existingToken2 = await MintableToken.createToken('existingERC20', 'EXIST', ganacheWallet2);
      existingToken3 = await MintableToken.createToken('existingERC20', 'EXIST', ganacheWallet3);

      // mint some tokens to the user of the bridge
      await existingToken1.mintTokens(hardhatWallet1.address, '100000000000000000000000000');
      await existingToken2.mintTokens(ganacheWallet2.address, '100000000000000000000000000');
      await existingToken3.mintTokens(ganacheWallet3.address, '100000000000000000000000000');

      let webbTokens = new Map<number, GovernedTokenWrapper | undefined>();
      webbTokens.set(chainID1, null);
      webbTokens.set(chainID2, null);
      webbTokens.set(chainID3, null);

      // create the config for the bridge
      const vBridgeInput = {
        vAnchorInputs: {
          asset: {
            [chainID1]: [existingToken1.contract.address],
            [chainID2]: [existingToken2.contract.address],
            [chainID3]: [existingToken3.contract.address],
          }
        },
        chainIDs: [chainID1, chainID2, chainID3],
        webbTokens,
      }

<<<<<<< HEAD
      // setup the config for deployers of contracts (admins)
=======
>>>>>>> 8d9eed20
      const deploymentConfig: DeployerConfig = {
        [chainID1]: hardhatWallet1,
        [chainID2]: ganacheWallet2,
        [chainID3]: ganacheWallet3,
      };

      const initialGovernorsConfig: GovernorConfig = {
<<<<<<< HEAD
        [chainID1]: ethers.Wallet.createRandom(),
        [chainID2]: ethers.Wallet.createRandom(),
        [chainID3]: ethers.Wallet.createRandom(),
=======
        [chainID1]: await hardhatWallet1.getAddress(),
        [chainID2]: await ganacheWallet2.getAddress(),
        [chainID3]: await ganacheWallet3.getAddress(),
>>>>>>> 8d9eed20
      };

      // deploy the bridge
      vBridge = await VBridge.deployVariableAnchorBridge(vBridgeInput, deploymentConfig, initialGovernorsConfig, zkComponents2_8, zkComponents16_8);

      // Should be able to retrieve the token address (so we can mint tokens for test scenario)
      const webbTokenAddress1 = vBridge.getWebbTokenAddress(chainID1);
      const webbToken1 = await MintableToken.tokenFromAddress(webbTokenAddress1, hardhatWallet1);
      await webbToken1.mintTokens(hardhatWallet1.address, '100000000000000000000000');

      const webbTokenAddress2 = vBridge.getWebbTokenAddress(chainID2);
      const webbToken2 = await MintableToken.tokenFromAddress(webbTokenAddress2, ganacheWallet2);
      await webbToken2.mintTokens(ganacheWallet2.address, '100000000000000000000000');

      const webbTokenAddress3 = vBridge.getWebbTokenAddress(chainID3);
      const webbToken3 = await MintableToken.tokenFromAddress(webbTokenAddress3, ganacheWallet3);
      await webbToken3.mintTokens(ganacheWallet3.address, '100000000000000000000000');

      // Call transact at least once so we can query the edge list for assertions
      const depositUtxo1 = await CircomUtxo.generateUtxo({
        curve: 'Bn254',
        backend: 'Circom',
        amount: 1e7.toString(),
        originChainId: chainID1.toString(),
        chainId: chainID2.toString()
      });
      const depositUtxo2 = await CircomUtxo.generateUtxo({
        curve: 'Bn254',
        backend: 'Circom',
        amount: 1e7.toString(),
        originChainId: chainID2.toString(),
        chainId: chainID3.toString()
      });
      const depositUtxo3 = await CircomUtxo.generateUtxo({
        curve: 'Bn254',
        backend: 'Circom',
        amount: 1e7.toString(),
        originChainId: chainID3.toString(),
        chainId: chainID3.toString()
      });
      
      await vBridge.transact([], [depositUtxo1], 0, '0', '0', hardhatWallet1); 
      await vBridge.transact([], [depositUtxo2], 0, '0', '0', ganacheWallet2); 
      await vBridge.transact([], [depositUtxo3], 0, '0', '0', ganacheWallet3);
    });

    describe('#bridging', () => {
      it('basic ganache deposit should withdraw on hardhat', async () => {
        // Fetch information about the anchor to be updated.
        const signers = await hhEthers.getSigners();

        const vAnchor1: VAnchor = vBridge.getVAnchor(chainID1)! as VAnchor;
        let edgeIndex = await vAnchor1.contract.edgeIndex(chainID2);
        const destAnchorEdge2Before = await vAnchor1.contract.edgeList(edgeIndex);
        const webbTokenAddress1 = vBridge.getWebbTokenAddress(chainID1);
        const webbToken1 = await MintableToken.tokenFromAddress(webbTokenAddress1!, hardhatWallet1);
        const signers2BalanceBefore = await webbToken1.getBalance(await signers[2].getAddress());
        
        //ganacheWallet2 makes a deposit with dest chain chainID1
        const ganacheDepositUtxo = await CircomUtxo.generateUtxo({
          curve: 'Bn254',
          backend: 'Circom',
          amount: 1e7.toString(),
          originChainId: chainID2.toString(),
          chainId: chainID1.toString()
        });

        await vBridge.transact([], [ganacheDepositUtxo], 0, '0', '0', ganacheWallet2);

        //check latest leaf index is incremented
        const destAnchorEdge2After = await vAnchor1.contract.edgeList(edgeIndex);
        assert.deepStrictEqual(destAnchorEdge2Before.latestLeafIndex.add(2), destAnchorEdge2After.latestLeafIndex);

        //withdraw ganacheWallet2 deposit on chainID1 to signers[2] address
        const hardhatWithdrawUtxo = await CircomUtxo.generateUtxo({
          curve: 'Bn254',
          backend: 'Circom',
          amount: 5e6.toString(),
          originChainId: chainID1.toString(),
          chainId: chainID1.toString()
        })
        await vBridge.transact([ganacheDepositUtxo], [hardhatWithdrawUtxo], 0, await signers[2].getAddress(), '0', signers[2]); 
        const signers2BalanceAfter = await webbToken1.getBalance(await signers[2].getAddress());
        assert.strictEqual(signers2BalanceBefore.add(5e6).toString(), signers2BalanceAfter.toString());
      });

      it('basic hardhat deposit should withdraw on ganache', async () => {
        // Fetch information about the anchor to be updated.
        const signers = await hhEthers.getSigners();

        const vAnchorGanache: VAnchor = vBridge.getVAnchor(chainID2)! as VAnchor;
        let edgeIndex = await vAnchorGanache.contract.edgeIndex(chainID1);
        const destAnchorEdge2Before = await vAnchorGanache.contract.edgeList(edgeIndex);
        const webbTokenAddressGanache = vBridge.getWebbTokenAddress(chainID2);
        const webbTokenGanache = await MintableToken.tokenFromAddress(webbTokenAddressGanache!, ganacheWallet2);
        const signers2BalanceBefore = await webbTokenGanache.getBalance(await signers[2].getAddress());
        
        //ganacheWallet2 makes a deposit with dest chain chainID1
        const hardhatDepositUtxo = await CircomUtxo.generateUtxo({
          curve: 'Bn254',
          backend: 'Circom',
          amount: 1e7.toString(),
          originChainId: chainID1.toString(),
          chainId: chainID2.toString()
        });

        await vBridge.transact([], [hardhatDepositUtxo], 0, '0', '0', hardhatWallet1);

        //check latest leaf index is incremented
        const destAnchorEdge2After = await vAnchorGanache.contract.edgeList(edgeIndex);
        assert.deepStrictEqual(destAnchorEdge2Before.latestLeafIndex.add(2), destAnchorEdge2After.latestLeafIndex);

        //withdraw ganacheWallet2 deposit on chainID1 to signers[2] address
        const ganacheWithdrawUtxo = await CircomUtxo.generateUtxo({
          curve: 'Bn254',
          backend: 'Circom',
          amount: 5e6.toString(),
          originChainId: chainID2.toString(),
          chainId: chainID2.toString()
        })
        await vBridge.transact([hardhatDepositUtxo], [ganacheWithdrawUtxo], 0, await signers[2].getAddress(), '0', ganacheWallet2); 
        const signers2BalanceAfter = await webbTokenGanache.getBalance(await signers[2].getAddress());
        assert.strictEqual(signers2BalanceBefore.add(5e6).toString(), signers2BalanceAfter.toString());
      });
    });
  });

  after('terminate networks', async () => {
    await ganacheServer2.close();
    await ganacheServer3.close();
  });
});<|MERGE_RESOLUTION|>--- conflicted
+++ resolved
@@ -4,21 +4,18 @@
  */
 const TruffleAssert = require('truffle-assertions');
 const assert = require('assert');
-import { ethers as hhEthers } from 'hardhat';
+import { ethers } from 'hardhat';
 
 // Convenience wrapper classes for contract classes
 import { VBridge, VBridgeInput } from '../../packages/vbridge/src';
 import { VAnchor } from '../../packages/anchors/src';
 import { MintableToken, GovernedTokenWrapper } from '../../packages/tokens/src';
-import { BigNumber, ethers } from 'ethers';
+import { BigNumber } from 'ethers';
 import { fetchComponentsFromFilePaths, getChainIdType, ZkComponents } from '../../packages/utils/src';
 import { startGanacheServer } from '@webb-tools/test-utils';
 import { CircomUtxo } from '@webb-tools/sdk-core';
 import { DeployerConfig, GovernorConfig } from '@webb-tools/interfaces';
-<<<<<<< HEAD
-=======
 import { HARDHAT_PK_1 } from '../../hardhatAccounts.js';
->>>>>>> 8d9eed20
 
 const path = require('path');
 
@@ -40,11 +37,6 @@
   let zkComponents2_2: ZkComponents;
   let zkComponents16_2: ZkComponents;
 
-  let hardhatWallet1 = new ethers.Wallet(
-    '0000000000000000000000000000000000000000000000000000000000000001',
-    hhEthers.provider
-  );
-
   before('setup networks', async () => {
     ganacheServer2 = await startGanacheServer(SECOND_CHAIN_ID, SECOND_CHAIN_ID, [
       {
@@ -74,7 +66,7 @@
     let tokenInstance2: MintableToken;
 
     before('construction-tests', async () => {
-      const signers = await hhEthers.getSigners();
+      const signers = await ethers.getSigners();
       await ganacheProvider2.ready;
       // Create a token to test bridge construction support for existing tokens
       tokenInstance1 = await MintableToken.createToken(tokenName, tokenAbbreviation, signers[3]);
@@ -96,7 +88,7 @@
         chainIDs: [chainID1, chainID2],
         webbTokens: webbTokens1
       };
-      const signers = await hhEthers.getSigners();
+      const signers = await ethers.getSigners();
 
       const deploymentConfig: DeployerConfig = {
         [chainID1]: hardhatWallet1,
@@ -104,13 +96,8 @@
       };
 
       const initialGovernorsConfig: GovernorConfig = {
-<<<<<<< HEAD
-        [chainID1]: hardhatWallet1,
-        [chainID2]: ganacheWallet2,
-=======
         [chainID1]: await hardhatWallet1.getAddress(),
         [chainID2]: await ganacheWallet2.getAddress(),
->>>>>>> 8d9eed20
       };
       const vBridge = await VBridge.deployVariableAnchorBridge(bridge2WebbEthInput, deploymentConfig, initialGovernorsConfig, zkComponents2_2, zkComponents16_2);
       // Should be able to retrieve individual anchors
@@ -198,7 +185,7 @@
     let vBridge: VBridge;
 
     beforeEach(async () => {
-      const signers = await hhEthers.getSigners();
+      const signers = await ethers.getSigners();
 
       existingToken1 = await MintableToken.createToken('existingERC20', 'EXIST', hardhatWallet1);
       // Use some other signer with provider on other chain
@@ -223,23 +210,14 @@
         webbTokens: webbTokens1
       }
 
-<<<<<<< HEAD
-      // setup the config for deployers of contracts (admins)
-=======
->>>>>>> 8d9eed20
       const deploymentConfig: DeployerConfig = {
         [chainID1]: hardhatWallet1,
         [chainID2]: ganacheWallet2,
       };
 
       const initialGovernorsConfig: GovernorConfig = {
-<<<<<<< HEAD
-        [chainID1]: hardhatWallet1,
-        [chainID2]: ganacheWallet2,
-=======
         [chainID1]: await hardhatWallet1.getAddress(),
         [chainID2]: await ganacheWallet2.getAddress(),
->>>>>>> 8d9eed20
       };
 
       // deploy the bridge
@@ -279,7 +257,7 @@
     describe('#bridging', () => {
       it('basic ganache deposit should withdraw on hardhat', async () => {
         // Fetch information about the anchor to be updated.
-        const signers = await hhEthers.getSigners();
+        const signers = await ethers.getSigners();
 
         const vAnchor1: VAnchor = vBridge.getVAnchor(chainID1)! as VAnchor;
         let edgeIndex = await vAnchor1.contract.edgeIndex(chainID2);
@@ -318,7 +296,7 @@
 
       it('basic hardhat deposit should withdraw on ganache', async () => {
         // Fetch information about the anchor to be updated.
-        const signers = await hhEthers.getSigners();
+        const signers = await ethers.getSigners();
 
         const vAnchorGanache: VAnchor = vBridge.getVAnchor(chainID2)! as VAnchor;
         let edgeIndex = await vAnchorGanache.contract.edgeIndex(chainID1);
@@ -356,7 +334,7 @@
       });
 
       it('join and split ganache deposits and withdraw on hardhat', async () => {
-        const signers = await hhEthers.getSigners();
+        const signers = await ethers.getSigners();
 
         const vAnchor1: VAnchor = vBridge.getVAnchor(chainID1)! as VAnchor;
         let edgeIndex = await vAnchor1.contract.edgeIndex(chainID2);
@@ -405,7 +383,7 @@
 
       it('should update multiple deposits and withdraw historic deposit from ganache', async () => {
         // Fetch information about the anchor to be updated.
-        const signers = await hhEthers.getSigners();
+        const signers = await ethers.getSigners();
 
         const vAnchor1: VAnchor = vBridge.getVAnchor(chainID1)! as VAnchor;
         let edgeIndex = await vAnchor1.contract.edgeIndex(chainID2);
@@ -452,7 +430,7 @@
       })
 
       it('prevent cross-chain double spending', async () => {
-        const signers = await hhEthers.getSigners();
+        const signers = await ethers.getSigners();
 
         //ganacheWallet2 makes a deposit with dest chain chainID1
         const ganacheDepositUtxo = await CircomUtxo.generateUtxo({
@@ -481,7 +459,7 @@
 
       it('mintable token task test', async () => {
         // Fetch information about the anchor to be updated.
-        const signers = await hhEthers.getSigners();
+        const signers = await ethers.getSigners();
 
         const vAnchor1: VAnchor = vBridge.getVAnchor(chainID1)! as VAnchor;
         const vAnchor1Address = vAnchor1.contract.address;
@@ -563,23 +541,14 @@
         webbTokens: webbTokens1
       }
 
-<<<<<<< HEAD
-      // setup the config for deployers of contracts (admins)
-=======
->>>>>>> 8d9eed20
       const deploymentConfig: DeployerConfig = {
         [chainID1]: hardhatWallet1,
         [chainID2]: ganacheWallet2,
       };
 
       const initialGovernorsConfig: GovernorConfig = {
-<<<<<<< HEAD
-        [chainID1]: ethers.Wallet.createRandom(),
-        [chainID2]: ethers.Wallet.createRandom(),
-=======
         [chainID1]: await hardhatWallet1.getAddress(),
         [chainID2]: await ganacheWallet2.getAddress(),
->>>>>>> 8d9eed20
       };
 
       // deploy the bridge
@@ -635,10 +604,7 @@
       });
 
       it('should transactWrap with native', async () => {
-<<<<<<< HEAD
-=======
-        const signers = await ethers.getSigners();
->>>>>>> 8d9eed20
+        const signers = await ethers.getSigners();
         //Deposit UTXO
         const hardhatDepositUtxo1 = await CircomUtxo.generateUtxo({
           curve: 'Bn254',
@@ -655,16 +621,12 @@
           0,
           '0',
           '0',
-<<<<<<< HEAD
-          hardhatWallet1
-=======
           signers[1]
->>>>>>> 8d9eed20
         );
       })
 
       it('wrap and deposit, withdraw and unwrap works join split via transactWrap', async () => {
-        const signers = await hhEthers.getSigners();
+        const signers = await ethers.getSigners();
 
         const vAnchor1: VAnchor = vBridge.getVAnchor(chainID1)! as VAnchor;
         const vAnchor1Address = vAnchor1.contract.address;
@@ -703,13 +665,8 @@
           backend: 'Circom',
           amount: 1e7.toString(),
           originChainId: chainID1.toString(),
-<<<<<<< HEAD
-          chainId: chainID1.toString()})
-        await vBridge.transactWrap(existingToken1.contract.address, [ganacheDepositUtxo1, ganacheDepositUtxo2], [hardhatWithdrawUtxo], 0, await signers[2].getAddress(), '0', hardhatWallet1);
-=======
-          chainId: chainID1.toString()
-        });
-        
+          chainId: chainID1.toString()
+        });
 
         await vBridge.transactWrap(
           existingToken1.contract.address,
@@ -720,7 +677,6 @@
           '0',
           signers[1]
         );
->>>>>>> 8d9eed20
 
         //Check relevant balances
         //Unwrapped Balance of signers[2] should be 3e7
@@ -735,7 +691,7 @@
       });
 
       it('wrap and deposit, withdraw and unwrap works join split 16 input via transactWrap', async () => {
-        const signers = await hhEthers.getSigners();
+        const signers = await ethers.getSigners();
 
         const vAnchor1: VAnchor = vBridge.getVAnchor(chainID1)! as VAnchor;
         const vAnchor1Address = vAnchor1.contract.address;
@@ -812,24 +768,12 @@
 });
 
 describe('8-sided multichain tests for signature vbridge', () => {
-<<<<<<< HEAD
-  const chainID1 = getChainIdType(31337);
-  const chainID2 = getChainIdType(1337);
-  const chainID3 = getChainIdType(1338);
-
-  let hardhatWallet1 = new ethers.Wallet(
-    '0000000000000000000000000000000000000000000000000000000000000001',
-    hhEthers.provider
-  );
-
-=======
   const FIRST_CHAIN_ID = 31337;
   const SECOND_CHAIN_ID = 31338;
   const THIRD_CHAIN_ID = 31339;
   const chainID1 = getChainIdType(FIRST_CHAIN_ID);
   const chainID2 = getChainIdType(SECOND_CHAIN_ID);
   const chainID3 = getChainIdType(THIRD_CHAIN_ID);
->>>>>>> 8d9eed20
   // setup ganache networks
   let ganacheServer2: any;
   let ganacheServer3: any;
@@ -910,10 +854,6 @@
         webbTokens,
       }
 
-<<<<<<< HEAD
-      // setup the config for deployers of contracts (admins)
-=======
->>>>>>> 8d9eed20
       const deploymentConfig: DeployerConfig = {
         [chainID1]: hardhatWallet1,
         [chainID2]: ganacheWallet2,
@@ -921,15 +861,9 @@
       };
 
       const initialGovernorsConfig: GovernorConfig = {
-<<<<<<< HEAD
-        [chainID1]: ethers.Wallet.createRandom(),
-        [chainID2]: ethers.Wallet.createRandom(),
-        [chainID3]: ethers.Wallet.createRandom(),
-=======
         [chainID1]: await hardhatWallet1.getAddress(),
         [chainID2]: await ganacheWallet2.getAddress(),
         [chainID3]: await ganacheWallet3.getAddress(),
->>>>>>> 8d9eed20
       };
 
       // deploy the bridge
@@ -979,7 +913,7 @@
     describe('#bridging', () => {
       it('basic ganache deposit should withdraw on hardhat', async () => {
         // Fetch information about the anchor to be updated.
-        const signers = await hhEthers.getSigners();
+        const signers = await ethers.getSigners();
 
         const vAnchor1: VAnchor = vBridge.getVAnchor(chainID1)! as VAnchor;
         let edgeIndex = await vAnchor1.contract.edgeIndex(chainID2);
@@ -1018,7 +952,7 @@
 
       it('basic hardhat deposit should withdraw on ganache', async () => {
         // Fetch information about the anchor to be updated.
-        const signers = await hhEthers.getSigners();
+        const signers = await ethers.getSigners();
 
         const vAnchorGanache: VAnchor = vBridge.getVAnchor(chainID2)! as VAnchor;
         let edgeIndex = await vAnchorGanache.contract.edgeIndex(chainID1);
