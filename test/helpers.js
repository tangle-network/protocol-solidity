/**
 * Copyright 2021 Webb Technologies
 * SPDX-License-Identifier: GPL-3.0-or-later-only
 */

const Ethers = require('ethers');
const crypto = require('crypto')
const PoseidonHasher = require('../lib/Poseidon'); 
const utils = require("ffjavascript").utils;

const {
  leBuff2int,
  unstringifyBigInts
} = utils;
const rbigint = (nbytes) => leBuff2int(crypto.randomBytes(nbytes))
const poseidonHasher = new PoseidonHasher();
const blankFunctionSig = '0x00000000';
const blankFunctionDepositerOffset = 0;
const AbiCoder = new Ethers.utils.AbiCoder;

const toHex = (covertThis, padding) => {
  return Ethers.utils.hexZeroPad(Ethers.utils.hexlify(covertThis), padding);
};

const toFixedHex = (number, length = 32) =>
  '0x' +
  BigInt(`${number}`)
    .toString(16)
    .padStart(length * 2, '0')

const getRandomRecipient = () => rbigint(20) 

function generateDeposit(targetChainID = 0, secret = 31) {
  let deposit = {
    chainID: BigInt(targetChainID),
    secret: rbigint(secret),
    nullifier: rbigint(31)
  }

  deposit.commitment = poseidonHasher.hash3([deposit.chainID, deposit.nullifier, deposit.secret]);
  deposit.nullifierHash =   poseidonHasher.hash(null, deposit.nullifier, deposit.nullifier);
  return deposit
}

const abiEncode = (valueTypes, values) => {
  return AbiCoder.encode(valueTypes, values)
};

const getFunctionSignature = (contractInstance, functionName) => {
  return contractInstance.abi.filter(abiProperty => abiProperty.name === functionName)[0].signature;
};

const createERCDepositData = (tokenAmountOrID, lenRecipientAddress, recipientAddress) => {
  return '0x' +
    toHex(tokenAmountOrID, 32).substr(2) +      // Token amount or ID to deposit (32 bytes)
    toHex(lenRecipientAddress, 32).substr(2) + // len(recipientAddress)          (32 bytes)
    recipientAddress.substr(2);               // recipientAddress               (?? bytes)
};

const createUpdateProposalData = (sourceChainID, blockHeight, merkleRoot) => {
  return '0x' +
    toHex(sourceChainID, 32).substr(2) +    // chainID (32 bytes)
    toHex(blockHeight, 32).substr(2) +      // latest block height of incoming root updates (32 bytes)
    toHex(merkleRoot, 32).substr(2);        // Updated Merkle Root (32 bytes)
};

const advanceBlock = () => {
  const time = Math.floor(Date.now() / 1000);
  ethers.provider.send("evm_increaseTime", [time]) 
  ethers.provider.send("evm_mine", []);
}

const createResourceID = (contractAddress, chainID) => {
  return toHex(contractAddress + toHex(chainID, 1).substr(2), 32)
};

const assertObjectsMatch = (expectedObj, actualObj) => {
  for (const expectedProperty of Object.keys(expectedObj)) {
    assert.property(actualObj, expectedProperty, `actualObj does not have property: ${expectedProperty}`);

    let expectedValue = expectedObj[expectedProperty];
    let actualValue = actualObj[expectedProperty];

    // If expectedValue is not null, we can expected actualValue to not be null as well
    if (expectedValue !== null) {
      // Handling mixed case ETH addresses
      // If expectedValue is a string, we can expected actualValue to be a string as well
      if (expectedValue.toLowerCase !== undefined) {
        expectedValue = expectedValue.toLowerCase();
        actualValue = actualValue.toLowerCase();
      }

      // Handling BigNumber.js instances
      if (actualValue.toNumber !== undefined) {
        actualValue = actualValue.toNumber();
      }

      // Truffle seems to return uint/ints as strings
      // Also handles when Truffle returns hex number when expecting uint/int
      if (typeof expectedValue === 'number' && typeof actualValue === 'string' ||
        Ethers.utils.isHexString(actualValue) && typeof expectedValue === 'number') {
        actualValue = parseInt(actualValue);
      }
    }
    
    assert.deepEqual(expectedValue, actualValue, `expectedValue: ${expectedValue} does not match actualValue: ${actualValue}`);    
  }
};
//uint72 nonceAndID = (uint72(depositNonce) << 8) | uint72(chainID);
const nonceAndId = (nonce, id) => {
  return Ethers.utils.hexZeroPad(Ethers.utils.hexlify(nonce), 8) + Ethers.utils.hexZeroPad(Ethers.utils.hexlify(id), 1).substr(2)
}

function hexifyBigInts(o) {
  if (typeof (o) === "bigint") {
    let str = o.toString(16);
    while (str.length < 64) str = "0" + str;
    str = "0x" + str;
    return str;
  } else if (Array.isArray(o)) {
    return o.map(hexifyBigInts);
  } else if (typeof o == "object") {
    const res = {};
    for (let k in o) {
      res[k] = hexifyBigInts(o[k]);
    }
    return res;
  } else {
    return o;
  }
}

function toSolidityInput(proof, publicSignals) {
  const result = {
    pi_a: [proof.pi_a[0], proof.pi_a[1]],
    pi_b: [[proof.pi_b[0][1], proof.pi_b[0][0]], [proof.pi_b[1][1], proof.pi_b[1][0]]],
    pi_c: [proof.pi_c[0], proof.pi_c[1]],
  };

  result.publicSignals = publicSignals;

  return hexifyBigInts(unstringifyBigInts(result));
}

function p256(n) {
  let nstr = BigInt(n).toString(16);
  while (nstr.length < 64) nstr = "0" +nstr;
  nstr = `"0x${nstr}"`;

  return nstr;
}

async function groth16ExportSolidityCallData(proof, pub) {
  let inputs = "";
  for (let i = 0; i < pub.length; i++) {
    if (inputs != "") inputs = inputs + ",";
    inputs = inputs + p256(pub[i]);
  }

  let S;
  S=`[${p256(proof.pi_a[0])}, ${p256(proof.pi_a[1])}],` +
    `[[${p256(proof.pi_b[0][1])}, ${p256(proof.pi_b[0][0])}],[${p256(proof.pi_b[1][1])}, ${p256(proof.pi_b[1][0])}]],` +
    `[${p256(proof.pi_c[0])}, ${p256(proof.pi_c[1])}],` +
    `[${inputs}]`;

  return S;
}

async function generateWithdrawProofCalldata(proof, pub) {

  const result = await helpers.groth16ExportSolidityCallData(proof, pub);
  const fullProof = JSON.parse("[" + result + "]");
  const pi_a = fullProof[0];
  const pi_b = fullProof[1];
  const pi_c = fullProof[2];

  let proofEncoded = [
    pi_a[0],
    pi_a[1],
    pi_b[0][0],
    pi_b[0][1],
    pi_b[1][0],
    pi_b[1][1],
    pi_c[0],
    pi_c[1],
  ]
  .map(elt => elt.substr(2))
  .join('');

  return proofEncoded;
}


module.exports = {
  advanceBlock,
  blankFunctionSig,
  blankFunctionDepositerOffset,
  getRandomRecipient,
  toFixedHex,
  toHex,
  abiEncode,
  generateDeposit,
  getFunctionSignature,
  createERCDepositData,
  createUpdateProposalData,
  createResourceID,
  assertObjectsMatch,
  nonceAndId,
  toSolidityInput,
  p256,
  groth16ExportSolidityCallData,
<<<<<<< HEAD
  generateWithdrawProofCalldata,
=======
  
>>>>>>> 9083a2c9
};<|MERGE_RESOLUTION|>--- conflicted
+++ resolved
@@ -209,9 +209,5 @@
   toSolidityInput,
   p256,
   groth16ExportSolidityCallData,
-<<<<<<< HEAD
   generateWithdrawProofCalldata,
-=======
-  
->>>>>>> 9083a2c9
 };