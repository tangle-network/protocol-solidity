/**
 * Copyright 2021 Webb Technologies
 * SPDX-License-Identifier: GPL-3.0-or-later-only
 */

const Ethers = require('ethers');
const crypto = require('crypto')
const PoseidonHasher = require('../lib/Poseidon'); 
const utils = require("ffjavascript").utils;

const {
  leBuff2int,
  unstringifyBigInts
} = utils;
const rbigint = (nbytes) => leBuff2int(crypto.randomBytes(nbytes))
const poseidonHasher = new PoseidonHasher();
const blankFunctionSig = '0x00000000';
const blankFunctionDepositerOffset = 0;
const AbiCoder = new Ethers.utils.AbiCoder;

const toHex = (covertThis, padding) => {
  return Ethers.utils.hexZeroPad(Ethers.utils.hexlify(covertThis), padding);
};

const toFixedHex = (number, length = 32) =>
  '0x' +
  BigInt(`${number}`)
    .toString(16)
    .padStart(length * 2, '0')

const arrayToFixedHex = (array) => {
  for (let i = 0; i < array.length; i++) {
    array[i] = toFixedHex(array[i]);
  }
  return array;
};

const getRandomRecipient = () => rbigint(20)

const abiEncode = (valueTypes, values) => {
  return AbiCoder.encode(valueTypes, values)
};

const getFunctionSignature = (contractInstance, functionName) => {
  return contractInstance.abi.filter(abiProperty => abiProperty.name === functionName)[0].signature;
};

const createERCDepositData = (tokenAmountOrID, lenRecipientAddress, recipientAddress) => {
  return '0x' +
    toHex(tokenAmountOrID, 32).substr(2) +      // Token amount or ID to deposit (32 bytes)
    toHex(lenRecipientAddress, 32).substr(2) +  // len(recipientAddress)          (32 bytes)
    recipientAddress.substr(2);                 // recipientAddress               (?? bytes)
};

const createUpdateProposalData = (sourceChainID, blockHeight, merkleRoot) => {
  return '0x' +
    toHex(sourceChainID, 32).substr(2) +    // chainID (32 bytes)
    toHex(blockHeight, 32).substr(2) +      // latest block height of incoming root updates (32 bytes)
    toHex(merkleRoot, 32).substr(2);        // Updated Merkle Root (32 bytes)
};

const createRootsBytes = (rootArray) => {
  neighborBytes = "0x";
  for (let i = 0; i < rootArray.length; i++) {
    neighborBytes += toFixedHex(rootArray[i]).substr(2);
  }
  return neighborBytes                          // root byte string (32 * array.length bytes) 
};

const advanceBlock = () => {
  const time = Math.floor(Date.now() / 1000);
  ethers.provider.send("evm_increaseTime", [time]) 
  ethers.provider.send("evm_mine", []);
}

const createResourceID = (contractAddress, chainID) => {
  return toHex(contractAddress + toHex(chainID, 1).substr(2), 32)
};

const assertObjectsMatch = (expectedObj, actualObj) => {
  for (const expectedProperty of Object.keys(expectedObj)) {
    assert.property(actualObj, expectedProperty, `actualObj does not have property: ${expectedProperty}`);

    let expectedValue = expectedObj[expectedProperty];
    let actualValue = actualObj[expectedProperty];

    // If expectedValue is not null, we can expected actualValue to not be null as well
    if (expectedValue !== null) {
      // Handling mixed case ETH addresses
      // If expectedValue is a string, we can expected actualValue to be a string as well
      if (expectedValue.toLowerCase !== undefined) {
        expectedValue = expectedValue.toLowerCase();
        actualValue = actualValue.toLowerCase();
      }

      // Handling BigNumber.js instances
      if (actualValue.toNumber !== undefined) {
        actualValue = actualValue.toNumber();
      }

      // Truffle seems to return uint/ints as strings
      // Also handles when Truffle returns hex number when expecting uint/int
      if (typeof expectedValue === 'number' && typeof actualValue === 'string' ||
        Ethers.utils.isHexString(actualValue) && typeof expectedValue === 'number') {
        actualValue = parseInt(actualValue);
      }
    }
    
    assert.deepEqual(expectedValue, actualValue, `expectedValue: ${expectedValue} does not match actualValue: ${actualValue}`);    
  }
};
//uint72 nonceAndID = (uint72(depositNonce) << 8) | uint72(chainID);
const nonceAndId = (nonce, id) => {
  return Ethers.utils.hexZeroPad(Ethers.utils.hexlify(nonce), 8) + Ethers.utils.hexZeroPad(Ethers.utils.hexlify(id), 1).substr(2)
}

function generateDeposit(targetChainID = 0, secret = 31) {
  let deposit = {
    chainID: BigInt(targetChainID),
    secret: rbigint(secret),
    nullifier: rbigint(31)
  }

  deposit.commitment = poseidonHasher.hash3([deposit.chainID, deposit.nullifier, deposit.secret]);
  deposit.nullifierHash =   poseidonHasher.hash(null, deposit.nullifier, deposit.nullifier);
  return deposit
}

function hexifyBigInts(o) {
  if (typeof (o) === "bigint") {
    let str = o.toString(16);
    while (str.length < 64) str = "0" + str;
    str = "0x" + str;
    return str;
  } else if (Array.isArray(o)) {
    return o.map(hexifyBigInts);
  } else if (typeof o == "object") {
    const res = {};
    for (let k in o) {
      res[k] = hexifyBigInts(o[k]);
    }
    return res;
  } else {
    return o;
  }
}

function toSolidityInput(proof, publicSignals) {
  const result = {
    pi_a: [proof.pi_a[0], proof.pi_a[1]],
    pi_b: [[proof.pi_b[0][1], proof.pi_b[0][0]], [proof.pi_b[1][1], proof.pi_b[1][0]]],
    pi_c: [proof.pi_c[0], proof.pi_c[1]],
  };

  result.publicSignals = publicSignals;

  return hexifyBigInts(unstringifyBigInts(result));
}

function p256(n) {
  let nstr = BigInt(n).toString(16);
  while (nstr.length < 64) nstr = "0" +nstr;
  nstr = `"0x${nstr}"`;

  return nstr;
}

async function groth16ExportSolidityCallData(proof, pub) {
  let inputs = "";
  for (let i = 0; i < pub.length; i++) {
    if (inputs != "") inputs = inputs + ",";
    inputs = inputs + p256(pub[i]);
  }

  let S;
  S=`[${p256(proof.pi_a[0])}, ${p256(proof.pi_a[1])}],` +
    `[[${p256(proof.pi_b[0][1])}, ${p256(proof.pi_b[0][0])}],[${p256(proof.pi_b[1][1])}, ${p256(proof.pi_b[1][0])}]],` +
    `[${p256(proof.pi_c[0])}, ${p256(proof.pi_c[1])}],` +
    `[${inputs}]`;

  return S;
}

async function generateWithdrawProofCalldata(proof, pub) {

  const result = await helpers.groth16ExportSolidityCallData(proof, pub);
  const fullProof = JSON.parse("[" + result + "]");
  const pi_a = fullProof[0];
  const pi_b = fullProof[1];
  const pi_c = fullProof[2];

  let proofEncoded = [
    pi_a[0],
    pi_a[1],
    pi_b[0][0],
    pi_b[0][1],
    pi_b[1][0],
    pi_b[1][1],
    pi_c[0],
    pi_c[1],
  ]
  .map(elt => elt.substr(2))
  .join('');

  return proofEncoded;
}


module.exports = {
  advanceBlock,
  blankFunctionSig,
  blankFunctionDepositerOffset,
  getRandomRecipient,
  toFixedHex,
  arrayToFixedHex,
  toHex,
  abiEncode,
  generateDeposit,
  getFunctionSignature,
  createERCDepositData,
  createUpdateProposalData,
  createRootsBytes,
  createResourceID,
  assertObjectsMatch,
  nonceAndId,
  toSolidityInput,
  p256,
  groth16ExportSolidityCallData,
<<<<<<< HEAD
  generateWithdrawProofCalldata,
=======
>>>>>>> aee37110
};<|MERGE_RESOLUTION|>--- conflicted
+++ resolved
@@ -226,8 +226,5 @@
   toSolidityInput,
   p256,
   groth16ExportSolidityCallData,
-<<<<<<< HEAD
   generateWithdrawProofCalldata,
-=======
->>>>>>> aee37110
 };