--- conflicted
+++ resolved
@@ -1,1060 +1,871 @@
-/**
- * Copyright 2021 Webb Technologies
- * SPDX-License-Identifier: GPL-3.0-or-later
- */
-const TruffleAssert = require('truffle-assertions');
-const assert = require('assert');
-import { ethers, network } from 'hardhat';
-
-const snarkjs = require('snarkjs')
-const fs = require('fs');
-const path = require('path');
-
-const ganache = require('ganache-cli');
-
-// Convenience wrapper classes for contract classes
-import Bridge, { BridgeInput } from '../../lib/bridge/Bridge';
-import Anchor from '../../lib/bridge/Anchor';
-import MintableToken from '../../lib/bridge/MintableToken';
-import { toFixedHex } from '../../lib/bridge/utils';
-import { BigNumber } from '@ethersproject/bignumber';
-import { Signer } from '@ethersproject/abstract-signer';
-
-function startGanacheServer(port: number, networkId: number, mnemonic: string) {
-  const ganacheServer = ganache.server({
-    port: port,
-    network_id: networkId,
-    _chainId: networkId,
-    chainId: networkId,
-    _chainIdRpc: networkId,
-    mnemonic:
-      mnemonic,
-  });
-
-  ganacheServer.listen(port);
-  console.log(`Ganache Started on http://127.0.0.1:${port} ..`);
-
-  return ganacheServer;
-}
-
-export const sleep = (ms: number) => new Promise((r) => setTimeout(r, ms));
-
-describe('multichain tests', () => {
-
-  // setup ganache networks
-  let ganacheServer2: any;
-  let ganacheServer3: any;
-  let ganacheServer4: any;
-
-  before('setup networks', async () => {
-    ganacheServer2 = startGanacheServer(8545, 1337, 'congress island collect purity dentist team gas unlock nuclear pig combine sight');
-    ganacheServer3 = startGanacheServer(9999, 9999, 'aspect biology suit thought bottom popular custom rebuild recall sauce endless local');
-    ganacheServer4 = startGanacheServer(4444, 4444, 'harvest useful giraffe swim rail ostrich public awful provide amazing tank weapon');
-    await sleep(2000);
-  });
-
-  describe('BridgeConstruction', () => {
-
-    let bridge2WebbEthInput: BridgeInput;
-    let bridge3WebbEthInput: BridgeInput;
-    let tokenName: string = 'existingERC20';
-    let tokenAbbreviation: string = 'EXIST';
-    let tokenInstance1: MintableToken;
-    let tokenInstance2: MintableToken;
-    let tokenInstance3: MintableToken;
-
-    let ganacheProvider2 = new ethers.providers.JsonRpcProvider('http://localhost:8545');
-    let ganacheWallet2 = new ethers.Wallet('c0d375903fd6f6ad3edafc2c5428900c0757ce1da10e5dd864fe387b32b91d7e', ganacheProvider2);
-    let ganacheProvider3 = new ethers.providers.JsonRpcProvider('http://localhost:9999');
-    let ganacheWallet3 = new ethers.Wallet('745ee040ef2b087f075dc7d314fa06797ed2ffd4ab59a4cc35c0a33e8d2b7791', ganacheProvider3);
-
-    before('construction-tests', async () => {
-      const signers = await ethers.getSigners();
-
-      // Create a token to test bridge construction support for existing tokens
-      tokenInstance1 = await MintableToken.createToken(tokenName, tokenAbbreviation, signers[7]);
-      tokenInstance2 = await MintableToken.createToken(tokenName, tokenAbbreviation, ganacheWallet2);
-      tokenInstance3 = await MintableToken.createToken(tokenName, tokenAbbreviation, ganacheWallet3);
-
-      await tokenInstance1.mintTokens(signers[1].address, '100000000000000000000000000');
-    });
-
-    it('create 2 side bridge for one token', async () => {
-      bridge2WebbEthInput = {
-        anchorInputs: {
-          asset: {
-            31337: [tokenInstance1.contract.address],
-            1337: [tokenInstance2.contract.address],
-          },
-          anchorSizes: ['1000000000000000000', '100000000000000000000', '10000000000000000000000'],
-        },
-        chainIDs: [31337, 1337]
-      };
-      
-      const signers = await ethers.getSigners();
-
-      const deploymentConfig = {
-        31337: signers[1],
-        1337: ganacheWallet2,
-      };
-      const bridge = await Bridge.deployBridge(bridge2WebbEthInput, deploymentConfig);
-
-      // Should be able to retrieve individual anchors
-      const chainId1 = 31337;
-      const chainId2 = 1337;
-      const anchorSize = '1000000000000000000';
-      const anchor1: Anchor = bridge.getAnchor(chainId1, anchorSize)!;
-      const anchor2: Anchor = bridge.getAnchor(chainId2, anchorSize)!;
-
-      // Should be able to retrieve the token address (so we can mint tokens for test scenario)
-      const webbTokenAddress = bridge.getWebbTokenAddress(chainId1);
-      const webbToken = await MintableToken.tokenFromAddress(webbTokenAddress!, signers[1]);
-      const tx = await webbToken.mintTokens(signers[2].address, '100000000000000000000000');
-
-      // get the state of anchors before deposit
-      const sourceAnchorRootBefore = await anchor1.contract.getLastRoot();
-
-      // Deposit on the bridge
-      const depositNote = await bridge.deposit(chainId2, anchorSize, signers[2]);
-      
-      // Check the state of anchors after deposit
-      let edgeIndex = await anchor2.contract.edgeIndex(chainId1);
-
-      const sourceAnchorRootAfter = await anchor1.contract.getLastRoot();
-      const destAnchorEdgeAfter = await anchor2.contract.edgeList(edgeIndex);
-
-      // make sure the roots / anchors state have changed
-      assert.notEqual(sourceAnchorRootAfter, sourceAnchorRootBefore);
-      assert.deepStrictEqual(ethers.BigNumber.from(0), destAnchorEdgeAfter.latestLeafIndex);
-
-      await bridge.withdraw(depositNote, anchorSize, signers[1].address, signers[1].address, ganacheWallet2);
-
-      const webbTokenAddress2 = bridge.getWebbTokenAddress(chainId2);
-      const webbToken2 = await MintableToken.tokenFromAddress(webbTokenAddress2!, ganacheWallet2);
-      const webbTokenBalance2 = await webbToken2.getBalance(signers[1].address);
-
-      assert.deepStrictEqual(webbTokenBalance2, ethers.BigNumber.from(anchorSize));
-    });
-
-    it('create 3 side bridge for one token', async () => {
-      bridge3WebbEthInput = {
-        anchorInputs: {
-          asset: {
-            31337: [tokenInstance1.contract.address],
-            1337: [tokenInstance2.contract.address],
-            9999: [tokenInstance3.contract.address],
-          },
-          anchorSizes: ['1000000000000000000', '100000000000000000000', '10000000000000000000000'],
-        },
-        chainIDs: [31337, 1337, 9999]
-      };
-      
-      const signers = await ethers.getSigners();
-
-      const deploymentConfig = {
-        31337: signers[1],
-        1337: ganacheWallet2,
-        9999: ganacheWallet3,
-      };
-      const bridge = await Bridge.deployBridge(bridge3WebbEthInput, deploymentConfig);
-
-      // Should be able to retrieve individual anchors
-      const chainId1 = 31337;
-      const chainId2 = 1337;
-      const chainId3 = 9999;
-      const anchorSize = '1000000000000000000';
-      const anchor1: Anchor = bridge.getAnchor(chainId1, anchorSize)!;
-      const anchor2: Anchor = bridge.getAnchor(chainId2, anchorSize)!;
-      const anchor3: Anchor = bridge.getAnchor(chainId3, anchorSize)!;
-
-      // get the state of anchors before deposit
-      const sourceAnchorRootBefore = await anchor1.contract.getLastRoot();
-
-      // Should be able to retrieve the token address (so we can mint tokens for test scenario)
-      const webbTokenAddress = bridge.webbTokenAddresses.get(chainId1);
-      const webbToken = await MintableToken.tokenFromAddress(webbTokenAddress!, signers[1]);
-      const tx = await webbToken.mintTokens(signers[2].address, '100000000000000000000000');
-
-      // Deposit on the bridge with dest chainID and 
-      const depositNote = await bridge.deposit(chainId2, anchorSize, signers[2]);
-      
-      // Check the state of anchors after deposit
-      const sourceAnchorRootAfter = await anchor1.contract.getLastRoot();
-      let edgeIndex = await anchor2.contract.edgeIndex(chainId1);
-      const destAnchorEdge2After = await anchor2.contract.edgeList(edgeIndex);
-      edgeIndex = await anchor3.contract.edgeIndex(chainId1);
-      const destAnchorEdge3After = await anchor3.contract.edgeList(edgeIndex);
-
-      // make sure the roots / anchors state have changed
-      assert.notEqual(sourceAnchorRootAfter, sourceAnchorRootBefore);
-      assert.deepStrictEqual(destAnchorEdge2After.latestLeafIndex, destAnchorEdge3After.latestLeafIndex);
-      assert.deepStrictEqual(destAnchorEdge2After.root, destAnchorEdge3After.root);
-    });
-
-    it.skip('create 2 side bridge for multiple tokens', async () => {
-      bridge2WebbEthInput = {
-        anchorInputs: {
-          asset: {
-            31337: [tokenInstance1.contract.address],
-            1337: [tokenInstance2.contract.address],
-          },
-          anchorSizes: ['1000000000000000000', '100000000000000000000', '10000000000000000000000'],
-        },
-        chainIDs: [31337, 1337]
-      };
-    });
-
-    it.skip('create 2 side bridge for native and erc20 token', async () => {
-      bridge2WebbEthInput = {
-        anchorInputs: {
-          asset: {
-            31337: [tokenInstance1.contract.address, '0'],
-            1337: [tokenInstance2.contract.address, '0x0000000000000000000000000000000000000000'],
-          },
-          anchorSizes: ['1000000000000000000', '100000000000000000000', '10000000000000000000000'],
-        },
-        chainIDs: [31337, 1337]
-      };
-    });
-  }).timeout(50000);
-
-  describe('Bridge connection and sync', () => {
-
-    let bridge: Bridge;
-
-    let ganacheProvider2 = new ethers.providers.JsonRpcProvider('http://localhost:8545');
-    let ganacheWallet2 = new ethers.Wallet('c0d375903fd6f6ad3edafc2c5428900c0757ce1da10e5dd864fe387b32b91d7e', ganacheProvider2);
-
-    beforeEach('connection-tests', async () => {
-      // Create the bridge,
-      const signers = await ethers.getSigners();
-      
-      const mintableToken1 = await MintableToken.createToken('usdc', 'USDC', signers[1]);
-      const mintableToken2 = await MintableToken.createToken('usdc', 'USDC', ganacheWallet2);
-
-      let bridge2Input = {
-        anchorInputs: {
-          asset: {
-            31337: [mintableToken1.contract.address],
-            1337: [mintableToken2.contract.address],
-          },
-          anchorSizes: ['100000000000000000', '1000000000000000000', '10000000000000000000'],
-        },
-        chainIDs: [31337, 1337]
-      };
-
-      const deploymentConfig = {
-        31337: signers[1],
-        1337: ganacheWallet2,
-      }
-
-      const createdBridge = await Bridge.deployBridge(bridge2Input, deploymentConfig);
-
-      // Export the config for connecting to the bridge
-      const bridgeConfig = createdBridge.exportConfig();
-
-      // Connect to the bridge
-      // bridge = await Bridge.connectBridge(bridgeConfig);
-    })
-
-    it('should properly deposit and withdraw after connecting', async () => {
-      // // Fetch information about the anchor to be updated.
-      // const signers = await ethers.getSigners();
-      // const tokenName = 'webbEthereum';
-      // const anchorSize = '1000000000000000000';
-
-      // const controlledAnchor2: Anchor = bridge.getAnchor(chainId1, tokenName, anchorSize)!;
-      // let edgeIndex = await controlledAnchor2.contract.edgeIndex(destChainID2);
-      // const destAnchorEdge2Before = await controlledAnchor2.contract.edgeList(edgeIndex);
-      // const webbToken = await MintableToken.tokenFromAddress(webbTokenSrc, signers[1]);
-      // const startingBalanceDest = await webbToken.getBalance(signers[1].address);
-
-      // // Make a deposit
-      // const depositNote1 = await bridge.deposit(chainId1, webbTokenName, anchorSize, ganacheWallet2);
-
-      // // Check the leaf index is incremented
-      // const destAnchorEdge2After = await controlledAnchor2.contract.edgeList(edgeIndex);
-      // assert.deepStrictEqual(destAnchorEdge2Before.latestLeafIndex.add(1), destAnchorEdge2After.latestLeafIndex);
-
-      // // Withdraw from the bridge
-      // console.log('deposit: ', depositNote1);
-      // await bridge.withdraw(depositNote1!, webbTokenName, anchorSize, signers[1].address, signers[1].address, signers[1]);
-
-      // // Check the balance of the signer
-      // const endingBalanceDest = await webbToken.getBalance(signers[1].address);
-      // assert.deepStrictEqual(endingBalanceDest, startingBalanceDest.add(anchorSize));
-    })
-  });
-
-  describe('2 sided bridge existing token use', () => {
-
-    // ERC20 compliant contracts that can easily create balances for test
-    let existingToken1: MintableToken;
-    let existingToken2: MintableToken;
-
-    let bridge: Bridge;
-    const chainId1 = 31337;
-    const chainId2 = 1337;
-    let ganacheProvider2 = new ethers.providers.JsonRpcProvider('http://localhost:8545');
-    let ganacheWallet2 = new ethers.Wallet('c0d375903fd6f6ad3edafc2c5428900c0757ce1da10e5dd864fe387b32b91d7e', ganacheProvider2);
-
-    before(async () => {
-      const signers = await ethers.getSigners();
-
-      existingToken1 = await MintableToken.createToken('existingERC20', 'EXIST', signers[1]);
-      // Use some other signer with provider on other chain
-      existingToken2 = await MintableToken.createToken('existingERC20', 'EXIST', ganacheWallet2);
-
-      // mint some tokens to the user of the bridge
-      await existingToken1.mintTokens(signers[1].address, '100000000000000000000000000');
-      await existingToken2.mintTokens(ganacheWallet2.address, '100000000000000000000000000');
-    })
-
-    beforeEach(async () => {
-      const signers = await ethers.getSigners();
-
-      // create the config for the bridge
-      const existingTokenBridgeConfig = {
-        anchorInputs: {
-          asset: {
-            [chainId1]: [existingToken1.contract.address],
-            [chainId2]: [existingToken2.contract.address],
-          },
-          anchorSizes: ['1000000000000000000', '100000000000000000000', '10000000000000000000000'],
-        },
-        chainIDs: [chainId1, chainId2]
-      };
-
-      // setup the config for deployers of contracts (admins)
-      const deploymentConfig = {
-        [chainId1]: signers[1],
-        [chainId2]: ganacheWallet2,
-      }
-
-      // deploy the bridge
-      bridge = await Bridge.deployBridge(existingTokenBridgeConfig, deploymentConfig);
-
-      // make one deposit so the edge exists
-      await bridge.wrapAndDeposit(chainId2, existingToken1.contract.address, '1000000000000000000', signers[1]);
-      await bridge.wrapAndDeposit(chainId1, existingToken2.contract.address, '1000000000000000000', ganacheWallet2);
-    })
-
-    describe('#bridging', () => {
-      it('should withdraw successfully from latest deposit', async () => {
-        // Fetch information about the anchor to be updated.
-        const signers = await ethers.getSigners();
-        const anchorSize = '1000000000000000000';
-
-        const anchor2: Anchor = bridge.getAnchor(chainId2, anchorSize)!;
-        const anchor1: Anchor = bridge.getAnchor(chainId1, anchorSize)!;
-        let edgeIndex = await anchor2.contract.edgeIndex(chainId1);
-        const destAnchorEdge2Before = await anchor2.contract.edgeList(edgeIndex);
-        const token = await MintableToken.tokenFromAddress(existingToken2.contract.address, ganacheWallet2);
-        const startingBalanceDest = await token.getBalance(signers[2].address);
-
-        // Make a deposit
-        const depositNote1 = await bridge.wrapAndDeposit(chainId2, existingToken1.contract.address, anchorSize, signers[1]);
-
-        // Check the leaf index is incremented
-        const destAnchorEdge2After = await anchor2.contract.edgeList(edgeIndex);
-        assert.deepStrictEqual(destAnchorEdge2Before.latestLeafIndex.add(1), destAnchorEdge2After.latestLeafIndex);
-
-        // Check that the anchor has the appropriate amount of wrapped token balance
-        const wrappedTokenAddress = bridge.getWebbTokenAddress(chainId1);
-        const wrappedToken = await MintableToken.tokenFromAddress(wrappedTokenAddress!, signers[1]);
-        const anchorWrappedTokenBalance = await wrappedToken.getBalance(anchor1.contract.address);
-        assert.deepStrictEqual(anchorWrappedTokenBalance, (ethers.BigNumber.from(anchorSize)).mul(2));
-
-        // Check that the anchor's token wrapper has the appropriate amount of token balance
-        const anchorTokenWrapper = await anchor1.contract.token();
-        const anchorTokenWrapperBalance = await existingToken1.getBalance(anchorTokenWrapper);
-        assert.deepStrictEqual(anchorTokenWrapperBalance, (ethers.BigNumber.from(anchorSize)).mul(2));
-
-        // Withdraw from the bridge
-        await bridge.withdrawAndUnwrap(depositNote1!, existingToken2.contract.address, anchorSize, signers[2].address, signers[2].address, ganacheWallet2);
-
-        // Check the balance of the signer
-        const endingBalanceDest = await token.getBalance(signers[2].address);
-        assert.deepStrictEqual(endingBalanceDest, startingBalanceDest.add(anchorSize));
-      })
-
-      it('should withdraw on hardhat from ganache deposit', async () => {
-        // Fetch information about the anchor to be updated.
-        const signers = await ethers.getSigners();
-        const anchorSize = '1000000000000000000';
-
-        const anchor1: Anchor = bridge.getAnchor(chainId1, anchorSize)!;
-        let edgeIndex = await anchor1.contract.edgeIndex(chainId2);
-        const destAnchorEdge2Before = await anchor1.contract.edgeList(edgeIndex);
-        const token = await MintableToken.tokenFromAddress(existingToken1.contract.address, signers[1]);
-        const startingBalanceDest = await token.getBalance(signers[2].address);
-
-        // Make a deposit
-        const depositNote1 = await bridge.wrapAndDeposit(chainId1, existingToken2.contract.address, anchorSize, ganacheWallet2);
-
-        // Check the leaf index is incremented
-        const destAnchorEdge2After = await anchor1.contract.edgeList(edgeIndex);
-        assert.deepStrictEqual(destAnchorEdge2Before.latestLeafIndex.add(1), destAnchorEdge2After.latestLeafIndex);
-
-        // Withdraw from the bridge
-        await bridge.withdrawAndUnwrap(depositNote1!, existingToken1.contract.address, anchorSize, signers[2].address, signers[2].address, signers[1]);
-
-        // Check the balance of the signer
-        const endingBalanceDest = await token.getBalance(signers[2].address);
-        assert.deepStrictEqual(endingBalanceDest, startingBalanceDest.add(anchorSize));
-      })
-
-      it('should update multiple deposits and withdraw historic deposit', async () => {
-        // Fetch information about the anchor to be updated.
-        const signers = await ethers.getSigners();
-        const anchorSize = '1000000000000000000';
-
-        const anchor2: Anchor = bridge.getAnchor(chainId2, anchorSize)!;
-        let edgeIndex = await anchor2.contract.edgeIndex(chainId1);
-        const destAnchorEdge2Before = await anchor2.contract.edgeList(edgeIndex);
-        const webbToken = await MintableToken.tokenFromAddress(existingToken2.contract.address, ganacheWallet2);
-        const startingBalanceDest = await webbToken.getBalance(signers[1].address);
-
-        // Make two deposits
-        const depositNote1 = await bridge.wrapAndDeposit(chainId2, existingToken1.contract.address, anchorSize, signers[1]);
-        const depositNote2 = await bridge.wrapAndDeposit(chainId2, existingToken1.contract.address, anchorSize, signers[1]);
-
-        // Check the leaf index is incremented by two
-        const destAnchorEdge2After = await anchor2.contract.edgeList(edgeIndex);
-        assert.deepStrictEqual(destAnchorEdge2Before.latestLeafIndex.add(2), destAnchorEdge2After.latestLeafIndex);
-
-        // Withdraw from the bridge with older deposit note
-        await bridge.withdrawAndUnwrap(depositNote1!, existingToken2.contract.address, anchorSize, signers[1].address, signers[1].address, ganacheWallet2);
-
-        // Check the balance of the other_signer.
-        const endingBalanceDest = await webbToken.getBalance(signers[1].address);
-        assert.deepStrictEqual(endingBalanceDest, startingBalanceDest.add(anchorSize));
-      });
-
-      it('should update multiple deposits and withdraw historic deposit from ganache', async () => {
-        // Fetch information about the anchor to be updated.
-        const signers = await ethers.getSigners();
-        const anchorSize = '1000000000000000000';
-
-        const anchor2: Anchor = bridge.getAnchor(chainId1, anchorSize)!;
-        let edgeIndex = await anchor2.contract.edgeIndex(chainId2);
-        const destAnchorEdge2Before = await anchor2.contract.edgeList(edgeIndex);
-        const webbToken = await MintableToken.tokenFromAddress(existingToken1.contract.address, signers[1]);
-        const startingBalanceDest = await webbToken.getBalance(signers[1].address);
-
-        // Make two deposits
-        const depositNote1 = await bridge.wrapAndDeposit(chainId1, existingToken2.contract.address, anchorSize, ganacheWallet2);
-        const depositNote2 = await bridge.wrapAndDeposit(chainId1, existingToken2.contract.address, anchorSize, ganacheWallet2);
-
-        // Check the leaf index is incremented by two
-        const destAnchorEdge2After = await anchor2.contract.edgeList(edgeIndex);
-        assert.deepStrictEqual(destAnchorEdge2Before.latestLeafIndex.add(2), destAnchorEdge2After.latestLeafIndex);
-
-        // Withdraw from the bridge with older deposit note
-        await bridge.withdrawAndUnwrap(depositNote1!, existingToken1.contract.address, anchorSize, signers[1].address, signers[1].address, signers[1]);
-
-        // Check the balance of the other_signer.
-        const endingBalanceDest = await webbToken.getBalance(signers[1].address);
-        assert.deepStrictEqual(endingBalanceDest, startingBalanceDest.add(anchorSize));
-      });
-
-      it('should update with Anchor interaction', async () => {
-        // const anchorSize = '1000000000000000000';
-        // const controlledAnchor1: Anchor = bridge.getAnchor(chainId1, tokenName, anchorSize)!;
-        // const controlledAnchor2: Anchor = bridge.getAnchor(destChainID2, tokenName, anchorSize)!;
-        // let edgeIndex = await controlledAnchor2.contract.edgeIndex(chainId1);
-        // const destAnchorEdge2Before = await controlledAnchor2.contract.edgeList(edgeIndex);
-
-        // // Do a deposit on the Anchor directly
-        // const deposit = await controlledAnchor1.deposit(destChainID2);
-
-        // // Call update on the bridge
-
-        // // Verify the linkedAnchor is properly updated
-        // const destAnchorEdge2After = await controlledAnchor2.contract.edgeList(edgeIndex);
-        // assert.equal(destAnchorEdge2Before.latestLeafIndex.add(1), destAnchorEdge2After.latestLeafIndex);
-      })
-    });
-  });
-
-  // describe.skip('3 sided bridge existing token use', () => {
-  //   // ERC20 compliant contracts that can easily create balances for test
-  //   let tokenName = 'existingERC20';
-  //   let existingTokenSrc1: MintableToken;
-  //   let existingTokenSrc2: MintableToken;
-  //   let existingTokenSrc3: MintableToken;
-
-  //   let bridge: Bridge;
-  //   const chainId1 = 31337;
-  //   const chainId2 = 1337;
-  //   const chainId3 = 9999;
-
-  //   let ganacheProvider2 = new ethers.providers.JsonRpcProvider('http://localhost:8545');
-  //   let ganacheWallet2 = new ethers.Wallet('c0d375903fd6f6ad3edafc2c5428900c0757ce1da10e5dd864fe387b32b91d7e', ganacheProvider2);
-
-  //   let ganacheProvider3 = new ethers.providers.JsonRpcProvider('http://localhost:9999');
-  //   let ganacheWallet3 = new ethers.Wallet('745ee040ef2b087f075dc7d314fa06797ed2ffd4ab59a4cc35c0a33e8d2b7791', ganacheProvider3);
-
-  //   before(async () => {
-  //     const signers = await ethers.getSigners();
-
-  //     existingTokenSrc1 = await MintableToken.createToken(tokenName, 'EXIST', signers[7]);
-  //     existingTokenSrc2 = await MintableToken.createToken(tokenName, 'EXIST', ganacheWallet2);
-  //     existingTokenSrc3 = await MintableToken.createToken(tokenName, 'EXIST', ganacheWallet3);
-
-  //     // mint some tokens to the user of the bridge
-  //     await existingTokenSrc1.mintTokens(signers[1].address, '100000000000000000000000000');
-  //     await existingTokenSrc2.mintTokens(ganacheWallet2.address, '100000000000000000000000000');
-  //     await existingTokenSrc3.mintTokens(ganacheWallet3.address, '100000000000000000000000000');
-  //   })
-
-  //   beforeEach(async () => {
-  //     const signers = await ethers.getSigners();
-
-  //     // create the config for the bridge
-  //     const existingTokenBridgeConfig: BridgeInput = {
-  //       anchorInputs: {
-  //         asset: {
-  //           [chainId1]: [existingTokenSrc1.contract.address],
-  //           [chainId2]: [existingTokenSrc2.contract.address],
-  //           [chainId3]: [existingTokenSrc3.contract.address],
-  //         },
-  //         anchorSizes: ['1000000000000000000', '100000000000000000000', '10000000000000000000000'],
-  //       },
-  //       chainIDs: [chainId1, chainId2, chainId3]
-  //     };
-
-  //     // setup the config for deployers of contracts (admins)
-  //     const deploymentConfig = {
-  //       [chainId1]: signers[1],
-  //       [chainId2]: ganacheWallet2,
-  //       [chainId3]: ganacheWallet3,
-  //     }
-      
-<<<<<<< HEAD
-      // deploy the bridge
-      bridge = await Bridge.deployBridge(existingTokenBridgeConfig, deploymentConfig);
-
-      // Should be able to retrieve the token address (so we can mint tokens for test scenario)
-      webbTokenSrc1 = bridge.webbTokenAddresses.get(Bridge.createTokenIdString({tokenName: webbTokenName, chainId: chainId1}))!;
-      let webbToken = await MintableToken.tokenFromAddress(webbTokenSrc1, signers[1]);
-      await webbToken.mintTokens(signers[1].address, '100000000000000000000000');
-      webbTokenSrc2 = bridge.webbTokenAddresses.get(Bridge.createTokenIdString({tokenName: webbTokenName, chainId: chainId2}))!;
-      webbToken = await MintableToken.tokenFromAddress(webbTokenSrc2, ganacheWallet2);
-      await webbToken.mintTokens(ganacheWallet2.address, '100000000000000000000000');
-      webbTokenSrc3 = bridge.webbTokenAddresses.get(Bridge.createTokenIdString({tokenName: webbTokenName, chainId: chainId3}))!;
-      webbToken = await MintableToken.tokenFromAddress(webbTokenSrc3, ganacheWallet3);
-      await webbToken.mintTokens(ganacheWallet3.address, '100000000000000000000000');
-
-      // make deposits so edges exists
-      await bridge.deposit(chainId2, webbTokenName, '1000000000000000000', signers[1]);
-      await bridge.deposit(chainId3, webbTokenName, '1000000000000000000', ganacheWallet2);
-      await bridge.deposit(31337, webbTokenName, '1000000000000000000', ganacheWallet3);
-    })
-
-    it.skip('should withdraw successfully from latest deposits on all chains', async () => {
-      // Fetch information about the anchor to be updated.
-      const signers = await ethers.getSigners();
-      const anchorSize = '1000000000000000000';
-
-      const anchor1: Anchor = bridge.getAnchor(chainId1, webbTokenName, anchorSize)!;
-      let edgeIndex = await anchor1.contract.edgeIndex(chainId1);
-      const destAnchorEdge1Before = await anchor1.contract.edgeList(edgeIndex);
-      const webbToken = await MintableToken.tokenFromAddress(webbTokenSrc1, signers[1]);
-      const startingBalanceDest = await webbToken.getBalance(signers[1].address);
-
-      // Make a deposit on both chains
-      const depositNote1 = await bridge.deposit(chainId1, webbTokenName, anchorSize, ganacheWallet2);
-
-      // Check the leaf index is incremented
-      const destAnchorEdge1After = await anchor1.contract.edgeList(edgeIndex);
-      assert.deepStrictEqual(destAnchorEdge1Before.latestLeafIndex.add(1), destAnchorEdge1After.latestLeafIndex);
-
-      // Withdraw from the bridge
-      await bridge.withdraw(depositNote1!, webbTokenName, anchorSize, signers[1].address, signers[1].address, signers[1]);
-
-      // Check the balance of the signer
-      const endingBalanceAfterOneWithdraw = await webbToken.getBalance(signers[1].address);
-      assert.deepStrictEqual(endingBalanceAfterOneWithdraw, startingBalanceDest.add(anchorSize));
-
-      // make another deposit and withdraw from the third connected chain
-      edgeIndex = await anchor1.contract.edgeIndex(chainId3);
-      const destAnchorEdge3Before = await anchor1.contract.edgeList(edgeIndex);
-
-      const depositNote3 = await bridge.deposit(chainId1, webbTokenName, anchorSize, ganacheWallet3);
-
-      // Check the leaf index is incremented
-      const destAnchorEdge3After = await anchor1.contract.edgeList(edgeIndex);
-      assert.deepStrictEqual(destAnchorEdge3Before.latestLeafIndex.add(1), destAnchorEdge3After.latestLeafIndex);
-
-      // Withdraw from the bridge
-      await bridge.withdraw(depositNote3!, webbTokenName, anchorSize, signers[1].address, signers[1].address, signers[1]);
-
-      // Check the balance of the signer
-      const endingBalanceAfterTwoWithdraw = await webbToken.getBalance(signers[1].address);
-      assert.deepStrictEqual(endingBalanceAfterTwoWithdraw, endingBalanceAfterOneWithdraw.add(anchorSize));
-    }).timeout(60000);
-
-    it.skip('should verify snarkjs on 3 side build', async () => {
-      // Fetch information about the anchor to be updated.
-      const signers = await ethers.getSigners();
-      const anchorSize = '1000000000000000000';
-
-      const anchor2: Anchor = bridge.getAnchor(chainId2, webbTokenName, anchorSize)!;
-      let edgeIndex = await anchor2.contract.edgeIndex(chainId1);
-      const destAnchorEdge1Before = await anchor2.contract.edgeList(edgeIndex);
-      const webbToken = await MintableToken.tokenFromAddress(webbTokenSrc2, ganacheWallet2);
-      const startingBalanceDest = await webbToken.getBalance(signers[1].address);
-
-      // Make a deposit
-      const depositNote1 = await bridge.deposit(chainId2, webbTokenName, anchorSize, signers[1]);
-
-      // start making a proof for the anchor:
-      // get the merkle proof from anchor1.
-      const anchor1 = bridge.getAnchor(chainId1, webbTokenName, anchorSize)!;
-      const anchor1Roots = await anchor1.populateRootsForProof();
-
-      const { merkleRoot, pathElements, pathIndices } = anchor1.tree.path(depositNote1.index);
-
-      const roots = await anchor2.populateRootsForProof();
-
-      // populate the rest of the proof from anchor2
-      const input = await anchor2.generateWitnessInput(
-        depositNote1.deposit,
-        depositNote1.originChainId,
-        '0',
-        BigInt(0),
-        BigInt(0),
-        BigInt(0),
-        BigInt(0),
-        roots,
-        pathElements,
-        pathIndices
-      );
-
-      const createWitness = async (data: any) => {
-        const witnessCalculator = require("../../protocol-solidity-fixtures/fixtures/bridge/3/witness_calculator.js");
-        const fileBuf = require('fs').readFileSync('./protocol-solidity-fixtures/fixtures/bridge/3/poseidon_bridge_3.wasm');
-        const wtnsCalc = await witnessCalculator(fileBuf)
-        const wtns = await wtnsCalc.calculateWTNSBin(data,0);
-        return wtns;
-      }
-      
-      const wtns = await createWitness(input);
-
-      let res = await snarkjs.groth16.prove('protocol-solidity-fixtures/fixtures/bridge/3/circuit_final.zkey', wtns);
-      const proof = res.proof;
-      let publicSignals = res.publicSignals;
-      let tempProof = proof;
-      let tempSignals = publicSignals;
-      const vKey = await snarkjs.zKey.exportVerificationKey('protocol-solidity-fixtures/fixtures/bridge/3/circuit_final.zkey');
-
-      res = await snarkjs.groth16.verify(vKey, publicSignals, proof);
-      assert.strictEqual(res, true);
-    }).timeout(60000);
-
-    it.skip('should verify snarkjs on 3 side build with parsed solidity', async () => {
-      // Fetch information about the anchor to be updated.
-      const signers = await ethers.getSigners();
-      const anchorSize = '1000000000000000000';
-
-      const anchor2: Anchor = bridge.getAnchor(chainId2, webbTokenName, anchorSize)!;
-      let edgeIndex = await anchor2.contract.edgeIndex(chainId1);
-      const destAnchorEdge1Before = await anchor2.contract.edgeList(edgeIndex);
-      const webbToken = await MintableToken.tokenFromAddress(webbTokenSrc2, ganacheWallet2);
-      const startingBalanceDest = await webbToken.getBalance(signers[1].address);
-
-      // Make a deposit
-      const depositNote1 = await bridge.deposit(chainId2, webbTokenName, anchorSize, signers[1]);
-
-      // start making a proof for the anchor:
-      // get the merkle proof from anchor1.
-      const anchor1 = bridge.getAnchor(chainId1, webbTokenName, anchorSize)!;
-      const anchor1Roots = await anchor1.populateRootsForProof();
-
-      const { merkleRoot, pathElements, pathIndices } = anchor1.tree.path(depositNote1.index);
-
-      const roots = await anchor2.populateRootsForProof();
-
-      // populate the rest of the proof from anchor2
-      const input = await anchor2.generateWitnessInput(
-        depositNote1.deposit,
-        depositNote1.originChainId,
-        '0',
-        BigInt(0),
-        BigInt(0),
-        BigInt(0),
-        BigInt(0),
-        roots,
-        pathElements,
-        pathIndices
-      );
-
-      const createWitness = async (data: any) => {
-        const witnessCalculator = require("../../protocol-solidity-fixtures/fixtures/bridge/3/witness_calculator.js");
-        const fileBuf = require('fs').readFileSync('./protocol-solidity-fixtures/fixtures/bridge/3/poseidon_bridge_3.wasm');
-        const wtnsCalc = await witnessCalculator(fileBuf)
-        const wtns = await wtnsCalc.calculateWTNSBin(data,0);
-        return wtns;
-      }
-=======
-  //     // deploy the bridge
-  //     bridge = await Bridge.deployBridge(existingTokenBridgeConfig, deploymentConfig);
-
-  //     // Should be able to retrieve the token address (so we can mint tokens for test scenario)
-  //     webbTokenSrc1 = bridge.webbTokenAddresses.get(Bridge.createTokenIdString({tokenName: webbTokenName, chainId: chainId1}))!;
-  //     let webbToken = await MintableToken.tokenFromAddress(webbTokenSrc1, signers[1]);
-  //     await webbToken.mintTokens(signers[1].address, '100000000000000000000000');
-  //     webbTokenSrc2 = bridge.webbTokenAddresses.get(Bridge.createTokenIdString({tokenName: webbTokenName, chainId: chainId2}))!;
-  //     webbToken = await MintableToken.tokenFromAddress(webbTokenSrc2, ganacheWallet2);
-  //     await webbToken.mintTokens(ganacheWallet2.address, '100000000000000000000000');
-  //     webbTokenSrc3 = bridge.webbTokenAddresses.get(Bridge.createTokenIdString({tokenName: webbTokenName, chainId: chainId3}))!;
-  //     webbToken = await MintableToken.tokenFromAddress(webbTokenSrc3, ganacheWallet3);
-  //     await webbToken.mintTokens(ganacheWallet3.address, '100000000000000000000000');
-
-  //     // make deposits so edges exists
-  //     await bridge.deposit(chainId2, webbTokenName, '1000000000000000000', signers[1]);
-  //     await bridge.deposit(chainId3, webbTokenName, '1000000000000000000', ganacheWallet2);
-  //     await bridge.deposit(31337, webbTokenName, '1000000000000000000', ganacheWallet3);
-  //   })
-
-  //   it.skip('should withdraw successfully from latest deposits on all chains', async () => {
-  //     // Fetch information about the anchor to be updated.
-  //     const signers = await ethers.getSigners();
-  //     const anchorSize = '1000000000000000000';
-
-  //     const anchor1: Anchor = bridge.getAnchor(chainId1, webbTokenName, anchorSize)!;
-  //     let edgeIndex = await anchor1.contract.edgeIndex(chainId1);
-  //     const destAnchorEdge1Before = await anchor1.contract.edgeList(edgeIndex);
-  //     const webbToken = await MintableToken.tokenFromAddress(webbTokenSrc1, signers[1]);
-  //     const startingBalanceDest = await webbToken.getBalance(signers[1].address);
-
-  //     // Make a deposit on both chains
-  //     const depositNote1 = await bridge.deposit(chainId1, webbTokenName, anchorSize, ganacheWallet2);
-
-  //     // Check the leaf index is incremented
-  //     const destAnchorEdge1After = await anchor1.contract.edgeList(edgeIndex);
-  //     assert.deepStrictEqual(destAnchorEdge1Before.latestLeafIndex.add(1), destAnchorEdge1After.latestLeafIndex);
-
-  //     // Withdraw from the bridge
-  //     await bridge.withdraw(depositNote1!, webbTokenName, anchorSize, signers[1].address, signers[1].address, signers[1]);
-
-  //     // Check the balance of the signer
-  //     const endingBalanceAfterOneWithdraw = await webbToken.getBalance(signers[1].address);
-  //     assert.deepStrictEqual(endingBalanceAfterOneWithdraw, startingBalanceDest.add(anchorSize));
-
-  //     // make another deposit and withdraw from the third connected chain
-  //     edgeIndex = await anchor1.contract.edgeIndex(chainId3);
-  //     const destAnchorEdge3Before = await anchor1.contract.edgeList(edgeIndex);
-
-  //     const depositNote3 = await bridge.deposit(chainId1, webbTokenName, anchorSize, ganacheWallet3);
-
-  //     // Check the leaf index is incremented
-  //     const destAnchorEdge3After = await anchor1.contract.edgeList(edgeIndex);
-  //     assert.deepStrictEqual(destAnchorEdge3Before.latestLeafIndex.add(1), destAnchorEdge3After.latestLeafIndex);
-
-  //     // Withdraw from the bridge
-  //     await bridge.withdraw(depositNote3!, webbTokenName, anchorSize, signers[1].address, signers[1].address, signers[1]);
-
-  //     // Check the balance of the signer
-  //     const endingBalanceAfterTwoWithdraw = await webbToken.getBalance(signers[1].address);
-  //     assert.deepStrictEqual(endingBalanceAfterTwoWithdraw, endingBalanceAfterOneWithdraw.add(anchorSize));
-  //   }).timeout(60000);
-
-  //   it.skip('should verify snarkjs on 3 side build', async () => {
-  //     // Fetch information about the anchor to be updated.
-  //     const signers = await ethers.getSigners();
-  //     const anchorSize = '1000000000000000000';
-
-  //     const anchor2: Anchor = bridge.getAnchor(chainId2, webbTokenName, anchorSize)!;
-  //     let edgeIndex = await anchor2.contract.edgeIndex(chainId1);
-  //     const destAnchorEdge1Before = await anchor2.contract.edgeList(edgeIndex);
-  //     const webbToken = await MintableToken.tokenFromAddress(webbTokenSrc2, ganacheWallet2);
-  //     const startingBalanceDest = await webbToken.getBalance(signers[1].address);
-
-  //     // Make a deposit
-  //     const depositNote1 = await bridge.deposit(chainId2, webbTokenName, anchorSize, signers[1]);
-
-  //     // start making a proof for the anchor:
-  //     // get the merkle proof from anchor1.
-  //     const anchor1 = bridge.getAnchor(chainId1, webbTokenName, anchorSize)!;
-  //     const anchor1Roots = await anchor1.populateRootsForProof();
-
-  //     const { merkleRoot, pathElements, pathIndices } = anchor1.tree.path(depositNote1.index);
-
-  //     const roots = await anchor2.populateRootsForProof();
-
-  //     // populate the rest of the proof from anchor2
-  //     const input = await anchor2.generateWitnessInput(
-  //       depositNote1.deposit,
-  //       depositNote1.originChainId,
-  //       '0',
-  //       BigInt(0),
-  //       BigInt(0),
-  //       BigInt(0),
-  //       BigInt(0),
-  //       roots,
-  //       pathElements,
-  //       pathIndices
-  //     );
-
-  //     const createWitness = async (data: any) => {
-  //       const witnessCalculator = require("../fixtures/3/witness_calculator.js");
-  //       const fileBuf = require('fs').readFileSync('./test/fixtures/3/poseidon_bridge_3.wasm');
-  //       const wtnsCalc = await witnessCalculator(fileBuf)
-  //       const wtns = await wtnsCalc.calculateWTNSBin(data,0);
-  //       return wtns;
-  //     }
-      
-  //     const wtns = await createWitness(input);
-
-  //     let res = await snarkjs.groth16.prove('test/fixtures/3/circuit_final.zkey', wtns);
-  //     const proof = res.proof;
-  //     let publicSignals = res.publicSignals;
-  //     let tempProof = proof;
-  //     let tempSignals = publicSignals;
-  //     const vKey = await snarkjs.zKey.exportVerificationKey('test/fixtures/3/circuit_final.zkey');
-
-  //     res = await snarkjs.groth16.verify(vKey, publicSignals, proof);
-  //     assert.strictEqual(res, true);
-  //   }).timeout(60000);
-
-  //   it.skip('should verify snarkjs on 3 side build with parsed solidity', async () => {
-  //     // Fetch information about the anchor to be updated.
-  //     const signers = await ethers.getSigners();
-  //     const anchorSize = '1000000000000000000';
-
-  //     const anchor2: Anchor = bridge.getAnchor(chainId2, webbTokenName, anchorSize)!;
-  //     let edgeIndex = await anchor2.contract.edgeIndex(chainId1);
-  //     const destAnchorEdge1Before = await anchor2.contract.edgeList(edgeIndex);
-  //     const webbToken = await MintableToken.tokenFromAddress(webbTokenSrc2, ganacheWallet2);
-  //     const startingBalanceDest = await webbToken.getBalance(signers[1].address);
-
-  //     // Make a deposit
-  //     const depositNote1 = await bridge.deposit(chainId2, webbTokenName, anchorSize, signers[1]);
-
-  //     // start making a proof for the anchor:
-  //     // get the merkle proof from anchor1.
-  //     const anchor1 = bridge.getAnchor(chainId1, webbTokenName, anchorSize)!;
-  //     const anchor1Roots = await anchor1.populateRootsForProof();
-
-  //     const { merkleRoot, pathElements, pathIndices } = anchor1.tree.path(depositNote1.index);
-
-  //     const roots = await anchor2.populateRootsForProof();
-
-  //     // populate the rest of the proof from anchor2
-  //     const input = await anchor2.generateWitnessInput(
-  //       depositNote1.deposit,
-  //       depositNote1.originChainId,
-  //       '0',
-  //       BigInt(0),
-  //       BigInt(0),
-  //       BigInt(0),
-  //       BigInt(0),
-  //       roots,
-  //       pathElements,
-  //       pathIndices
-  //     );
-
-  //     const createWitness = async (data: any) => {
-  //       const witnessCalculator = require("../fixtures/3/witness_calculator.js");
-  //       const fileBuf = require('fs').readFileSync('./test/fixtures/3/poseidon_bridge_3.wasm');
-  //       const wtnsCalc = await witnessCalculator(fileBuf)
-  //       const wtns = await wtnsCalc.calculateWTNSBin(data,0);
-  //       return wtns;
-  //     }
->>>>>>> 5f86d8ca
-      
-  //     const wtns = await createWitness(input);
-
-<<<<<<< HEAD
-      let res = await snarkjs.groth16.prove('protocol-solidity-fixtures/fixtures/bridge/3/circuit_final.zkey', wtns);
-      const proof = res.proof;
-      let publicSignals = res.publicSignals;
-      let tempProof = proof;
-      let tempSignals = publicSignals;
-      const vKey = await snarkjs.zKey.exportVerificationKey('protocol-solidity-fixtures/fixtures/bridge/3/circuit_final.zkey');
-=======
-  //     let res = await snarkjs.groth16.prove('test/fixtures/3/circuit_final.zkey', wtns);
-  //     const proof = res.proof;
-  //     let publicSignals = res.publicSignals;
-  //     let tempProof = proof;
-  //     let tempSignals = publicSignals;
-  //     const vKey = await snarkjs.zKey.exportVerificationKey('test/fixtures/3/circuit_final.zkey');
->>>>>>> 5f86d8ca
-
-  //     res = await snarkjs.groth16.verify(vKey, publicSignals, proof);
-      
-  //     // assert native verification before solidity export data
-  //     assert.strictEqual(res, true);
-
-  //     // convert the proof to groth 16 solidity calldata
-  //     const groth16ProofCallData = await Anchor.groth16ExportSolidityCallData(tempProof, tempSignals);
-
-  //     // convert the proof to solidityWithdrawCalldata
-  //     const withdrawProofCalldata = await Anchor.generateWithdrawProofCallData(groth16ProofCallData, tempSignals);
-
-  //     // parse the (proof, signals) back from solidity to typescript
-  //     // const { parsedProof: proof, parsedSignals: signals } = await Anchor.parseProofCalldata(proofCallData);
-
-
-
-  //     // check the groth16 verification again
-
-  //   }).timeout(60000);
-  // });
-
-  describe('4 sided bridge wrap/unwrap token use', () => {
-    // ERC20 compliant contracts that can easily create balances for test
-    let existingTokenSrc: MintableToken;
-    let existingTokenSrc2: MintableToken;
-    let existingTokenSrc3: MintableToken;
-    let existingTokenSrc4: MintableToken;
-
-    let bridge: Bridge;
-    const chainId1 = 31337;
-    const chainId2 = 1337;
-    const chainId3 = 9999;
-    const chainId4 = 4444;
-    let ganacheProvider2 = new ethers.providers.JsonRpcProvider('http://localhost:8545');
-    let ganacheWallet2 = new ethers.Wallet('c0d375903fd6f6ad3edafc2c5428900c0757ce1da10e5dd864fe387b32b91d7e', ganacheProvider2);
-
-    let ganacheProvider3 = new ethers.providers.JsonRpcProvider('http://localhost:9999');
-    let ganacheWallet3 = new ethers.Wallet('745ee040ef2b087f075dc7d314fa06797ed2ffd4ab59a4cc35c0a33e8d2b7791', ganacheProvider3);
-
-    let ganacheProvider4 = new ethers.providers.JsonRpcProvider('http://localhost:4444');
-    let ganacheWallet4 = new ethers.Wallet('d897ca733460ea2c7cda5150926ade4a40e6828bb1cb0d38f097102530b3ef42', ganacheProvider4);
-
-    let calculateCumulativeBalance: (userAddress: string, tokenAddress: string, webbTokenAddress: string, signer: Signer) => Promise<BigNumber>;
-
-    before(async () => {
-      const signers = await ethers.getSigners();
-
-      existingTokenSrc = await MintableToken.createToken('existingERC20', 'EXIST', signers[7]);
-      existingTokenSrc2 = await MintableToken.createToken('existingERC20', 'EXIST', ganacheWallet2);
-      existingTokenSrc3 = await MintableToken.createToken('existingERC20', 'EXIST', ganacheWallet3);
-      existingTokenSrc4 = await MintableToken.createToken('existingERC20', 'EXIST', ganacheWallet4);
-    })
-
-    beforeEach(async () => {
-      const signers = await ethers.getSigners();
-
-      // create the config for the bridge
-      const existingTokenBridgeConfig: BridgeInput = {
-        anchorInputs: {
-          asset: {
-            [chainId1]: [existingTokenSrc.contract.address],
-            [chainId2]: [existingTokenSrc2.contract.address],
-            [chainId3]: [existingTokenSrc3.contract.address],
-            [chainId4]: [existingTokenSrc4.contract.address],
-          },
-          anchorSizes: ['1000000000000000000', '100000000000000000000'],
-        },
-        chainIDs: [chainId1, chainId2, chainId3, chainId4]
-      };
-
-      // setup the config for deployers of contracts (admins)
-      const deploymentConfig = {
-        [chainId1]: signers[1],
-        [chainId2]: ganacheWallet2,
-        [chainId3]: ganacheWallet3,
-        [chainId4]: ganacheWallet4,
-      }
-      
-      // deploy the bridge
-      bridge = await Bridge.deployBridge(existingTokenBridgeConfig, deploymentConfig);
-
-      // Should mint tokens for test purposes
-      await existingTokenSrc.mintTokens(signers[1].address, '100000000000000000000000');
-      await existingTokenSrc2.mintTokens(ganacheWallet2.address, '100000000000000000000000');
-      await existingTokenSrc3.mintTokens(ganacheWallet3.address, '100000000000000000000000');
-      await existingTokenSrc4.mintTokens(ganacheWallet4.address, '100000000000000000000000');
-
-      // define the calculateCumulativeBalance
-      calculateCumulativeBalance = async (userAddress: string, tokenAddress: string, webbTokenAddress: string, signer: Signer) => {
-        const tokenBalance = await (await MintableToken.tokenFromAddress(tokenAddress, signer)).getBalance(userAddress);
-        const webbTokenBalance = await (await MintableToken.tokenFromAddress(webbTokenAddress, signer)).getBalance(userAddress);
-        const totalBalance = tokenBalance.add(webbTokenBalance);
-        return totalBalance;
-      }
-    })
-
-    it('should withdraw successfully from latest deposits on all chains', async () => {
-      const signers = await ethers.getSigners();
-
-      // make deposits so edges exists
-      await bridge.wrapAndDeposit(chainId2, existingTokenSrc.contract.address, '1000000000000000000', signers[1]);
-      await bridge.wrapAndDeposit(chainId3, existingTokenSrc2.contract.address, '1000000000000000000', ganacheWallet2);
-      await bridge.wrapAndDeposit(chainId4, existingTokenSrc3.contract.address, '1000000000000000000', ganacheWallet3);
-      await bridge.wrapAndDeposit(chainId1, existingTokenSrc4.contract.address, '1000000000000000000', ganacheWallet4);
-
-      // Fetch information about the anchor to be updated.
-      const anchorSize = '1000000000000000000';
-      const webbTokenAddress1 = bridge.getWebbTokenAddress(chainId1)!;
-      const tokenAddress1 = existingTokenSrc.contract.address;
-
-      const anchor1: Anchor = bridge.getAnchor(chainId1, anchorSize)!;
-      let edgeIndex = await anchor1.contract.edgeIndex(chainId1);
-      const destAnchorEdge1Before = await anchor1.contract.edgeList(edgeIndex);
-      let cumulativeBalance = await calculateCumulativeBalance(signers[1].address, tokenAddress1, webbTokenAddress1, signers[1]);
-      let currentBalance = cumulativeBalance;
-
-      // Make a deposit on the second chain
-      const depositNote1 = await bridge.wrapAndDeposit(chainId1, existingTokenSrc2.contract.address, anchorSize, ganacheWallet2);
-
-      // Check the leaf index is incremented
-      const destAnchorEdge1After = await anchor1.contract.edgeList(edgeIndex);
-      assert.deepStrictEqual(destAnchorEdge1Before.latestLeafIndex.add(1), destAnchorEdge1After.latestLeafIndex);
-
-      // Withdraw from the first chain
-      await bridge.withdrawAndUnwrap(depositNote1!, existingTokenSrc.contract.address, anchorSize, signers[1].address, signers[1].address, signers[1]);
-
-      // Check the balance of the signer
-      cumulativeBalance = await calculateCumulativeBalance(signers[1].address, tokenAddress1, webbTokenAddress1, signers[1]);
-      assert.deepStrictEqual(cumulativeBalance, currentBalance.add(anchorSize));
-      currentBalance = cumulativeBalance;
-
-      // make a deposit from the third connected chain
-      edgeIndex = await anchor1.contract.edgeIndex(chainId3);
-      const destAnchorEdge3Before = await anchor1.contract.edgeList(edgeIndex);
-      const depositNote3 = await bridge.wrapAndDeposit(chainId1, existingTokenSrc3.contract.address, anchorSize, ganacheWallet3);
-
-      // Check the leaf index is incremented
-      const destAnchorEdge3After = await anchor1.contract.edgeList(edgeIndex);
-      assert.deepStrictEqual(destAnchorEdge3Before.latestLeafIndex.add(1), destAnchorEdge3After.latestLeafIndex);
-
-      // Attempting to withdraw and unwrap should fail because this anchor side does not currently have
-      //      enough ERC20 token balance
-      await TruffleAssert.reverts(bridge.withdrawAndUnwrap(depositNote3!, existingTokenSrc.contract.address, anchorSize, signers[1].address, signers[1].address, signers[1]));
-      await bridge.withdraw(depositNote3!, anchorSize, signers[1].address, signers[1].address, signers[1]);
-
-      cumulativeBalance = await calculateCumulativeBalance(signers[1].address, tokenAddress1, webbTokenAddress1, signers[1]);
-      assert.deepStrictEqual(cumulativeBalance, currentBalance.add(anchorSize));
-      currentBalance = cumulativeBalance;
-
-      // make a deposit from the fourth connected chain
-      edgeIndex = await anchor1.contract.edgeIndex(chainId4);
-      const destAnchorEdge4Before = await anchor1.contract.edgeList(edgeIndex);
-      const depositNote4 = await bridge.wrapAndDeposit(chainId1, existingTokenSrc4.contract.address, anchorSize, ganacheWallet4);
-
-      // Check the leaf index is incremented
-      const destAnchorEdge4After = await anchor1.contract.edgeList(edgeIndex);
-      assert.deepStrictEqual(destAnchorEdge4Before.latestLeafIndex.add(1), destAnchorEdge4After.latestLeafIndex);
-
-      // Withdraw from the third connected chain
-      await bridge.withdraw(depositNote4!, anchorSize, signers[1].address, signers[1].address, signers[1]);
-
-      // Check the balance of the signer
-      const endingBalanceAfterThreeWithdraw = await existingTokenSrc.getBalance(signers[1].address);
-      cumulativeBalance = await calculateCumulativeBalance(signers[1].address, tokenAddress1, webbTokenAddress1, signers[1]);
-      assert.deepStrictEqual(cumulativeBalance, currentBalance.add(anchorSize));
-      currentBalance = cumulativeBalance;
-    }).timeout(60000);
-  });
-
-  after('terminate networks', () => {
-    ganacheServer2.close(console.error);
-    ganacheServer3.close(console.error);
-    ganacheServer4.close(console.error);
-  });
-});+// /**
+//  * Copyright 2021 Webb Technologies
+//  * SPDX-License-Identifier: GPL-3.0-or-later
+//  */
+//  const TruffleAssert = require('truffle-assertions');
+//  const assert = require('assert');
+//  import { ethers, network } from 'hardhat';
+ 
+//  const snarkjs = require('snarkjs')
+//  const fs = require('fs');
+//  const path = require('path');
+ 
+//  const ganache = require('ganache-cli');
+ 
+//  // Convenience wrapper classes for contract classes
+//  import Bridge, { BridgeInput } from '../../lib/bridge/Bridge';
+//  import Anchor from '../../lib/bridge/Anchor';
+//  import MintableToken from '../../lib/bridge/MintableToken';
+//  import { toFixedHex } from '../../lib/bridge/utils';
+//  import { BigNumber } from '@ethersproject/bignumber';
+//  import { Signer } from '@ethersproject/abstract-signer';
+ 
+//  function startGanacheServer(port: number, networkId: number, mnemonic: string) {
+//    const ganacheServer = ganache.server({
+//      port: port,
+//      network_id: networkId,
+//      _chainId: networkId,
+//      chainId: networkId,
+//      _chainIdRpc: networkId,
+//      mnemonic:
+//        mnemonic,
+//    });
+ 
+//    ganacheServer.listen(port);
+//    console.log(`Ganache Started on http://127.0.0.1:${port} ..`);
+ 
+//    return ganacheServer;
+//  }
+ 
+//  export const sleep = (ms: number) => new Promise((r) => setTimeout(r, ms));
+ 
+//  describe('multichain tests', () => {
+ 
+//    // setup ganache networks
+//    let ganacheServer2: any;
+//    let ganacheServer3: any;
+//    let ganacheServer4: any;
+ 
+//    before('setup networks', async () => {
+//      ganacheServer2 = startGanacheServer(8545, 1337, 'congress island collect purity dentist team gas unlock nuclear pig combine sight');
+//      ganacheServer3 = startGanacheServer(9999, 9999, 'aspect biology suit thought bottom popular custom rebuild recall sauce endless local');
+//      ganacheServer4 = startGanacheServer(4444, 4444, 'harvest useful giraffe swim rail ostrich public awful provide amazing tank weapon');
+//      await sleep(2000);
+//    });
+ 
+//    describe('BridgeConstruction', () => {
+ 
+//      let bridge2WebbEthInput: BridgeInput;
+//      let bridge3WebbEthInput: BridgeInput;
+//      let tokenName: string = 'existingERC20';
+//      let webbTokenName = `webb${tokenName}`;
+//      let tokenAbbreviation: string = 'EXIST';
+ 
+//      let ganacheProvider2 = new ethers.providers.JsonRpcProvider('http://localhost:8545');
+//      let ganacheWallet2 = new ethers.Wallet('c0d375903fd6f6ad3edafc2c5428900c0757ce1da10e5dd864fe387b32b91d7e', ganacheProvider2);
+//      let ganacheProvider3 = new ethers.providers.JsonRpcProvider('http://localhost:9999');
+//      let ganacheWallet3 = new ethers.Wallet('745ee040ef2b087f075dc7d314fa06797ed2ffd4ab59a4cc35c0a33e8d2b7791', ganacheProvider3);
+ 
+//      before('construction-tests', async () => {
+//        const signers = await ethers.getSigners();
+ 
+//        // Create a token to test bridge construction support for existing tokens
+//        const tokenInstance1 = await MintableToken.createToken(tokenName, tokenAbbreviation, signers[7]);
+//        const tokenInstance2 = await MintableToken.createToken(tokenName, tokenAbbreviation, ganacheWallet2);
+//        const tokenInstance3 = await MintableToken.createToken(tokenName, tokenAbbreviation, ganacheWallet3);
+ 
+//        await tokenInstance1.mintTokens(signers[1].address, '100000000000000000000000000');
+ 
+//        bridge2WebbEthInput = {
+//          anchorInputs: [
+//            {
+//              asset: {
+//                31337: tokenInstance1.contract.address,
+//                1337: tokenInstance2.contract.address,
+//              },
+//              anchorSizes: ['1000000000000000000', '100000000000000000000', '10000000000000000000000'],
+//            }
+//          ],
+//          chainIDs: [31337, 1337]
+//        };
+ 
+//        bridge3WebbEthInput = {
+//          anchorInputs: [
+//            {
+//              asset: {
+//                31337: tokenInstance1.contract.address,
+//                1337: tokenInstance2.contract.address,
+//                9999: tokenInstance3.contract.address,
+//              },
+//              anchorSizes: ['1000000000000000000', '100000000000000000000', '10000000000000000000000'],
+//            }
+//          ],
+//          chainIDs: [31337, 1337, 9999]
+//        };
+ 
+//      });
+ 
+//      it('create 2 side bridge for existing token', async () => {
+//        const signers = await ethers.getSigners();
+ 
+//        const deploymentConfig = {
+//          31337: signers[1],
+//          1337: ganacheWallet2,
+//        };
+//        const bridge = await Bridge.deployBridge(bridge2WebbEthInput, deploymentConfig);
+ 
+//        // Should be able to retrieve individual anchors
+//        const chainId1 = 31337;
+//        const chainId2 = 1337;
+//        const anchorSize = '1000000000000000000';
+//        const anchor1: Anchor = bridge.getAnchor(chainId1, webbTokenName, anchorSize)!;
+//        const anchor2: Anchor = bridge.getAnchor(chainId2, webbTokenName, anchorSize)!;
+ 
+//        // Should be able to retrieve the token address (so we can mint tokens for test scenario)
+//        const webbTokenAddress = bridge.getWebbTokenAddress(chainId1, tokenName);
+//        const webbToken = await MintableToken.tokenFromAddress(webbTokenAddress!, signers[1]);
+//        const tx = await webbToken.mintTokens(signers[2].address, '100000000000000000000000');
+ 
+//        // get the state of anchors before deposit
+//        const sourceAnchorRootBefore = await anchor1.contract.getLastRoot();
+//        const destAnchorNeighborRoot = await anchor2.contract.getLatestNeighborRoots();
+ 
+//        // Deposit on the bridge
+//        const depositNote = await bridge.deposit(chainId2, webbTokenName, anchorSize, signers[2]);
+       
+//        // Check the state of anchors after deposit
+//        let edgeIndex = await anchor2.contract.edgeIndex(chainId1);
+ 
+//        const sourceAnchorRootAfter = await anchor1.contract.getLastRoot();
+//        const destAnchorEdgeAfter = await anchor2.contract.edgeList(edgeIndex);
+ 
+//        // make sure the roots / anchors state have changed
+//        assert.notEqual(sourceAnchorRootAfter, sourceAnchorRootBefore);
+//        assert.deepStrictEqual(ethers.BigNumber.from(0), destAnchorEdgeAfter.latestLeafIndex);
+//      });
+ 
+//      it('create 3 side bridge for existing token', async () => {
+//        const signers = await ethers.getSigners();
+ 
+//        const deploymentConfig = {
+//          31337: signers[1],
+//          1337: ganacheWallet2,
+//          9999: ganacheWallet3,
+//        };
+//        const bridge = await Bridge.deployBridge(bridge3WebbEthInput, deploymentConfig);
+ 
+//        // Should be able to retrieve individual anchors
+//        const chainId1 = 31337;
+//        const chainId2 = 1337;
+//        const chainId3 = 9999;
+//        const anchorSize = '1000000000000000000';
+//        const anchor1: Anchor = bridge.getAnchor(chainId1, tokenName, anchorSize)!;
+//        const anchor2: Anchor = bridge.getAnchor(chainId2, tokenName, anchorSize)!;
+//        const anchor3: Anchor = bridge.getAnchor(chainId3, tokenName, anchorSize)!;
+ 
+//        // get the state of anchors before deposit
+//        const sourceAnchorRootBefore = await anchor1.contract.getLastRoot();
+ 
+//        // Should be able to retrieve the token address (so we can mint tokens for test scenario)
+//        const webbTokenAddress = bridge.webbTokenAddresses.get(Bridge.createTokenIdString({tokenName, chainId: chainId1}));
+//        const webbToken = await MintableToken.tokenFromAddress(webbTokenAddress!, signers[1]);
+//        const tx = await webbToken.mintTokens(signers[2].address, '100000000000000000000000');
+ 
+//        // Deposit on the bridge with dest chainID and 
+//        const depositNote = await bridge.deposit(chainId2, webbTokenName, anchorSize, signers[2]);
+       
+//        // Check the state of anchors after deposit
+//        const sourceAnchorRootAfter = await anchor1.contract.getLastRoot();
+//        let edgeIndex = await anchor2.contract.edgeIndex(chainId1);
+//        const destAnchorEdge2After = await anchor2.contract.edgeList(edgeIndex);
+//        edgeIndex = await anchor3.contract.edgeIndex(chainId1);
+//        const destAnchorEdge3After = await anchor3.contract.edgeList(edgeIndex);
+ 
+//        // make sure the roots / anchors state have changed
+//        assert.notEqual(sourceAnchorRootAfter, sourceAnchorRootBefore);
+//        assert.deepStrictEqual(destAnchorEdge2After.latestLeafIndex, destAnchorEdge3After.latestLeafIndex);
+//        assert.deepStrictEqual(destAnchorEdge2After.root, destAnchorEdge3After.root);
+//      });
+//    }).timeout(50000);
+ 
+//    describe('Bridge connection and sync', () => {
+ 
+//      let bridge: Bridge;
+ 
+//      let ganacheProvider2 = new ethers.providers.JsonRpcProvider('http://localhost:8545');
+//      let ganacheWallet2 = new ethers.Wallet('c0d375903fd6f6ad3edafc2c5428900c0757ce1da10e5dd864fe387b32b91d7e', ganacheProvider2);
+ 
+//      beforeEach('connection-tests', async () => {
+//        // Create the bridge,
+//        const signers = await ethers.getSigners();
+       
+//        const mintableToken1 = await MintableToken.createToken('usdc', 'USDC', signers[1]);
+//        const mintableToken2 = await MintableToken.createToken('usdc', 'USDC', ganacheWallet2);
+ 
+//        let bridge2Input = {
+//          anchorInputs: [
+//            {
+//              asset: {
+//                31337: mintableToken1.contract.address,
+//                1337: mintableToken2.contract.address,
+//              },
+//              anchorSizes: ['100000000000000000', '1000000000000000000', '10000000000000000000'],
+//            }
+//          ],
+//          chainIDs: [31337, 1337]
+//        };
+ 
+//        const deploymentConfig = {
+//          31337: signers[1],
+//          1337: ganacheWallet2,
+//        }
+ 
+//        const createdBridge = await Bridge.deployBridge(bridge2Input, deploymentConfig);
+ 
+//        // Export the config for connecting to the bridge
+//        const bridgeConfig = createdBridge.exportConfig();
+ 
+//        // Connect to the bridge
+//        // bridge = await Bridge.connectBridge(bridgeConfig);
+//      })
+ 
+//      it('should properly deposit and withdraw after connecting', async () => {
+//        // // Fetch information about the anchor to be updated.
+//        // const signers = await ethers.getSigners();
+//        // const tokenName = 'webbEthereum';
+//        // const anchorSize = '1000000000000000000';
+ 
+//        // const controlledAnchor2: Anchor = bridge.getAnchor(chainId1, tokenName, anchorSize)!;
+//        // let edgeIndex = await controlledAnchor2.contract.edgeIndex(destChainID2);
+//        // const destAnchorEdge2Before = await controlledAnchor2.contract.edgeList(edgeIndex);
+//        // const webbToken = await MintableToken.tokenFromAddress(webbTokenSrc, signers[1]);
+//        // const startingBalanceDest = await webbToken.getBalance(signers[1].address);
+ 
+//        // // Make a deposit
+//        // const depositNote1 = await bridge.deposit(chainId1, webbTokenName, anchorSize, ganacheWallet2);
+ 
+//        // // Check the leaf index is incremented
+//        // const destAnchorEdge2After = await controlledAnchor2.contract.edgeList(edgeIndex);
+//        // assert.deepStrictEqual(destAnchorEdge2Before.latestLeafIndex.add(1), destAnchorEdge2After.latestLeafIndex);
+ 
+//        // // Withdraw from the bridge
+//        // console.log('deposit: ', depositNote1);
+//        // await bridge.withdraw(depositNote1!, webbTokenName, anchorSize, signers[1].address, signers[1].address, signers[1]);
+ 
+//        // // Check the balance of the signer
+//        // const endingBalanceDest = await webbToken.getBalance(signers[1].address);
+//        // assert.deepStrictEqual(endingBalanceDest, startingBalanceDest.add(anchorSize));
+//      })
+//    });
+ 
+//    describe('2 sided bridge existing token use', () => {
+ 
+//      // ERC20 compliant contracts that can easily create balances for test
+//      let tokenName = 'existingERC20';
+//      let webbTokenName = `webb${tokenName}`;
+//      let existingToken1: MintableToken;
+//      let existingToken2: MintableToken;
+ 
+//      let bridge: Bridge;
+//      const chainId1 = 31337;
+//      const chainId2 = 1337;
+//      let ganacheProvider2 = new ethers.providers.JsonRpcProvider('http://localhost:8545');
+//      let ganacheWallet2 = new ethers.Wallet('c0d375903fd6f6ad3edafc2c5428900c0757ce1da10e5dd864fe387b32b91d7e', ganacheProvider2);
+ 
+//      before(async () => {
+//        const signers = await ethers.getSigners();
+ 
+//        existingToken1 = await MintableToken.createToken(tokenName, 'EXIST', signers[1]);
+//        // Use some other signer with provider on other chain
+//        existingToken2 = await MintableToken.createToken(tokenName, 'EXIST', ganacheWallet2);
+ 
+//        // mint some tokens to the user of the bridge
+//        await existingToken1.mintTokens(signers[1].address, '100000000000000000000000000');
+//        await existingToken2.mintTokens(ganacheWallet2.address, '100000000000000000000000000');
+//      })
+ 
+//      beforeEach(async () => {
+//        const signers = await ethers.getSigners();
+ 
+//        // create the config for the bridge
+//        const existingTokenBridgeConfig = {
+//          anchorInputs: [
+//            {
+//              asset: {
+//                [chainId1]: existingToken1.contract.address,
+//                [chainId2]: existingToken2.contract.address,
+//              },
+//              anchorSizes: ['1000000000000000000', '100000000000000000000', '10000000000000000000000'],
+//            }
+//          ],
+//          chainIDs: [chainId1, chainId2]
+//        };
+ 
+//        // setup the config for deployers of contracts (admins)
+//        const deploymentConfig = {
+//          [chainId1]: signers[1],
+//          [chainId2]: ganacheWallet2,
+//        }
+ 
+//        // deploy the bridge
+//        bridge = await Bridge.deployBridge(existingTokenBridgeConfig, deploymentConfig);
+ 
+//        // make one deposit so the edge exists
+//        await bridge.wrapAndDeposit(chainId2, tokenName, '1000000000000000000', signers[1]);
+//        await bridge.wrapAndDeposit(chainId1, tokenName, '1000000000000000000', ganacheWallet2);
+//      })
+ 
+//      describe('#bridging', () => {
+//        it('should withdraw successfully from latest deposit', async () => {
+//          // Fetch information about the anchor to be updated.
+//          const signers = await ethers.getSigners();
+//          const anchorSize = '1000000000000000000';
+ 
+//          const anchor2: Anchor = bridge.getAnchor(chainId2, webbTokenName, anchorSize)!;
+//          const anchor1: Anchor = bridge.getAnchor(chainId1, webbTokenName, anchorSize)!;
+//          let edgeIndex = await anchor2.contract.edgeIndex(chainId1);
+//          const destAnchorEdge2Before = await anchor2.contract.edgeList(edgeIndex);
+//          const token = await MintableToken.tokenFromAddress(existingToken2.contract.address, ganacheWallet2);
+//          const startingBalanceDest = await token.getBalance(signers[2].address);
+ 
+//          // Make a deposit
+//          const depositNote1 = await bridge.wrapAndDeposit(chainId2, tokenName, anchorSize, signers[1]);
+ 
+//          // Check the leaf index is incremented
+//          const destAnchorEdge2After = await anchor2.contract.edgeList(edgeIndex);
+//          assert.deepStrictEqual(destAnchorEdge2Before.latestLeafIndex.add(1), destAnchorEdge2After.latestLeafIndex);
+ 
+//          // Check that the anchor has the appropriate amount of wrapped token balance
+//          const wrappedTokenAddress = bridge.getWebbTokenAddress(chainId1, tokenName);
+//          const wrappedToken = await MintableToken.tokenFromAddress(wrappedTokenAddress!, signers[1]);
+//          const anchorWrappedTokenBalance = await wrappedToken.getBalance(anchor1.contract.address);
+//          assert.deepStrictEqual(anchorWrappedTokenBalance, (ethers.BigNumber.from(anchorSize)).mul(2));
+ 
+//          // Check that the anchor's token wrapper has the appropriate amount of token balance
+//          const anchorTokenWrapper = await anchor1.contract.token();
+//          const anchorTokenWrapperBalance = await existingToken1.getBalance(anchorTokenWrapper);
+//          assert.deepStrictEqual(anchorTokenWrapperBalance, (ethers.BigNumber.from(anchorSize)).mul(2));
+ 
+//          // Withdraw from the bridge
+//          await bridge.withdrawAndUnwrap(depositNote1!, tokenName, anchorSize, signers[2].address, signers[2].address, ganacheWallet2);
+ 
+//          // Check the balance of the signer
+//          const endingBalanceDest = await token.getBalance(signers[2].address);
+//          assert.deepStrictEqual(endingBalanceDest, startingBalanceDest.add(anchorSize));
+//        })
+ 
+//        it('should withdraw on hardhat from ganache deposit', async () => {
+//          // Fetch information about the anchor to be updated.
+//          const signers = await ethers.getSigners();
+//          const anchorSize = '1000000000000000000';
+ 
+//          const anchor1: Anchor = bridge.getAnchor(chainId1, webbTokenName, anchorSize)!;
+//          let edgeIndex = await anchor1.contract.edgeIndex(chainId2);
+//          const destAnchorEdge2Before = await anchor1.contract.edgeList(edgeIndex);
+//          const token = await MintableToken.tokenFromAddress(existingToken1.contract.address, signers[1]);
+//          const startingBalanceDest = await token.getBalance(signers[2].address);
+ 
+//          // Make a deposit
+//          const depositNote1 = await bridge.wrapAndDeposit(chainId1, tokenName, anchorSize, ganacheWallet2);
+ 
+//          // Check the leaf index is incremented
+//          const destAnchorEdge2After = await anchor1.contract.edgeList(edgeIndex);
+//          assert.deepStrictEqual(destAnchorEdge2Before.latestLeafIndex.add(1), destAnchorEdge2After.latestLeafIndex);
+ 
+//          // Withdraw from the bridge
+//          await bridge.withdrawAndUnwrap(depositNote1!, tokenName, anchorSize, signers[2].address, signers[2].address, signers[1]);
+ 
+//          // Check the balance of the signer
+//          const endingBalanceDest = await token.getBalance(signers[2].address);
+//          assert.deepStrictEqual(endingBalanceDest, startingBalanceDest.add(anchorSize));
+//        })
+ 
+//        it('should update multiple deposits and withdraw historic deposit', async () => {
+//          // Fetch information about the anchor to be updated.
+//          const signers = await ethers.getSigners();
+//          const anchorSize = '1000000000000000000';
+ 
+//          const anchor2: Anchor = bridge.getAnchor(chainId2, webbTokenName, anchorSize)!;
+//          let edgeIndex = await anchor2.contract.edgeIndex(chainId1);
+//          const destAnchorEdge2Before = await anchor2.contract.edgeList(edgeIndex);
+//          const webbToken = await MintableToken.tokenFromAddress(existingToken2.contract.address, ganacheWallet2);
+//          const startingBalanceDest = await webbToken.getBalance(signers[1].address);
+ 
+//          // Make two deposits
+//          const depositNote1 = await bridge.wrapAndDeposit(chainId2, tokenName, anchorSize, signers[1]);
+//          const depositNote2 = await bridge.wrapAndDeposit(chainId2, tokenName, anchorSize, signers[1]);
+ 
+//          // Check the leaf index is incremented by two
+//          const destAnchorEdge2After = await anchor2.contract.edgeList(edgeIndex);
+//          assert.deepStrictEqual(destAnchorEdge2Before.latestLeafIndex.add(2), destAnchorEdge2After.latestLeafIndex);
+ 
+//          // Withdraw from the bridge with older deposit note
+//          await bridge.withdrawAndUnwrap(depositNote1!, tokenName, anchorSize, signers[1].address, signers[1].address, ganacheWallet2);
+ 
+//          // Check the balance of the other_signer.
+//          const endingBalanceDest = await webbToken.getBalance(signers[1].address);
+//          assert.deepStrictEqual(endingBalanceDest, startingBalanceDest.add(anchorSize));
+//        });
+ 
+//        it('should update multiple deposits and withdraw historic deposit from ganache', async () => {
+//          // Fetch information about the anchor to be updated.
+//          const signers = await ethers.getSigners();
+//          const anchorSize = '1000000000000000000';
+ 
+//          const anchor2: Anchor = bridge.getAnchor(chainId1, webbTokenName, anchorSize)!;
+//          let edgeIndex = await anchor2.contract.edgeIndex(chainId2);
+//          const destAnchorEdge2Before = await anchor2.contract.edgeList(edgeIndex);
+//          const webbToken = await MintableToken.tokenFromAddress(existingToken1.contract.address, signers[1]);
+//          const startingBalanceDest = await webbToken.getBalance(signers[1].address);
+ 
+//          // Make two deposits
+//          const depositNote1 = await bridge.wrapAndDeposit(chainId1, tokenName, anchorSize, ganacheWallet2);
+//          const depositNote2 = await bridge.wrapAndDeposit(chainId1, tokenName, anchorSize, ganacheWallet2);
+ 
+//          // Check the leaf index is incremented by two
+//          const destAnchorEdge2After = await anchor2.contract.edgeList(edgeIndex);
+//          assert.deepStrictEqual(destAnchorEdge2Before.latestLeafIndex.add(2), destAnchorEdge2After.latestLeafIndex);
+ 
+//          // Withdraw from the bridge with older deposit note
+//          await bridge.withdrawAndUnwrap(depositNote1!, tokenName, anchorSize, signers[1].address, signers[1].address, signers[1]);
+ 
+//          // Check the balance of the other_signer.
+//          const endingBalanceDest = await webbToken.getBalance(signers[1].address);
+//          assert.deepStrictEqual(endingBalanceDest, startingBalanceDest.add(anchorSize));
+//        });
+ 
+//        it('should update with Anchor interaction', async () => {
+//          // const anchorSize = '1000000000000000000';
+//          // const controlledAnchor1: Anchor = bridge.getAnchor(chainId1, tokenName, anchorSize)!;
+//          // const controlledAnchor2: Anchor = bridge.getAnchor(destChainID2, tokenName, anchorSize)!;
+//          // let edgeIndex = await controlledAnchor2.contract.edgeIndex(chainId1);
+//          // const destAnchorEdge2Before = await controlledAnchor2.contract.edgeList(edgeIndex);
+ 
+//          // // Do a deposit on the Anchor directly
+//          // const deposit = await controlledAnchor1.deposit(destChainID2);
+ 
+//          // // Call update on the bridge
+ 
+//          // // Verify the linkedAnchor is properly updated
+//          // const destAnchorEdge2After = await controlledAnchor2.contract.edgeList(edgeIndex);
+//          // assert.equal(destAnchorEdge2Before.latestLeafIndex.add(1), destAnchorEdge2After.latestLeafIndex);
+//        })
+//      });
+//    });
+ 
+//    describe.skip('3 sided bridge existing token use', () => {
+//      // ERC20 compliant contracts that can easily create balances for test
+//      let tokenName = 'existingERC20';
+//      let existingTokenSrc1: MintableToken;
+//      let existingTokenSrc2: MintableToken;
+//      let existingTokenSrc3: MintableToken;
+ 
+//      // TODO: Remove these variables when contracts updated with wrap/unwrap functionality
+//      let webbTokenName = 'ERC20';
+//      let webbTokenSrc1: string;
+//      let webbTokenSrc2: string;
+//      let webbTokenSrc3: string;
+ 
+//      let bridge: Bridge;
+//      const chainId1 = 31337;
+//      const chainId2 = 1337;
+//      const chainId3 = 9999;
+ 
+//      let ganacheProvider2 = new ethers.providers.JsonRpcProvider('http://localhost:8545');
+//      let ganacheWallet2 = new ethers.Wallet('c0d375903fd6f6ad3edafc2c5428900c0757ce1da10e5dd864fe387b32b91d7e', ganacheProvider2);
+ 
+//      let ganacheProvider3 = new ethers.providers.JsonRpcProvider('http://localhost:9999');
+//      let ganacheWallet3 = new ethers.Wallet('745ee040ef2b087f075dc7d314fa06797ed2ffd4ab59a4cc35c0a33e8d2b7791', ganacheProvider3);
+ 
+//      before(async () => {
+//        const signers = await ethers.getSigners();
+ 
+//        existingTokenSrc1 = await MintableToken.createToken(tokenName, 'EXIST', signers[7]);
+//        existingTokenSrc2 = await MintableToken.createToken(tokenName, 'EXIST', ganacheWallet2);
+//        existingTokenSrc3 = await MintableToken.createToken(tokenName, 'EXIST', ganacheWallet3);
+ 
+//        // mint some tokens to the user of the bridge
+//        await existingTokenSrc1.mintTokens(signers[1].address, '100000000000000000000000000');
+//        await existingTokenSrc2.mintTokens(ganacheWallet2.address, '100000000000000000000000000');
+//        await existingTokenSrc3.mintTokens(ganacheWallet3.address, '100000000000000000000000000');
+//      })
+ 
+//      beforeEach(async () => {
+//        const signers = await ethers.getSigners();
+ 
+//        // create the config for the bridge
+//        const existingTokenBridgeConfig = {
+//          anchorInputs: [
+//            {
+//              asset: {
+//                [chainId1]: existingTokenSrc1.contract.address,
+//                [chainId2]: existingTokenSrc2.contract.address,
+//                [chainId3]: existingTokenSrc3.contract.address,
+//              },
+//              anchorSizes: ['1000000000000000000', '100000000000000000000', '10000000000000000000000'],
+//            }
+//          ],
+//          chainIDs: [chainId1, chainId2, chainId3]
+//        };
+ 
+//        // setup the config for deployers of contracts (admins)
+//        const deploymentConfig = {
+//          [chainId1]: signers[1],
+//          [chainId2]: ganacheWallet2,
+//          [chainId3]: ganacheWallet3,
+//        }
+       
+//        // deploy the bridge
+//        bridge = await Bridge.deployBridge(existingTokenBridgeConfig, deploymentConfig);
+ 
+//        // Should be able to retrieve the token address (so we can mint tokens for test scenario)
+//        webbTokenSrc1 = bridge.webbTokenAddresses.get(Bridge.createTokenIdString({tokenName: webbTokenName, chainId: chainId1}))!;
+//        let webbToken = await MintableToken.tokenFromAddress(webbTokenSrc1, signers[1]);
+//        await webbToken.mintTokens(signers[1].address, '100000000000000000000000');
+//        webbTokenSrc2 = bridge.webbTokenAddresses.get(Bridge.createTokenIdString({tokenName: webbTokenName, chainId: chainId2}))!;
+//        webbToken = await MintableToken.tokenFromAddress(webbTokenSrc2, ganacheWallet2);
+//        await webbToken.mintTokens(ganacheWallet2.address, '100000000000000000000000');
+//        webbTokenSrc3 = bridge.webbTokenAddresses.get(Bridge.createTokenIdString({tokenName: webbTokenName, chainId: chainId3}))!;
+//        webbToken = await MintableToken.tokenFromAddress(webbTokenSrc3, ganacheWallet3);
+//        await webbToken.mintTokens(ganacheWallet3.address, '100000000000000000000000');
+ 
+//        // make deposits so edges exists
+//        await bridge.deposit(chainId2, webbTokenName, '1000000000000000000', signers[1]);
+//        await bridge.deposit(chainId3, webbTokenName, '1000000000000000000', ganacheWallet2);
+//        await bridge.deposit(31337, webbTokenName, '1000000000000000000', ganacheWallet3);
+//      })
+ 
+//      it.skip('should withdraw successfully from latest deposits on all chains', async () => {
+//        // Fetch information about the anchor to be updated.
+//        const signers = await ethers.getSigners();
+//        const anchorSize = '1000000000000000000';
+ 
+//        const anchor1: Anchor = bridge.getAnchor(chainId1, webbTokenName, anchorSize)!;
+//        let edgeIndex = await anchor1.contract.edgeIndex(chainId1);
+//        const destAnchorEdge1Before = await anchor1.contract.edgeList(edgeIndex);
+//        const webbToken = await MintableToken.tokenFromAddress(webbTokenSrc1, signers[1]);
+//        const startingBalanceDest = await webbToken.getBalance(signers[1].address);
+ 
+//        // Make a deposit on both chains
+//        const depositNote1 = await bridge.deposit(chainId1, webbTokenName, anchorSize, ganacheWallet2);
+ 
+//        // Check the leaf index is incremented
+//        const destAnchorEdge1After = await anchor1.contract.edgeList(edgeIndex);
+//        assert.deepStrictEqual(destAnchorEdge1Before.latestLeafIndex.add(1), destAnchorEdge1After.latestLeafIndex);
+ 
+//        // Withdraw from the bridge
+//        await bridge.withdraw(depositNote1!, webbTokenName, anchorSize, signers[1].address, signers[1].address, signers[1]);
+ 
+//        // Check the balance of the signer
+//        const endingBalanceAfterOneWithdraw = await webbToken.getBalance(signers[1].address);
+//        assert.deepStrictEqual(endingBalanceAfterOneWithdraw, startingBalanceDest.add(anchorSize));
+ 
+//        // make another deposit and withdraw from the third connected chain
+//        edgeIndex = await anchor1.contract.edgeIndex(chainId3);
+//        const destAnchorEdge3Before = await anchor1.contract.edgeList(edgeIndex);
+ 
+//        const depositNote3 = await bridge.deposit(chainId1, webbTokenName, anchorSize, ganacheWallet3);
+ 
+//        // Check the leaf index is incremented
+//        const destAnchorEdge3After = await anchor1.contract.edgeList(edgeIndex);
+//        assert.deepStrictEqual(destAnchorEdge3Before.latestLeafIndex.add(1), destAnchorEdge3After.latestLeafIndex);
+ 
+//        // Withdraw from the bridge
+//        await bridge.withdraw(depositNote3!, webbTokenName, anchorSize, signers[1].address, signers[1].address, signers[1]);
+ 
+//        // Check the balance of the signer
+//        const endingBalanceAfterTwoWithdraw = await webbToken.getBalance(signers[1].address);
+//        assert.deepStrictEqual(endingBalanceAfterTwoWithdraw, endingBalanceAfterOneWithdraw.add(anchorSize));
+//      }).timeout(60000);
+ 
+//      it.skip('should verify snarkjs on 3 side build', async () => {
+//        // Fetch information about the anchor to be updated.
+//        const signers = await ethers.getSigners();
+//        const anchorSize = '1000000000000000000';
+ 
+//        const anchor2: Anchor = bridge.getAnchor(chainId2, webbTokenName, anchorSize)!;
+//        let edgeIndex = await anchor2.contract.edgeIndex(chainId1);
+//        const destAnchorEdge1Before = await anchor2.contract.edgeList(edgeIndex);
+//        const webbToken = await MintableToken.tokenFromAddress(webbTokenSrc2, ganacheWallet2);
+//        const startingBalanceDest = await webbToken.getBalance(signers[1].address);
+ 
+//        // Make a deposit
+//        const depositNote1 = await bridge.deposit(chainId2, webbTokenName, anchorSize, signers[1]);
+ 
+//        // start making a proof for the anchor:
+//        // get the merkle proof from anchor1.
+//        const anchor1 = bridge.getAnchor(chainId1, webbTokenName, anchorSize)!;
+//        const anchor1Roots = await anchor1.populateRootsForProof();
+ 
+//        const { merkleRoot, pathElements, pathIndices } = anchor1.tree.path(depositNote1.index);
+ 
+//        const roots = await anchor2.populateRootsForProof();
+ 
+//        // populate the rest of the proof from anchor2
+//        const input = await anchor2.generateWitnessInput(
+//          depositNote1.deposit,
+//          depositNote1.originChainId,
+//          '0',
+//          BigInt(0),
+//          BigInt(0),
+//          BigInt(0),
+//          BigInt(0),
+//          roots,
+//          pathElements,
+//          pathIndices
+//        );
+ 
+//        const createWitness = async (data: any) => {
+//          const witnessCalculator = require("../../protocol-solidity-fixtures/fixtures/bridge/3/witness_calculator.js");
+//          const fileBuf = require('fs').readFileSync('./protocol-solidity-fixtures/fixtures/bridge/3/poseidon_bridge_3.wasm');
+//          const wtnsCalc = await witnessCalculator(fileBuf)
+//          const wtns = await wtnsCalc.calculateWTNSBin(data,0);
+//          return wtns;
+//        }
+       
+//        const wtns = await createWitness(input);
+ 
+//        let res = await snarkjs.groth16.prove('protocol-solidity-fixtures/fixtures/bridge/3/circuit_final.zkey', wtns);
+//        const proof = res.proof;
+//        let publicSignals = res.publicSignals;
+//        let tempProof = proof;
+//        let tempSignals = publicSignals;
+//        const vKey = await snarkjs.zKey.exportVerificationKey('protocol-solidity-fixtures/fixtures/bridge/3/circuit_final.zkey');
+ 
+//        res = await snarkjs.groth16.verify(vKey, publicSignals, proof);
+//        assert.strictEqual(res, true);
+//      }).timeout(60000);
+ 
+//      it.skip('should verify snarkjs on 3 side build with parsed solidity', async () => {
+//        // Fetch information about the anchor to be updated.
+//        const signers = await ethers.getSigners();
+//        const anchorSize = '1000000000000000000';
+ 
+//        const anchor2: Anchor = bridge.getAnchor(chainId2, webbTokenName, anchorSize)!;
+//        let edgeIndex = await anchor2.contract.edgeIndex(chainId1);
+//        const destAnchorEdge1Before = await anchor2.contract.edgeList(edgeIndex);
+//        const webbToken = await MintableToken.tokenFromAddress(webbTokenSrc2, ganacheWallet2);
+//        const startingBalanceDest = await webbToken.getBalance(signers[1].address);
+ 
+//        // Make a deposit
+//        const depositNote1 = await bridge.deposit(chainId2, webbTokenName, anchorSize, signers[1]);
+ 
+//        // start making a proof for the anchor:
+//        // get the merkle proof from anchor1.
+//        const anchor1 = bridge.getAnchor(chainId1, webbTokenName, anchorSize)!;
+//        const anchor1Roots = await anchor1.populateRootsForProof();
+ 
+//        const { merkleRoot, pathElements, pathIndices } = anchor1.tree.path(depositNote1.index);
+ 
+//        const roots = await anchor2.populateRootsForProof();
+ 
+//        // populate the rest of the proof from anchor2
+//        const input = await anchor2.generateWitnessInput(
+//          depositNote1.deposit,
+//          depositNote1.originChainId,
+//          '0',
+//          BigInt(0),
+//          BigInt(0),
+//          BigInt(0),
+//          BigInt(0),
+//          roots,
+//          pathElements,
+//          pathIndices
+//        );
+ 
+//        const createWitness = async (data: any) => {
+//          const witnessCalculator = require("../../protocol-solidity-fixtures/fixtures/bridge/3/witness_calculator.js");
+//          const fileBuf = require('fs').readFileSync('./protocol-solidity-fixtures/fixtures/bridge/3/poseidon_bridge_3.wasm');
+//          const wtnsCalc = await witnessCalculator(fileBuf)
+//          const wtns = await wtnsCalc.calculateWTNSBin(data,0);
+//          return wtns;
+//        }
+       
+//        const wtns = await createWitness(input);
+ 
+//        let res = await snarkjs.groth16.prove('protocol-solidity-fixtures/fixtures/bridge/3/circuit_final.zkey', wtns);
+//        const proof = res.proof;
+//        let publicSignals = res.publicSignals;
+//        let tempProof = proof;
+//        let tempSignals = publicSignals;
+//        const vKey = await snarkjs.zKey.exportVerificationKey('protocol-solidity-fixtures/fixtures/bridge/3/circuit_final.zkey');
+ 
+//        res = await snarkjs.groth16.verify(vKey, publicSignals, proof);
+       
+//        // assert native verification before solidity export data
+//        assert.strictEqual(res, true);
+ 
+//        // convert the proof to groth 16 solidity calldata
+//        const groth16ProofCallData = await Anchor.groth16ExportSolidityCallData(tempProof, tempSignals);
+ 
+//        // convert the proof to solidityWithdrawCalldata
+//        const withdrawProofCalldata = await Anchor.generateWithdrawProofCallData(groth16ProofCallData, tempSignals);
+ 
+//        // parse the (proof, signals) back from solidity to typescript
+//        // const { parsedProof: proof, parsedSignals: signals } = await Anchor.parseProofCalldata(proofCallData);
+ 
+ 
+ 
+//        // check the groth16 verification again
+ 
+//      }).timeout(60000);
+//    });
+ 
+//    describe('4 sided bridge wrap/unwrap token use', () => {
+//      // ERC20 compliant contracts that can easily create balances for test
+//      let tokenName = 'existingERC20';
+//      let webbTokenName = `webb${tokenName}`;
+//      let existingTokenSrc: MintableToken;
+//      let existingTokenSrc2: MintableToken;
+//      let existingTokenSrc3: MintableToken;
+//      let existingTokenSrc4: MintableToken;
+ 
+//      let bridge: Bridge;
+//      const chainId1 = 31337;
+//      const chainId2 = 1337;
+//      const chainId3 = 9999;
+//      const chainId4 = 4444;
+//      let ganacheProvider2 = new ethers.providers.JsonRpcProvider('http://localhost:8545');
+//      let ganacheWallet2 = new ethers.Wallet('c0d375903fd6f6ad3edafc2c5428900c0757ce1da10e5dd864fe387b32b91d7e', ganacheProvider2);
+ 
+//      let ganacheProvider3 = new ethers.providers.JsonRpcProvider('http://localhost:9999');
+//      let ganacheWallet3 = new ethers.Wallet('745ee040ef2b087f075dc7d314fa06797ed2ffd4ab59a4cc35c0a33e8d2b7791', ganacheProvider3);
+ 
+//      let ganacheProvider4 = new ethers.providers.JsonRpcProvider('http://localhost:4444');
+//      let ganacheWallet4 = new ethers.Wallet('d897ca733460ea2c7cda5150926ade4a40e6828bb1cb0d38f097102530b3ef42', ganacheProvider4);
+ 
+//      let calculateCumulativeBalance: (userAddress: string, tokenAddress: string, webbTokenAddress: string, signer: Signer) => Promise<BigNumber>;
+ 
+//      before(async () => {
+//        const signers = await ethers.getSigners();
+ 
+//        existingTokenSrc = await MintableToken.createToken(tokenName, 'EXIST', signers[7]);
+//        existingTokenSrc2 = await MintableToken.createToken(tokenName, 'EXIST', ganacheWallet2);
+//        existingTokenSrc3 = await MintableToken.createToken(tokenName, 'EXIST', ganacheWallet3);
+//        existingTokenSrc4 = await MintableToken.createToken(tokenName, 'EXIST', ganacheWallet4);
+//      })
+ 
+//      beforeEach(async () => {
+//        const signers = await ethers.getSigners();
+ 
+//        // create the config for the bridge
+//        const existingTokenBridgeConfig = {
+//          anchorInputs: [
+//            {
+//              asset: {
+//                [chainId1]: existingTokenSrc.contract.address,
+//                [chainId2]: existingTokenSrc2.contract.address,
+//                [chainId3]: existingTokenSrc3.contract.address,
+//                [chainId4]: existingTokenSrc4.contract.address,
+//              },
+//              anchorSizes: ['1000000000000000000', '100000000000000000000'],
+//            }
+//          ],
+//          chainIDs: [chainId1, chainId2, chainId3, chainId4]
+//        };
+ 
+//        // setup the config for deployers of contracts (admins)
+//        const deploymentConfig = {
+//          [chainId1]: signers[1],
+//          [chainId2]: ganacheWallet2,
+//          [chainId3]: ganacheWallet3,
+//          [chainId4]: ganacheWallet4,
+//        }
+       
+//        // deploy the bridge
+//        bridge = await Bridge.deployBridge(existingTokenBridgeConfig, deploymentConfig);
+ 
+//        // Should mint tokens for test purposes
+//        await existingTokenSrc.mintTokens(signers[1].address, '100000000000000000000000');
+//        await existingTokenSrc2.mintTokens(ganacheWallet2.address, '100000000000000000000000');
+//        await existingTokenSrc3.mintTokens(ganacheWallet3.address, '100000000000000000000000');
+//        await existingTokenSrc4.mintTokens(ganacheWallet4.address, '100000000000000000000000');
+ 
+//        // define the calculateCumulativeBalance
+//        calculateCumulativeBalance = async (userAddress: string, tokenAddress: string, webbTokenAddress: string, signer: Signer) => {
+//          const tokenBalance = await (await MintableToken.tokenFromAddress(tokenAddress, signer)).getBalance(userAddress);
+//          const webbTokenBalance = await (await MintableToken.tokenFromAddress(webbTokenAddress, signer)).getBalance(userAddress);
+//          const totalBalance = tokenBalance.add(webbTokenBalance);
+//          return totalBalance;
+//        }
+//      })
+ 
+//      it('should withdraw successfully from latest deposits on all chains', async () => {
+//        const signers = await ethers.getSigners();
+ 
+//        // make deposits so edges exists
+//        await bridge.wrapAndDeposit(chainId2, tokenName, '1000000000000000000', signers[1]);
+//        await bridge.wrapAndDeposit(chainId3, tokenName, '1000000000000000000', ganacheWallet2);
+//        await bridge.wrapAndDeposit(chainId4, tokenName, '1000000000000000000', ganacheWallet3);
+//        await bridge.wrapAndDeposit(chainId1, tokenName, '1000000000000000000', ganacheWallet4);
+ 
+//        // Fetch information about the anchor to be updated.
+//        const anchorSize = '1000000000000000000';
+//        const webbTokenAddress1 = bridge.getWebbTokenAddress(chainId1, tokenName)!;
+//        const tokenAddress1 = existingTokenSrc.contract.address;
+ 
+//        const anchor1: Anchor = bridge.getAnchor(chainId1, webbTokenName, anchorSize)!;
+//        let edgeIndex = await anchor1.contract.edgeIndex(chainId1);
+//        const destAnchorEdge1Before = await anchor1.contract.edgeList(edgeIndex);
+//        let cumulativeBalance = await calculateCumulativeBalance(signers[1].address, tokenAddress1, webbTokenAddress1, signers[1]);
+//        let currentBalance = cumulativeBalance;
+ 
+//        // Make a deposit on the second chain
+//        const depositNote1 = await bridge.wrapAndDeposit(chainId1, tokenName, anchorSize, ganacheWallet2);
+ 
+//        // Check the leaf index is incremented
+//        const destAnchorEdge1After = await anchor1.contract.edgeList(edgeIndex);
+//        assert.deepStrictEqual(destAnchorEdge1Before.latestLeafIndex.add(1), destAnchorEdge1After.latestLeafIndex);
+ 
+//        // Withdraw from the first chain
+//        await bridge.withdrawAndUnwrap(depositNote1!, tokenName, anchorSize, signers[1].address, signers[1].address, signers[1]);
+ 
+//        // Check the balance of the signer
+//        cumulativeBalance = await calculateCumulativeBalance(signers[1].address, tokenAddress1, webbTokenAddress1, signers[1]);
+//        assert.deepStrictEqual(cumulativeBalance, currentBalance.add(anchorSize));
+//        currentBalance = cumulativeBalance;
+ 
+//        // make a deposit from the third connected chain
+//        edgeIndex = await anchor1.contract.edgeIndex(chainId3);
+//        const destAnchorEdge3Before = await anchor1.contract.edgeList(edgeIndex);
+//        const depositNote3 = await bridge.wrapAndDeposit(chainId1, tokenName, anchorSize, ganacheWallet3);
+ 
+//        // Check the leaf index is incremented
+//        const destAnchorEdge3After = await anchor1.contract.edgeList(edgeIndex);
+//        assert.deepStrictEqual(destAnchorEdge3Before.latestLeafIndex.add(1), destAnchorEdge3After.latestLeafIndex);
+ 
+//        // Attempting to withdraw and unwrap should fail because this anchor side does not currently have
+//        //      enough ERC20 token balance
+//        await TruffleAssert.reverts(bridge.withdrawAndUnwrap(depositNote3!, tokenName, anchorSize, signers[1].address, signers[1].address, signers[1]));
+//        await bridge.withdraw(depositNote3!, webbTokenName, anchorSize, signers[1].address, signers[1].address, signers[1]);
+ 
+//        cumulativeBalance = await calculateCumulativeBalance(signers[1].address, tokenAddress1, webbTokenAddress1, signers[1]);
+//        assert.deepStrictEqual(cumulativeBalance, currentBalance.add(anchorSize));
+//        currentBalance = cumulativeBalance;
+ 
+//        // make a deposit from the fourth connected chain
+//        edgeIndex = await anchor1.contract.edgeIndex(chainId4);
+//        const destAnchorEdge4Before = await anchor1.contract.edgeList(edgeIndex);
+//        const depositNote4 = await bridge.wrapAndDeposit(chainId1, tokenName, anchorSize, ganacheWallet4);
+ 
+//        // Check the leaf index is incremented
+//        const destAnchorEdge4After = await anchor1.contract.edgeList(edgeIndex);
+//        assert.deepStrictEqual(destAnchorEdge4Before.latestLeafIndex.add(1), destAnchorEdge4After.latestLeafIndex);
+ 
+//        // Withdraw from the third connected chain
+//        await bridge.withdraw(depositNote4!, webbTokenName, anchorSize, signers[1].address, signers[1].address, signers[1]);
+ 
+//        // Check the balance of the signer
+//        const endingBalanceAfterThreeWithdraw = await existingTokenSrc.getBalance(signers[1].address);
+//        cumulativeBalance = await calculateCumulativeBalance(signers[1].address, tokenAddress1, webbTokenAddress1, signers[1]);
+//        assert.deepStrictEqual(cumulativeBalance, currentBalance.add(anchorSize));
+//        currentBalance = cumulativeBalance;
+//      }).timeout(60000);
+//    });
+ 
+//    after('terminate networks', () => {
+//      ganacheServer2.close(console.error);
+//      ganacheServer3.close(console.error);
+//    });
+//  });
+ 