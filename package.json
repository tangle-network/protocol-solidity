--- conflicted
+++ resolved
@@ -68,12 +68,8 @@
     "@typechain/hardhat": "^2.3.0",
     "@types/chai": "^4.3.0",
     "@types/mocha": "^9.0.0",
-<<<<<<< HEAD
-    "@webb-tools/sdk-core": "0.1.4-111",
-=======
     "@webb-tools/sdk-core": "0.1.4-113",
     "@webb-tools/test-utils": "0.1.4-113",
->>>>>>> 2fcf7aa5
     "@webb-tools/semaphore": "0.0.1-1",
     "@webb-tools/semaphore-group": "0.0.1-1",
     "@webb-tools/semaphore-identity": "0.0.1-1",
