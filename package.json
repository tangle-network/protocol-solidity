{
  "name": "protocol-solidity",
  "repository": "git://github.com/webb-tools/protocol-solidity.git",
  "author": "Webb Developers <drew@webb.tools>",
  "license": "GPL-3.0-or-later",
  "private": true,
  "workspaces": [
    "packages/*"
  ],
  "scripts": {
    "compile": "npx hardhat compile && sh ./scripts/bash/copyTypechain.sh && yarn build:packages",
    "build": "yarn compile && yarn build:circuits && yarn build:ptau",
    "build:circuits": "./scripts/bash/build_circuits.sh",
    "build:packages": "lerna run build",
    "build:ptau": "./scripts/bash/generate_phase1_ptau.sh",
    "clean": "rm -rf artifacts typechain && yarn clean:packages",
    "clean:packages": "lerna run clean",
    "fetch:fixtures": "cd solidity-fixtures && dvc pull && cd ..",
    "publish:packages": "lerna run build && lerna publish",
    "setup:groth16:anchor2": "./scripts/bash/groth16/anchor/phase2_poseidon_anchor2.sh",
    "setup:groth16:anchor3": "./scripts/bash/groth16/anchor/phase2_poseidon_anchor3.sh",
    "setup:groth16:anchor4": "./scripts/bash/groth16/anchor/phase2_poseidon_anchor4.sh",
    "setup:groth16:anchor5": "./scripts/bash/groth16/anchor/phase2_poseidon_anchor5.sh",
    "setup:groth16:anchor6": "./scripts/bash/groth16/anchor/phase2_poseidon_anchor6.sh",
    "setup:groth16:vanchor2": "./scripts/bash/groth16/vanchor/phase2_poseidon_vanchor2.sh",
    "setup:groth16:vanchor8": "./scripts/bash/groth16/vanchor/phase2_poseidon_vanchor8.sh",
    "setup:groth16:identity-vanchor2": "./scripts/bash/groth16/identity_vanchor/phase2_identity_vanchor2.sh",
    "setup:groth16:identity-vanchor8": "./scripts/bash/groth16/identity_vanchor/phase2_identity_vanchor8.sh",
    "setup:groth16": "./scripts/bash/setup_verifiers_groth16.sh",
    "setup:plonk:anchor2": "./scripts/bash/plonk/anchor/phase2_poseidon_anchor2.sh",
    "setup:plonk:anchor3": "./scripts/bash/plonk/anchor/phase2_poseidon_anchor3.sh",
    "setup:plonk:anchor4": "./scripts/bash/plonk/anchor/phase2_poseidon_anchor4.sh",
    "setup:plonk:anchor5": "./scripts/bash/plonk/anchor/phase2_poseidon_anchor5.sh",
    "setup:plonk:anchor6": "./scripts/bash/plonk/anchor/phase2_poseidon_anchor6.sh",
    "setup:plonk:vanchor2": "./scripts/bash/plonk/vanchor/phase2_poseidon_vanchor2.sh",
    "setup:plonk:vanchor8": "./scripts/bash/plonk/vanchor/phase2_poseidon_vanchor8.sh",
    "setup:plonk:identity-vanchor2": "./scripts/bash/plonk/identity_vanchor/phase2_identity_vanchor2.sh",
    "setup:plonk:identity-vanchor8": "./scripts/bash/plonk/identity_vanchor/phase2_identity_vanchor8.sh",
    "setup:plonk": "./scripts/bash/setup_verifiers_plonk.sh",
    "test": "npx hardhat test",
    "test:gas-reporter": "REPORT_GAS=true npx hardhat test --parallel",
    "ts-check": "tsc --noEmit -p ./tsconfig.json",
    "format": "prettier --write \"packages/**/*.{ts,js,jsx,tsx}\""
  },
  "devDependencies": {
    "@nomiclabs/hardhat-ethers": "^2.0.2",
    "@nomiclabs/hardhat-truffle5": "^2.0.0",
    "@nomiclabs/hardhat-web3": "^2.0.0",
    "ethers": "5.7.0",
    "ffjavascript": "^0.2.38",
    "hardhat": "^2.6.8",
    "hardhat-gas-reporter": "^1.0.8",
    "lerna": "^5.4.3",
    "nx": "^14.5.10",
    "truffle-assertions": "^0.9.2",
    "web3": "^1.3.6",
    "web3-utils": "^1.2.11"
  },
  "dependencies": {
    "@openzeppelin/contracts": "^4.7.3",
    "@primitivefi/hardhat-dodoc": "^0.1.1",
    "@nomiclabs/hardhat-waffle": "^2.0.3",
    "@truffle/contract": "^4.3.24",
    "@typechain/ethers-v5": "^7.0.1",
    "@typechain/hardhat": "^2.3.0",
    "@types/mocha": "^9.0.0",
<<<<<<< HEAD
    "@types/chai": "^4.3.0",
    "@webb-tools/sdk-core": "0.1.4-105",
    "@webb-tools/test-utils": "0.1.4-105",
    "@semaphore-anchor/group": "0.0.1",
    "@semaphore-anchor/identity": "0.0.1",
    "@semaphore-anchor/proof": "0.0.1",
    "@semaphore-anchor/semaphore": "0.0.2-0d",
=======
    "@webb-tools/sdk-core": "0.1.4-105",
    "@webb-tools/test-utils": "0.1.4-105",
>>>>>>> f20672c1
    "bn.js": "4.11.6",
    "circomlibjs": "0.0.8",
    "dotenv": "^8.2.0",
    "elliptic": "^6.5.3",
    "hardhat-artifactor": "^0.2.0",
    "mocha-parallel-tests": "^2.3.0",
    "ethereum-waffle": "^3.4.4",
    "prettier": "^2.3.2",
    "chai": "^4.3.5",
    "snarkjs": "0.4.22",
    "ts-node": "^10.1.0",
    "typechain": "^5.1.2",
    "typescript": "4.7.2"
  }
}<|MERGE_RESOLUTION|>--- conflicted
+++ resolved
@@ -64,18 +64,8 @@
     "@typechain/ethers-v5": "^7.0.1",
     "@typechain/hardhat": "^2.3.0",
     "@types/mocha": "^9.0.0",
-<<<<<<< HEAD
-    "@types/chai": "^4.3.0",
     "@webb-tools/sdk-core": "0.1.4-105",
     "@webb-tools/test-utils": "0.1.4-105",
-    "@semaphore-anchor/group": "0.0.1",
-    "@semaphore-anchor/identity": "0.0.1",
-    "@semaphore-anchor/proof": "0.0.1",
-    "@semaphore-anchor/semaphore": "0.0.2-0d",
-=======
-    "@webb-tools/sdk-core": "0.1.4-105",
-    "@webb-tools/test-utils": "0.1.4-105",
->>>>>>> f20672c1
     "bn.js": "4.11.6",
     "circomlibjs": "0.0.8",
     "dotenv": "^8.2.0",
