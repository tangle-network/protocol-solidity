--- conflicted
+++ resolved
@@ -10,10 +10,6 @@
 const bne = (x, e) => BigNumber.from(x + '0'.repeat(parseInt(e)));
 
 // Convenience wrapper classes for contract classes
-<<<<<<< HEAD
-import { IERC20, AaveTokenWrapper, AaveTokenWrapper__factory } from '../../lib';
-=======
->>>>>>> beeeda2c
 import { expect } from 'chai';
 import { AaveTokenWrapper, AaveTokenWrapper__factory, IERC20 } from '../../lib';
 
