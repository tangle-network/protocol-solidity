/**
 * Copyright 2021-2022 Webb Technologies
 * SPDX-License-Identifier: GPL-3.0-or-later
 */
import { expect } from 'chai';
import { ethers } from 'hardhat';

// Typechain generated bindings for contracts
// These contracts are included in packages, so should be tested
import {
  ERC20PresetMinterPauser,
  ERC20PresetMinterPauser__factory,
  FungibleTokenWrapper as WrappedToken,
  FungibleTokenWrapper__factory as WrappedTokenFactory,
} from '@webb-tools/contracts';

import {
  hexToU8a,
  fetchComponentsFromFilePaths,
  getChainIdType,
  ZkComponents,
  u8aToHex,
  UTXOInputs,
  ZERO_BYTES32,
} from '@webb-tools/utils';
import { BigNumber } from 'ethers';
import { SignerWithAddress } from '@nomiclabs/hardhat-ethers/signers';

import {
  Utxo,
  Keypair,
  MerkleProof,
  MerkleTree,
  randomBN,
  toFixedHex,
  generateWithdrawProofCallData,
  getVAnchorExtDataHash,
  generateVariableWitnessInput,
  CircomUtxo,
} from '@webb-tools/sdk-core';
import { IdentityVAnchor, PoseidonHasher } from '@webb-tools/anchors';
import { IdentityVerifier } from '@webb-tools/vbridge';
import { IIdentityVariableAnchorPublicInputs } from '@webb-tools/interfaces';
import { Semaphore } from '@webb-tools/semaphore';
import { LinkedGroup } from '@webb-tools/semaphore-group';
import { writeFileSync } from 'fs';

const BN = require('bn.js');

const path = require('path');
const { poseidon } = require('circomlibjs');
const snarkjs = require('snarkjs');
const { toBN } = require('web3-utils');

describe('IdentityVAnchor for 2 max edges', () => {
  let idAnchor: IdentityVAnchor;
  let semaphore: Semaphore;

  const levels = 30;
  const defaultRoot = BigInt(
    '21663839004416932945382355908790599225266501822907911457504978515578255421292'
  );
  let fee = BigInt(new BN(`100`).toString());
  let verifier: IdentityVerifier;
  let token: ERC20PresetMinterPauser;
  let wrappedToken: WrappedToken;
  let tokenDenomination = '1000000000000000000'; // 1 ether
  const chainID = getChainIdType(31337);
  const maxEdges = 1;
  let create2InputWitness: any;
  let sender: SignerWithAddress;
  // setup zero knowledge components
  let zkComponents2_2: ZkComponents;
  let zkComponents16_2: ZkComponents;
  let group: LinkedGroup;
  let aliceCalldata: any;
  let aliceKeypair: Keypair;
  let aliceProof: any;
  let alicePublicSignals: any;
  let bobKeypair: Keypair;
  let carlKeypair: Keypair;
  let alice: SignerWithAddress;
  let bob: SignerWithAddress;
  let carl: SignerWithAddress;

  const identity_vanchor_2_2_wasm_path = path.resolve(
    __dirname,
    '../../solidity-fixtures/solidity-fixtures/identity_vanchor_2/2/identity_vanchor_2_2.wasm'
  );
  const identity_vanchor_2_2_witness_calc_path = path.resolve(
    __dirname,
    '../../solidity-fixtures/solidity-fixtures/identity_vanchor_2/2/witness_calculator.cjs'
  );
  const identity_vanchor_2_2_zkey_path = path.resolve(
    __dirname,
    '../../solidity-fixtures/solidity-fixtures/identity_vanchor_2/2/circuit_final.zkey'
  );

  const identity_vanchor_16_2_wasm_path = path.resolve(
    __dirname,
    '../../solidity-fixtures/solidity-fixtures/identity_vanchor_16/2/identity_vanchor_16_2.wasm'
  );
  const identity_vanchor_16_2_witness_calc_path = path.resolve(
    __dirname,
    '../../solidity-fixtures/solidity-fixtures/identity_vanchor_16/2/witness_calculator.cjs'
  );
  const identity_vanchor_16_2_zkey_path = path.resolve(
    __dirname,
    '../../solidity-fixtures/solidity-fixtures/identity_vanchor_16/2/circuit_final.zkey'
  );

  const generateUTXOForTest = async (chainId: number, keypair: Keypair, amount?: number) => {
    // const randomKeypair = new Keypair();
    const amountString = amount ? amount.toString() : '0';

    return CircomUtxo.generateUtxo({
      curve: 'Bn254',
      backend: 'Circom',
      chainId: chainId.toString(),
      originChainId: chainId.toString(),
      amount: amountString,
      blinding: hexToU8a(randomBN(31).toHexString()),
      keypair: keypair,
    });
  };

  before('instantiate zkcomponents and user keypairs', async () => {
    zkComponents2_2 = await fetchComponentsFromFilePaths(
      identity_vanchor_2_2_wasm_path,
      identity_vanchor_2_2_witness_calc_path,
      identity_vanchor_2_2_zkey_path
    );

    zkComponents16_2 = await fetchComponentsFromFilePaths(
      identity_vanchor_16_2_wasm_path,
      identity_vanchor_16_2_witness_calc_path,
      identity_vanchor_16_2_zkey_path
    );

    aliceKeypair = new Keypair();
    bobKeypair = new Keypair();
    carlKeypair = new Keypair();
  });

  beforeEach(async () => {
    const signers = await ethers.getSigners();
    const wallet = signers[0];
    sender = wallet;
    alice = signers[0];
    bob = signers[1];
    carl = signers[2];
    // create poseidon hasher
    const hasherInstance = await PoseidonHasher.createPoseidonHasher(wallet);

    // create bridge verifier
    verifier = await IdentityVerifier.createVerifier(sender);

    // create token
    const tokenFactory = new ERC20PresetMinterPauser__factory(wallet);
    token = await tokenFactory.deploy('test token', 'TEST');
    await token.deployed();
    await token.mint(alice.address, BigNumber.from(1e10).toString());
    await token.mint(bob.address, BigNumber.from(1e10).toString());
    await token.mint(carl.address, BigNumber.from(1e10).toString());
    // create Anchor
    semaphore = await Semaphore.createSemaphore(levels, zkComponents2_2, zkComponents2_2, sender);
    const groupId = BigNumber.from(99); // arbitrary
    const tx = await semaphore.createGroup(groupId.toNumber(), levels, alice.address, maxEdges);
    let aliceLeaf = aliceKeypair.getPubKey();
    group = new LinkedGroup(levels, maxEdges, BigInt(defaultRoot));
    group.addMember(aliceLeaf);
    let alice_addmember_tx = await semaphore.contract
      .connect(sender)
      .addMember(groupId, aliceLeaf, { gasLimit: '0x5B8D80' });
    // const receipt = await alice_addmember_tx.wait();
    expect(alice_addmember_tx)
      .to.emit(semaphore.contract, 'MemberAdded')
      .withArgs(groupId, aliceLeaf, group.root);
    let bobLeaf = bobKeypair.getPubKey();
    let bob_addmember_tx = await semaphore.contract
      .connect(sender)
      .addMember(groupId, bobLeaf, { gasLimit: '0x5B8D80' });
    // const receipt = await alice_addmember_tx.wait();
    group.addMember(bobLeaf);

    expect(bob_addmember_tx)
      .to.emit(semaphore.contract, 'MemberAdded')
      .withArgs(groupId, bobLeaf, group.root);
    idAnchor = await IdentityVAnchor.createIdentityVAnchor(
      semaphore,
      verifier.contract.address,
      levels,
      hasherInstance.contract.address,
      alice.address,
      token.address,
      maxEdges,
      groupId,
      group,
      zkComponents2_2,
      zkComponents16_2,
      sender
    );
    await idAnchor.contract.configureMinimalWithdrawalLimit(BigNumber.from(0), 1);
    await idAnchor.contract.configureMaximumDepositLimit(
      BigNumber.from(tokenDenomination).mul(1_000_000),
      2
    );

    await token.approve(idAnchor.contract.address, '1000000000000000000000000');

    create2InputWitness = async (data: any) => {
      const witnessCalculator = require(identity_vanchor_2_2_witness_calc_path);
      const fileBuf = require('fs').readFileSync(identity_vanchor_2_2_wasm_path);
      const wtnsCalc = await witnessCalculator(fileBuf);
      const wtns = await wtnsCalc.calculateWTNSBin(data, 0);
      return wtns;
    };
  });

  describe('#constructor', () => {
    it('should initialize', async () => {
      const actual = await idAnchor.contract.maxEdges();
      expect(actual.toString()).to.equals(`${maxEdges}`);
    });
  });

  describe('snark proof native verification on js side', () => {
    it('should work', async () => {
      const relayer = '0x2111111111111111111111111111111111111111';
      const extAmount = 1e7;
      const aliceDepositAmount = 1e7;
      const vanchorRoots = await idAnchor.populateVAnchorRootsForProof();
      const inputs: Utxo[] = [
        await generateUTXOForTest(chainID, new Keypair()),
        await generateUTXOForTest(chainID, new Keypair()),
      ];
      const outputs = [
        await generateUTXOForTest(chainID, aliceKeypair, aliceDepositAmount),
        await generateUTXOForTest(chainID, new Keypair()),
      ];
      const merkleProofsForInputs = inputs.map((x) => idAnchor.getMerkleProof(x));

      fee = BigInt(0);

      const encOutput1 = outputs[0].encrypt();
      const encOutput2 = outputs[1].encrypt();

      const aliceExtData = {
        recipient: toFixedHex(alice.address, 20),
        extAmount: toFixedHex(extAmount),
        relayer: toFixedHex(relayer, 20),
        fee: toFixedHex(fee),
        refund: toFixedHex(BigNumber.from(0).toString()),
        token: toFixedHex(token.address, 20),
        encryptedOutput1: encOutput1,
        encryptedOutput2: encOutput2,
      };

      const aliceExtDataHash = await getVAnchorExtDataHash(
        encOutput1,
        encOutput2,
        extAmount.toString(),
        BigNumber.from(fee).toString(),
        alice.address,
        relayer,
        BigNumber.from(0).toString(),
        token.address
      );

      const vanchorInput: UTXOInputs = await generateVariableWitnessInput(
        vanchorRoots.map((root) => BigNumber.from(root)),
        chainID,
        inputs,
        outputs,
        extAmount,
        fee,
        aliceExtDataHash,
        merkleProofsForInputs
      );
      // Alice deposits into tornado pool
      const aliceDepositUtxo = await generateUTXOForTest(chainID, aliceKeypair, aliceDepositAmount);
      const aliceLeaf = aliceKeypair.getPubKey();

      const identityRootInputs = group.getRoots().map((bignum: BigNumber) => bignum.toString());
      const idx = group.indexOf(aliceLeaf);
      const identityMerkleProof: MerkleProof = group.generateProofOfMembership(idx);

      const outSemaphoreProofs = outputs.map((utxo) => {
        const leaf = utxo.keypair.getPubKey();
        if (Number(utxo.amount) > 0) {
          const idx = group.indexOf(leaf);
          return group.generateProofOfMembership(idx);
        } else {
          const inputMerklePathIndices = new Array(group.depth).fill(0);
          const inputMerklePathElements = new Array(group.depth).fill(0);
          return {
            pathIndices: inputMerklePathIndices,
            pathElements: inputMerklePathElements,
            element: BigNumber.from(defaultRoot),
            merkleRoot: BigNumber.from(defaultRoot),
          };
        }
      });

      const wasmFilePath = `solidity-fixtures/solidity-fixtures/identity_vanchor_2/2/identity_vanchor_2_2.wasm`;
      const zkeyFilePath = `solidity-fixtures/solidity-fixtures/identity_vanchor_2/2/circuit_final.zkey`;
      const fullProof = await idAnchor.generateProof(
        aliceKeypair,
        identityRootInputs,
        identityMerkleProof,
        outSemaphoreProofs,
        aliceExtDataHash.toString(),
        vanchorInput
      );
      aliceProof = fullProof.proof;
      alicePublicSignals = fullProof.publicSignals;

      const vKey = await snarkjs.zKey.exportVerificationKey(identity_vanchor_2_2_zkey_path);

      const res = await snarkjs.groth16.verify(vKey, alicePublicSignals, aliceProof);
      aliceCalldata = await snarkjs.groth16.exportSolidityCallData(
        fullProof.proof,
        fullProof.publicSignals
      );
      expect(res).equal(true);
    });
  });

  describe('Setting Handler/Verifier Address Negative Tests', () => {
    it('should revert (setting handler) with improper nonce', async () => {
      const signers = await ethers.getSigners();
      expect(idAnchor.contract.setHandler(signers[1].address, 0)).to.revertedWith(
        'ProposalNonceTracker: Invalid nonce'
      );
      expect(idAnchor.contract.setHandler(signers[1].address, 4)).to.revertedWith(
        'ProposalNonceTracker: Nonce must not increment more than 1'
      );
    });

    it('should revert (setting verifier) with improper nonce', async () => {
      const signers = await ethers.getSigners();
      expect(idAnchor.contract.setVerifier(signers[1].address, 0)).to.revertedWith(
        'ProposalNonceTracker: Invalid nonce'
      );
      expect(idAnchor.contract.setVerifier(signers[1].address, 4)).to.revertedWith(
        'ProposalNonceTracker: Nonce must not increment more than 1'
      );
    });
  });

  describe('#transact', () => {
    let relayer: string;
    let aliceDepositAmount: number;
    let aliceDepositUtxo: Utxo;
    beforeEach(async () => {
      relayer = '0x2111111111111111111111111111111111111111';
      aliceDepositAmount = 1e7;
      aliceDepositUtxo = await generateUTXOForTest(chainID, aliceKeypair, aliceDepositAmount);
    });
    it('alice should deposit', async () => {
      // Alice deposits into tornado pool
      const inputs: Utxo[] = [];
      const outputs = [aliceDepositUtxo];
      // , await generateUTXOForTest(chainID, new Keypair())];
      const aliceBalanceBeforeDeposit = await token.balanceOf(alice.address);
      const tx = await idAnchor.transact(
        aliceKeypair,
        inputs,
        outputs,
        fee,
        BigNumber.from(0),
        alice.address,
        relayer,
        ''
      );

      const encOutput1 = outputs[0].encrypt();
      const encOutput2 = outputs[1].encrypt();

      const aliceBalanceAfterDeposit = await token.balanceOf(alice.address);

      expect(tx)
        .to.emit(idAnchor.contract, 'NewCommitment')
        .withArgs(outputs[0].commitment, 0, encOutput1);
      expect(tx)
        .to.emit(idAnchor.contract, 'NewCommitment')
        .withArgs(outputs[1].commitment, 1, encOutput2);
      expect(tx).to.emit(idAnchor.contract, 'NewNullifier').withArgs(inputs[0].nullifier);
      expect(tx).to.emit(idAnchor.contract, 'NewNullifier').withArgs(inputs[1].nullifier);
      const expectedBalance = aliceBalanceBeforeDeposit.sub(aliceDepositAmount).sub(fee);
      // expect(aliceBalanceAfterDeposit.add(BigNumber.from(fee))).equal(BN(toBN(aliceBalanceBeforeDeposit).sub(toBN(aliceDepositAmount))))
      expect(aliceBalanceAfterDeposit).equal(expectedBalance);
    });

    it('should process fee on deposit', async () => {
      // Alice deposits into tornado pool
      let aliceLeaf = aliceKeypair.getPubKey();
      const vanchorRoots = await idAnchor.populateVAnchorRootsForProof();
      const fee = 1e6;

      const aliceBalanceBeforeDeposit = await token.balanceOf(alice.address);
      const inputs: Utxo[] = [];
      const outputs = [aliceDepositUtxo];

      const tx = await idAnchor.transact(
        aliceKeypair,
        inputs,
        outputs,
        fee,
        BigNumber.from(0),
        alice.address,
        relayer,
        ''
      );

      const encOutput1 = outputs[0].encrypt();
      const encOutput2 = outputs[1].encrypt();

      expect(tx)
        .to.emit(idAnchor.contract, 'NewCommitment')
        .withArgs(outputs[0].commitment, 0, encOutput1);
      expect(tx)
        .to.emit(idAnchor.contract, 'NewCommitment')
        .withArgs(outputs[1].commitment, 1, encOutput2);
      expect(tx).to.emit(idAnchor.contract, 'NewNullifier').withArgs(inputs[0].nullifier);
      expect(tx).to.emit(idAnchor.contract, 'NewNullifier').withArgs(inputs[1].nullifier);

      //Step 2: Check Alice's balance
      const aliceBalanceAfterDeposit = await token.balanceOf(alice.address);
      expect(aliceBalanceAfterDeposit.toString()).equal(
        BN(toBN(aliceBalanceBeforeDeposit).sub(toBN(aliceDepositAmount)).sub(toBN(fee))).toString()
      );
      expect((await token.balanceOf(relayer)).toString()).equal(BigNumber.from(fee).toString());
    });

    // This test is meant to prove that utxo transfer flows are possible, and the receiver
    // can query on-chain data to construct and spend a utxo generated by the sender.
    it('alice should deposit to bob (bob is registered)', async function () {
      await idAnchor.setSigner(alice);
      const aliceDepositAmount = 1e7;
      const vanchorRoots = await idAnchor.populateVAnchorRootsForProof();
      const aliceBalanceBefore = await token.balanceOf(alice.address);
      const bobBalanceBefore = await token.balanceOf(bob.address);
      const bobPublicKeypair = Keypair.fromString(bobKeypair.toString());

      // generate a UTXO that is only spendable by bob
      const aliceTransferUtxo = await CircomUtxo.generateUtxo({
        curve: 'Bn254',
        backend: 'Circom',
        chainId: chainID.toString(),
        originChainId: chainID.toString(),
        amount: aliceDepositAmount.toString(),
        keypair: bobPublicKeypair,
      });

      const tx = await idAnchor.transact(
        aliceKeypair,
        [],
        [aliceTransferUtxo],
        fee,
        BigNumber.from(0),
        alice.address,
        relayer,
        ''
      );

      let receipt = await tx.wait();
      // Bob queries encrypted commitments on chain
      const encryptedCommitments: string[] = receipt.events
        .filter((event) => event.event === 'NewCommitment')
        .sort((a, b) => a.args.index - b.args.index)
        .map((e) => e.args.encryptedOutput);

      // Attempt to decrypt the encrypted commitments with bob's keypair
      const utxos = await Promise.all(
        encryptedCommitments.map(async (enc, index) => {
          try {
            const decryptedUtxo = await CircomUtxo.decrypt(bobKeypair, enc);
            // In order to properly calculate the nullifier, an index is required.
            decryptedUtxo.setIndex(index);
            // Set the originChainId for proving (decrypted will be an input utxo)
            decryptedUtxo.setOriginChainId(chainID.toString());
            const alreadySpent = await idAnchor.contract.isSpent(
              toFixedHex('0x' + decryptedUtxo.nullifier)
            );
            if (!alreadySpent) {
              return decryptedUtxo;
            } else {
              throw new Error('Passed Utxo detected as alreadySpent');
            }
          } catch (e) {
            return undefined;
          }
        })
      );

      const spendableUtxos = utxos.filter((utxo) => utxo !== undefined);
      // // fetch the inserted leaves
      const dummyOutputs = [
        await generateUTXOForTest(chainID, new Keypair()),
        await generateUTXOForTest(chainID, new Keypair()),
      ];

      // Bob uses the parsed utxos to issue a withdraw
      await idAnchor.transact(
        bobKeypair,
        spendableUtxos,
        dummyOutputs,
        fee,
        BigNumber.from(0),
        bob.address,
        relayer,
        ''
      );

      const aliceBalanceAfter = await token.balanceOf(alice.address);
      const bobBalanceAfter = await token.balanceOf(bob.address);

      expect(aliceBalanceBefore.sub(aliceBalanceAfter).toString()).equal(
        (Number(fee) + aliceDepositAmount).toString()
      );
      expect(bobBalanceAfter.sub(bobBalanceBefore).toString()).equal(
        (aliceDepositAmount - Number(fee)).toString()
      );
    });

    describe('## Alice already deposited:', () => {
      let aliceBalanceBeforeDeposit: BigNumber;
      let aliceBalanceAfterDeposit: BigNumber;

      beforeEach(async () => {
        aliceBalanceBeforeDeposit = await token.balanceOf(alice.address);
        const tx = await idAnchor.transact(
          aliceKeypair,
          [],
          [aliceDepositUtxo],
          fee,
          BigNumber.from(0),
          alice.address,
          relayer,
          ''
        );
        aliceBalanceAfterDeposit = await token.balanceOf(alice.address);
        expect(aliceBalanceAfterDeposit.toString()).equal(
          BN(toBN(aliceBalanceBeforeDeposit).sub(toBN(aliceDepositAmount))).toString()
        );
        expect(tx)
          .to.emit(idAnchor.contract, 'NewCommitment')
          .withArgs(aliceDepositUtxo.commitment, 0, aliceDepositUtxo.encrypt());
      });
      it('should spend input utxo and create output utxo', async () => {
        // Alice deposits into tornado pool
        const aliceRefreshUtxo = await CircomUtxo.generateUtxo({
          curve: 'Bn254',
          backend: 'Circom',
          chainId: BigNumber.from(chainID).toString(),
          originChainId: BigNumber.from(chainID).toString(),
          amount: BigNumber.from(aliceDepositAmount).toString(),
          blinding: hexToU8a(randomBN().toHexString()),
          keypair: aliceDepositUtxo.keypair,
        });

        await idAnchor.transact(
          aliceKeypair,
          [aliceDepositUtxo],
          [aliceRefreshUtxo],
          fee,
          BigNumber.from(0),
          alice.address,
          relayer,
          ''
        );
      });

      it('should prevent double spend', async () => {
        const aliceTransferUtxo = await generateUTXOForTest(
          chainID,
          aliceKeypair,
          aliceDepositAmount
        );

        await idAnchor.transact(
          aliceKeypair,
          [aliceDepositUtxo],
          [aliceTransferUtxo],
          fee,
          BigNumber.from(0),
          alice.address,
          relayer,
          ''
        );

        const aliceDoubleSpendTransaction = await generateUTXOForTest(
          chainID,
          aliceKeypair,
          aliceDepositAmount
        );

        expect(
          idAnchor.transact(
            aliceKeypair,
            [aliceDepositUtxo],
            [aliceDoubleSpendTransaction],
            fee,
            BigNumber.from(0),
            alice.address,
            relayer,
            ''
          )
        ).to.revertedWith('Input is already spent');
      });

      it('should prevent increasing UTXO amount without depositing', async () => {
        const aliceOutputAmount = aliceBalanceAfterDeposit.mul(2);
        const aliceOutputUtxo = await CircomUtxo.generateUtxo({
          curve: 'Bn254',
          backend: 'Circom',
          chainId: chainID.toString(),
          originChainId: chainID.toString(),
          amount: aliceOutputAmount.toString(),
          keypair: aliceDepositUtxo.keypair,
        });
        //Step 4: Check that step 3 fails
        await expect(
          idAnchor.transact(
            aliceKeypair,
            [aliceDepositUtxo],
            [aliceOutputUtxo],
            fee,
            BigNumber.from(0),
            alice.address,
            relayer,
            ''
          )
        ).to.revertedWith('ERC20: transfer amount exceeds balance');
      });
      it('should join and spend', async () => {
        const aliceBalanceAfterFirstDeposit = await token.balanceOf(alice.address);
        expect(aliceBalanceBeforeDeposit.sub(aliceBalanceAfterFirstDeposit).toString()).equal(
          '10000000'
        );
        const aliceDepositAmount2 = 2e7;
        let aliceDepositUtxo2 = await generateUTXOForTest(
          chainID,
          aliceKeypair,
          aliceDepositAmount2
        );

        await idAnchor.transact(
          aliceKeypair,
          [],
          [aliceDepositUtxo2],
          fee,
          BigNumber.from(0),
          alice.address,
          relayer,
          ''
        );
        const aliceBalanceAfterSecondDeposit = await token.balanceOf(alice.address);
        expect(aliceBalanceAfterFirstDeposit.sub(aliceBalanceAfterSecondDeposit).toString()).equal(
          '20000000'
        );

        const aliceDeposit1Index = idAnchor.tree.getIndexByElement(aliceDepositUtxo.commitment);
        const aliceDeposit2Index = idAnchor.tree.getIndexByElement(aliceDepositUtxo2.commitment);
        aliceDepositUtxo.setIndex(aliceDeposit1Index);
        aliceDepositUtxo2.setIndex(aliceDeposit2Index);

        const aliceJoinAmount = 3e7;
        const aliceJoinUtxo = await generateUTXOForTest(chainID, aliceKeypair, aliceJoinAmount);
        await idAnchor.transact(
          aliceKeypair,
          [aliceDepositUtxo, aliceDepositUtxo2],
          [aliceJoinUtxo],
          fee,
          BigNumber.from(0),
          alice.address,
          relayer,
          ''
        );
        const aliceBalanceAfterJoin = await token.balanceOf(alice.address);
        expect(aliceBalanceBeforeDeposit.sub(aliceBalanceAfterJoin).toString()).equal('30000000');
      });
      it('should spend input utxo and split', async () => {
        // Alice deposits into tornado pool
        const aliceSplitAmount = aliceDepositAmount / 2;
        const aliceSplitUtxo1 = await generateUTXOForTest(chainID, aliceKeypair, aliceSplitAmount);
        const aliceSplitUtxo2 = await generateUTXOForTest(chainID, aliceKeypair, aliceSplitAmount);

        await idAnchor.transact(
          aliceKeypair,
          [aliceDepositUtxo],
          [aliceSplitUtxo1, aliceSplitUtxo2],
          fee,
          BigNumber.from(0),
          alice.address,
          relayer,
          ''
        );

        // alice shouldn't have deposited into tornado as input utxo has enough
        const aliceBalanceAfterSplit = await token.balanceOf(alice.address);
        expect(aliceBalanceAfterDeposit.sub(aliceBalanceAfterSplit).toString()).equal('0');
      });

      it('should withdraw', async () => {
        const aliceWithdrawAmount = 5e6;
        const aliceChangeUtxo = await CircomUtxo.generateUtxo({
          curve: 'Bn254',
          backend: 'Circom',
          chainId: chainID.toString(),
          originChainId: chainID.toString(),
          amount: aliceWithdrawAmount.toString(),
          keypair: aliceDepositUtxo.keypair,
        });
        const aliceETHAddress = '0xDeaD00000000000000000000000000000000BEEf';

        const tx = await idAnchor.transact(
          aliceKeypair,
          [aliceDepositUtxo],
          [aliceChangeUtxo],
          fee,
          BigNumber.from(0),
          aliceETHAddress,
          relayer,
          ''
        );

        expect(aliceWithdrawAmount.toString()).equal(
          await (await token.balanceOf(aliceETHAddress)).toString()
        );
      });
    });
    it('should reject proofs made against VAnchor empty edges', async () => {
      await expect(idAnchor.contract.edgeList(BigNumber.from(0))).revertedWith('CALL_EXCEPTION');

      const vanchorRoots = await idAnchor.populateVAnchorRootsForProof();
      const depositAmount = 1e8;
      const depositUtxo = await generateUTXOForTest(chainID, aliceKeypair, depositAmount);
      // const fakeUtxo = await generateUTXOForTest(chainID, aliceKeypair, depositAmount);
      const fakeChainId = getChainIdType(666);
      // fakeUtxo.originChainId = fakeChainId.toString()
      const fakeUtxo = await CircomUtxo.generateUtxo({
        curve: 'Bn254',
        backend: 'Circom',
        chainId: chainID.toString(),
        originChainId: fakeChainId.toString(),
        amount: BigNumber.from(depositAmount).toString(),
        blinding: hexToU8a(randomBN(31).toHexString()),
        keypair: aliceKeypair,
      });

      const inputs: Utxo[] = [
        fakeUtxo,
        // await generateUTXOForTest(chainID, new Keypair()),
        await generateUTXOForTest(chainID, new Keypair()),
      ];
      const outputs = [depositUtxo, await generateUTXOForTest(chainID, new Keypair())];
      // const merkleProofsForInputs = inputs.map((x) => idAnchor.getMerkleProof(x));
      const fakeTree = new MerkleTree(idAnchor.tree.levels);
      const fakeCommitment = u8aToHex(fakeUtxo.commitment);
      fakeTree.insert(fakeCommitment);
      const fakeIdx = fakeTree.indexOf(fakeCommitment);
      const fakeMerkleProofs = [fakeTree.path(fakeIdx), idAnchor.getMerkleProof(inputs[1])];

      fee = BigInt(0);

      const encOutput1 = outputs[0].encrypt();
      const encOutput2 = outputs[1].encrypt();

      const extData = {
        recipient: toFixedHex(alice.address, 20),
        extAmount: toFixedHex(0),
        relayer: toFixedHex(relayer, 20),
        fee: toFixedHex(fee),
        refund: toFixedHex(BigNumber.from(0).toString()),
        token: toFixedHex(token.address, 20),
        encryptedOutput1: encOutput1,
        encryptedOutput2: encOutput2,
      };

      const extAmount = BigNumber.from(0);
      const extDataHash = getVAnchorExtDataHash(
        encOutput1,
        encOutput2,
        // depositAmount.toString(),
        extAmount.toString(),
        BigNumber.from(fee).toString(),
        alice.address,
        relayer,
        BigNumber.from(0).toString(),
        token.address
      );

      const fakeRoots = vanchorRoots;
      fakeRoots[1] = fakeTree.root().toString();
      const vanchorInput: UTXOInputs = await generateVariableWitnessInput(
        fakeRoots.map((root) => BigNumber.from(root)),
        chainID,
        inputs,
        outputs,
        extAmount,
        fee,
        extDataHash,
        fakeMerkleProofs
      );
      // Alice deposits into tornado pool
      const aliceLeaf = aliceKeypair.getPubKey();

      const identityRootInputs = group.getRoots().map((bignum: BigNumber) => bignum.toString());
      const idx = group.indexOf(aliceLeaf);
      const identityMerkleProof: MerkleProof = group.generateProofOfMembership(idx);

      const outSemaphoreProofs = outputs.map((utxo) => {
        const leaf = utxo.keypair.getPubKey();
        if (Number(utxo.amount) > 0) {
          const idx = group.indexOf(leaf);
          return group.generateProofOfMembership(idx);
        } else {
          const inputMerklePathIndices = new Array(group.depth).fill(0);
          const inputMerklePathElements = new Array(group.depth).fill(0);
          return {
            pathIndices: inputMerklePathIndices,
            pathElements: inputMerklePathElements,
            element: BigNumber.from(defaultRoot),
            merkleRoot: BigNumber.from(defaultRoot),
          };
        }
      });

      const fullProof = await idAnchor.generateProof(
        aliceKeypair,
        identityRootInputs,
        identityMerkleProof,
        outSemaphoreProofs,
        extDataHash.toString(),
        vanchorInput
      );
      const proof = await idAnchor.generateProofCalldata(fullProof);
      const vKey = await snarkjs.zKey.exportVerificationKey(idAnchor.smallCircuitZkComponents.zkey);
      const calldata = await snarkjs.groth16.exportSolidityCallData(
        fullProof.proof,
        fullProof.publicSignals
      );

      const publicInputs: IIdentityVariableAnchorPublicInputs = idAnchor.generatePublicInputs(
        proof,
        calldata
      );

<<<<<<< HEAD
      const is_valid: boolean = await snarkjs.groth16.verify(
        vKey,
        fullProof.publicSignals,
        fullProof.proof
      );
      expect(is_valid).equals(true);
      // (is_valid, true);

      const tx = idAnchor.contract.transact({ ...publicInputs }, extData, { gasLimit: '0x5B8D80' });
=======
      const tx = idAnchor.contract.transact(
        publicInputs.proof,
        ZERO_BYTES32,
        {
          recipient: extData.recipient,
          extAmount: extData.extAmount,
          relayer: extData.relayer,
          fee: extData.fee,
          refund: extData.refund,
          token: extData.token,
        },
        {
          roots: publicInputs.vanchorRoots,
          extensionRoots: publicInputs.identityRoots,
          inputNullifiers: publicInputs.inputNullifiers,
          outputCommitments: [publicInputs.outputCommitments[0], publicInputs.outputCommitments[1]],
          publicAmount: publicInputs.publicAmount,
          extDataHash: publicInputs.extDataHash,
        },
        {
          encryptedOutput1: encOutput1,
          encryptedOutput2: encOutput2,
        },
        { gasLimit: '0x5B8D80' }
      );
>>>>>>> db1b369f
      await expect(tx).revertedWith('non-existent edge is not set to the default root');
    });
    it('should reject proofs made against Semaphore empty edges', async () => {
      const vanchorRoots = await idAnchor.populateVAnchorRootsForProof();
      const depositAmount = 1e7;
      // Carl has not been registered
      const carlDepositUtxo = await generateUTXOForTest(chainID, carlKeypair, depositAmount);
      const inputs: Utxo[] = [
        await generateUTXOForTest(chainID, new Keypair()),
        await generateUTXOForTest(chainID, new Keypair()),
      ];
      const outputs = [carlDepositUtxo, await generateUTXOForTest(chainID, new Keypair())];
      const merkleProofsForInputs = inputs.map((x) => idAnchor.getMerkleProof(x));

      fee = BigInt(0);

      const encOutput1 = outputs[0].encrypt();
      const encOutput2 = outputs[1].encrypt();

      const recipient = carl.address;

      const extData = {
        recipient: toFixedHex(recipient, 20),
        extAmount: toFixedHex(depositAmount),
        relayer: toFixedHex(relayer, 20),
        fee: toFixedHex(fee),
        refund: toFixedHex(BigNumber.from(0).toString()),
        token: toFixedHex(token.address, 20),
        encryptedOutput1: encOutput1,
        encryptedOutput2: encOutput2,
      };

      const extDataHash = getVAnchorExtDataHash(
        encOutput1,
        encOutput2,
        depositAmount.toString(),
        BigNumber.from(fee).toString(),
        recipient,
        relayer,
        BigNumber.from(0).toString(),
        token.address
      );

      const vanchorInput: UTXOInputs = await generateVariableWitnessInput(
        vanchorRoots.map((root) => BigNumber.from(root)),
        chainID,
        inputs,
        outputs,
        depositAmount,
        fee,
        extDataHash,
        merkleProofsForInputs
      );
      // Alice deposits into tornado pool
      const carlLeaf = carlKeypair.getPubKey();
      const fakeGroup = new LinkedGroup(levels, maxEdges, BigInt(defaultRoot));
      fakeGroup.addMember(carlLeaf);

      const identityRootInputs = group.getRoots().map((bignum: BigNumber) => bignum.toString());
      identityRootInputs[1] = fakeGroup.root.toString();
      const idx = fakeGroup.indexOf(carlLeaf);
      const identityMerkleProof: MerkleProof = group.generateProofOfMembership(idx);

      const outSemaphoreProofs = outputs.map((utxo) => {
        const leaf = utxo.keypair.getPubKey();
        if (Number(utxo.amount) > 0) {
          const idx = fakeGroup.indexOf(leaf);
          return fakeGroup.generateProofOfMembership(idx);
        } else {
          const inputMerklePathIndices = new Array(group.depth).fill(0);
          const inputMerklePathElements = new Array(group.depth).fill(0);
          return {
            pathIndices: inputMerklePathIndices,
            pathElements: inputMerklePathElements,
            element: BigNumber.from(defaultRoot),
            merkleRoot: BigNumber.from(defaultRoot),
          };
        }
      });

      const fullProof = await idAnchor.generateProof(
        aliceKeypair,
        identityRootInputs,
        identityMerkleProof,
        outSemaphoreProofs,
        extDataHash.toString(),
        vanchorInput
      );
      const proof = await idAnchor.generateProofCalldata(fullProof);
      const vKey = await snarkjs.zKey.exportVerificationKey(idAnchor.smallCircuitZkComponents.zkey);
      const calldata = await snarkjs.groth16.exportSolidityCallData(
        fullProof.proof,
        fullProof.publicSignals
      );

      const publicInputs: IIdentityVariableAnchorPublicInputs = idAnchor.generatePublicInputs(
        proof,
        calldata
      );

<<<<<<< HEAD
      const is_valid: boolean = await snarkjs.groth16.verify(
        vKey,
        fullProof.publicSignals,
        fullProof.proof
      );
      expect(is_valid).equals(true);

      const tx = idAnchor.contract.transact({ ...publicInputs }, extData, { gasLimit: '0x5B8D80' });
=======
      const tx = idAnchor.contract.transact(
        publicInputs.proof,
        ZERO_BYTES32,
        {
          recipient: extData.recipient,
          extAmount: extData.extAmount,
          relayer: extData.relayer,
          fee: extData.fee,
          refund: extData.refund,
          token: extData.token,
        },
        {
          roots: publicInputs.vanchorRoots,
          extensionRoots: publicInputs.identityRoots,
          inputNullifiers: publicInputs.inputNullifiers,
          outputCommitments: [publicInputs.outputCommitments[0], publicInputs.outputCommitments[1]],
          publicAmount: publicInputs.publicAmount,
          extDataHash: publicInputs.extDataHash,
        },
        {
          encryptedOutput1: encOutput1,
          encryptedOutput2: encOutput2,
        },
        { gasLimit: '0x5B8D80' }
      );
>>>>>>> db1b369f

      await expect(tx).revertedWith('non-existent edge is not set to the default root');
    });
  });

  describe('# prevent tampering', () => {
    // before('Create valid public inputs as baseline for tampering', async () => {
    const relayer = '0x2111111111111111111111111111111111111111';
    const extAmount = 1e7;
    const aliceDepositAmount = 1e7;

    let publicInputs: IIdentityVariableAnchorPublicInputs;
    let aliceExtData: any;
    let aliceExtDataHash: BigNumber;

    let encOutput1;
    let encOutput2;

    // should be before but it says idAnchor is undefined in this case
    beforeEach(async () => {
      const vanchorRoots = await idAnchor.populateVAnchorRootsForProof();
      const aliceDepositUtxo = await generateUTXOForTest(chainID, aliceKeypair, aliceDepositAmount);
      const inputs: Utxo[] = [
        await generateUTXOForTest(chainID, new Keypair()),
        await generateUTXOForTest(chainID, new Keypair()),
      ];
      const outputs = [aliceDepositUtxo, await generateUTXOForTest(chainID, new Keypair())];
      const merkleProofsForInputs = inputs.map((x) => idAnchor.getMerkleProof(x));

      fee = BigInt(0);

      encOutput1 = outputs[0].encrypt();
      encOutput2 = outputs[1].encrypt();

      aliceExtData = {
        recipient: toFixedHex(alice.address, 20),
        extAmount: toFixedHex(aliceDepositAmount),
        relayer: toFixedHex(relayer, 20),
        fee: toFixedHex(fee),
        refund: toFixedHex(BigNumber.from(0).toString()),
        token: toFixedHex(token.address, 20),
        encryptedOutput1: encOutput1,
        encryptedOutput2: encOutput2,
      };

      aliceExtDataHash = getVAnchorExtDataHash(
        encOutput1,
        encOutput2,
        extAmount.toString(),
        BigNumber.from(fee).toString(),
        alice.address,
        relayer,
        BigNumber.from(0).toString(),
        token.address
      );

      const vanchorInput: UTXOInputs = await generateVariableWitnessInput(
        vanchorRoots.map((root) => BigNumber.from(root)),
        chainID,
        inputs,
        outputs,
        extAmount,
        fee,
        aliceExtDataHash,
        merkleProofsForInputs
      );
      // Alice deposits into tornado pool
      const aliceLeaf = aliceKeypair.getPubKey();

      const identityRootInputs = group.getRoots().map((bignum: BigNumber) => bignum.toString());
      const idx = group.indexOf(aliceLeaf);
      const identityMerkleProof: MerkleProof = group.generateProofOfMembership(idx);

      const outSemaphoreProofs = outputs.map((utxo) => {
        const leaf = utxo.keypair.getPubKey();
        if (Number(utxo.amount) > 0) {
          const idx = group.indexOf(leaf);
          return group.generateProofOfMembership(idx);
        } else {
          const inputMerklePathIndices = new Array(group.depth).fill(0);
          const inputMerklePathElements = new Array(group.depth).fill(0);
          return {
            pathIndices: inputMerklePathIndices,
            pathElements: inputMerklePathElements,
            merkleRoot: BigNumber.from(defaultRoot),
            element: BigNumber.from(defaultRoot),
          };
        }
      });

      const fullProof = await idAnchor.generateProof(
        aliceKeypair,
        identityRootInputs,
        identityMerkleProof,
        outSemaphoreProofs,
        aliceExtDataHash.toString(),
        vanchorInput
      );
      const proof = await idAnchor.generateProofCalldata(fullProof);
      const vKey = await snarkjs.zKey.exportVerificationKey(idAnchor.smallCircuitZkComponents.zkey);
      const calldata = await snarkjs.groth16.exportSolidityCallData(
        fullProof.proof,
        fullProof.publicSignals
      );

      publicInputs = idAnchor.generatePublicInputs(proof, calldata);
      const is_valid: boolean = await snarkjs.groth16.verify(
        vKey,
        fullProof.publicSignals,
        fullProof.proof
      );
      expect(is_valid).equals(true);
    });
    it('should reject tampering with public amount', async () => {
      const invalidInputs = publicInputs;
      invalidInputs.publicAmount = toFixedHex(BigNumber.from(1e10));

      await expect(
        idAnchor.contract.transact(
          invalidInputs.proof,
          ZERO_BYTES32,
          {
            recipient: aliceExtData.recipient,
            extAmount: aliceExtData.extAmount,
            relayer: aliceExtData.relayer,
            fee: aliceExtData.fee,
            refund: aliceExtData.refund,
            token: aliceExtData.token,
          },
          {
            roots: invalidInputs.vanchorRoots,
            extensionRoots: invalidInputs.identityRoots,
            inputNullifiers: invalidInputs.inputNullifiers,
            outputCommitments: [
              invalidInputs.outputCommitments[0],
              invalidInputs.outputCommitments[1],
            ],
            publicAmount: invalidInputs.publicAmount,
            extDataHash: invalidInputs.extDataHash,
          },
          {
            encryptedOutput1: encOutput1,
            encryptedOutput2: encOutput2,
          },
          { gasLimit: '0x5B8D80' }
        )
      ).to.revertedWith('Invalid public amount');
    });
    it('should reject tampering with external data hash', async () => {
      const invalidInputs = publicInputs;
      invalidInputs.extDataHash = toFixedHex(BigNumber.from(publicInputs.extDataHash).add(1));

      await expect(
        idAnchor.contract.transact(
          invalidInputs.proof,
          ZERO_BYTES32,
          {
            recipient: aliceExtData.recipient,
            extAmount: aliceExtData.extAmount,
            relayer: aliceExtData.relayer,
            fee: aliceExtData.fee,
            refund: aliceExtData.refund,
            token: aliceExtData.token,
          },
          {
            roots: invalidInputs.vanchorRoots,
            extensionRoots: invalidInputs.identityRoots,
            inputNullifiers: invalidInputs.inputNullifiers,
            outputCommitments: [
              invalidInputs.outputCommitments[0],
              invalidInputs.outputCommitments[1],
            ],
            publicAmount: invalidInputs.publicAmount,
            extDataHash: invalidInputs.extDataHash,
          },
          {
            encryptedOutput1: encOutput1,
            encryptedOutput2: encOutput2,
          },
          { gasLimit: '0x5B8D80' }
        )
      ).to.be.revertedWith('Incorrect external data hash');
    });

    it('should reject tampering with output commitments', async () => {
      const invalidInputs = publicInputs;
      invalidInputs.outputCommitments[0] = toFixedHex(
        BigNumber.from(publicInputs.outputCommitments[0]).add(1)
      );
      await expect(
        idAnchor.contract.transact(
          invalidInputs.proof,
          ZERO_BYTES32,
          {
            recipient: aliceExtData.recipient,
            extAmount: aliceExtData.extAmount,
            relayer: aliceExtData.relayer,
            fee: aliceExtData.fee,
            refund: aliceExtData.refund,
            token: aliceExtData.token,
          },
          {
            roots: invalidInputs.vanchorRoots,
            extensionRoots: invalidInputs.identityRoots,
            inputNullifiers: invalidInputs.inputNullifiers,
            outputCommitments: [
              invalidInputs.outputCommitments[0],
              invalidInputs.outputCommitments[1],
            ],
            publicAmount: invalidInputs.publicAmount,
            extDataHash: invalidInputs.extDataHash,
          },
          {
            encryptedOutput1: encOutput1,
            encryptedOutput2: encOutput2,
          },
          { gasLimit: '0x5B8D80' }
        )
      ).to.be.revertedWith('Invalid withdraw proof');
    });
    it('should reject tampering with input commitments', async () => {
      const invalidInputs = publicInputs;
      invalidInputs.inputNullifiers[0] = toFixedHex(
        BigNumber.from(publicInputs.inputNullifiers[0]).add(1)
      );

      await expect(
        idAnchor.contract.transact(
          invalidInputs.proof,
          ZERO_BYTES32,
          {
            recipient: aliceExtData.recipient,
            extAmount: aliceExtData.extAmount,
            relayer: aliceExtData.relayer,
            fee: aliceExtData.fee,
            refund: aliceExtData.refund,
            token: aliceExtData.token,
          },
          {
            roots: invalidInputs.vanchorRoots,
            extensionRoots: invalidInputs.identityRoots,
            inputNullifiers: invalidInputs.inputNullifiers,
            outputCommitments: [
              invalidInputs.outputCommitments[0],
              invalidInputs.outputCommitments[1],
            ],
            publicAmount: invalidInputs.publicAmount,
            extDataHash: invalidInputs.extDataHash,
          },
          {
            encryptedOutput1: encOutput1,
            encryptedOutput2: encOutput2,
          },
          { gasLimit: '0x5B8D80' }
        )
      ).to.be.revertedWith('Invalid withdraw proof');
    });

    it('should reject tampering with extData relayer', async () => {
      const invalidExtData = aliceExtData;
      invalidExtData.relayer = toFixedHex(
        '0x0000000000000000000000007a1f9131357404ef86d7c38dbffed2da70321337',
        20
      );
      await expect(
        idAnchor.contract.transact(
          publicInputs.proof,
          ZERO_BYTES32,
          {
            recipient: invalidExtData.recipient,
            extAmount: invalidExtData.extAmount,
            relayer: invalidExtData.relayer,
            fee: invalidExtData.fee,
            refund: invalidExtData.refund,
            token: invalidExtData.token,
          },
          {
            roots: publicInputs.vanchorRoots,
            extensionRoots: publicInputs.identityRoots,
            inputNullifiers: publicInputs.inputNullifiers,
            outputCommitments: [
              publicInputs.outputCommitments[0],
              publicInputs.outputCommitments[1],
            ],
            publicAmount: publicInputs.publicAmount,
            extDataHash: publicInputs.extDataHash,
          },
          {
            encryptedOutput1: encOutput1,
            encryptedOutput2: encOutput2,
          },
          { gasLimit: '0x5B8D80' }
        )
      ).to.be.revertedWith('Incorrect external data hash');
    });
    it('should reject tampering with extData extAmount', async () => {
      const invalidExtData = aliceExtData;
      invalidExtData.extAmount = toFixedHex(aliceDepositAmount * 100, 20);
      await expect(
        idAnchor.contract.transact(
          publicInputs.proof,
          ZERO_BYTES32,
          {
            recipient: invalidExtData.recipient,
            extAmount: invalidExtData.extAmount,
            relayer: invalidExtData.relayer,
            fee: invalidExtData.fee,
            refund: invalidExtData.refund,
            token: invalidExtData.token,
          },
          {
            roots: publicInputs.vanchorRoots,
            extensionRoots: publicInputs.identityRoots,
            inputNullifiers: publicInputs.inputNullifiers,
            outputCommitments: [
              publicInputs.outputCommitments[0],
              publicInputs.outputCommitments[1],
            ],
            publicAmount: publicInputs.publicAmount,
            extDataHash: publicInputs.extDataHash,
          },
          {
            encryptedOutput1: encOutput1,
            encryptedOutput2: encOutput2,
          },
          { gasLimit: '0x5B8D80' }
        )
      ).to.be.revertedWith('Incorrect external data hash');
    });
    it('should reject tampering with extData fee', async () => {
      const invalidExtData = aliceExtData;
      invalidExtData.fee = toFixedHex(fee + BigInt(1000), 20);
      await expect(
        idAnchor.contract.transact(
          publicInputs.proof,
          ZERO_BYTES32,
          {
            recipient: invalidExtData.recipient,
            extAmount: invalidExtData.extAmount,
            relayer: invalidExtData.relayer,
            fee: invalidExtData.fee,
            refund: invalidExtData.refund,
            token: invalidExtData.token,
          },
          {
            roots: publicInputs.vanchorRoots,
            extensionRoots: publicInputs.identityRoots,
            inputNullifiers: publicInputs.inputNullifiers,
            outputCommitments: [
              publicInputs.outputCommitments[0],
              publicInputs.outputCommitments[1],
            ],
            publicAmount: publicInputs.publicAmount,
            extDataHash: publicInputs.extDataHash,
          },
          {
            encryptedOutput1: encOutput1,
            encryptedOutput2: encOutput2,
          },
          { gasLimit: '0x5B8D80' }
        )
      ).to.be.revertedWith('Incorrect external data hash');
    });
  });
  describe('#transact and wrap', () => {
    let wrappedIdAnchor: IdentityVAnchor;
    let wrapFee: number = 0; // between 0-10000

    beforeEach(async () => {
      const signers = await ethers.getSigners();
      const wallet = signers[0];
      // create poseidon hasher
      const hasherInstance = await PoseidonHasher.createPoseidonHasher(wallet);

      const name = 'webbETH';
      const symbol = 'webbETH';
      const dummyFeeRecipient = '0x0000000000010000000010000000000000000000';
      const wrappedTokenFactory = new WrappedTokenFactory(alice);
      wrappedToken = await wrappedTokenFactory.deploy(name, symbol);
      await wrappedToken.deployed();
      await wrappedToken.initialize(
        0,
        dummyFeeRecipient,
        alice.address,
        '10000000000000000000000000',
        true
      );
      await wrappedToken.add(token.address, (await wrappedToken.proposalNonce()).add(1));
      const groupId = BigNumber.from(99); // arbitrary
      await wrappedToken.setFee(wrapFee, (await wrappedToken.proposalNonce()).add(1));

      wrappedIdAnchor = await IdentityVAnchor.createIdentityVAnchor(
        semaphore,
        verifier.contract.address,
        levels,
        hasherInstance.contract.address,
        alice.address,
        wrappedToken.address,
        maxEdges,
        groupId,
        group,
        zkComponents2_2,
        zkComponents16_2,
        alice
      );

      await wrappedIdAnchor.contract.configureMinimalWithdrawalLimit(BigNumber.from(0), 1);
      await wrappedIdAnchor.contract.configureMaximumDepositLimit(
        BigNumber.from(tokenDenomination).mul(1_000_000),
        2
      );
      const MINTER_ROLE = ethers.utils.keccak256(ethers.utils.toUtf8Bytes('MINTER_ROLE'));
      await wrappedToken.grantRole(MINTER_ROLE, wrappedIdAnchor.contract.address);
      await token.approve(wrappedToken.address, '10000000000000000000');
    });

    it('should wrap and deposit', async () => {
      const balTokenBeforeDepositSender = await token.balanceOf(alice.address);
      const relayer = '0x2111111111111111111111111111111111111111';
      const aliceDepositAmount = 1e7;
      const aliceDepositUtxo = await generateUTXOForTest(chainID, aliceKeypair, aliceDepositAmount);
      const tx = await wrappedIdAnchor.transact(
        aliceKeypair,
        [],
        [aliceDepositUtxo],
        fee,
        BigNumber.from(0),
        '0',
        relayer,
        token.address
      );
      const balTokenAfterDepositSender = await token.balanceOf(alice.address);
      expect(balTokenBeforeDepositSender.sub(balTokenAfterDepositSender).toString()).equal(
        aliceDepositAmount.toString()
      );

      const balWrappedTokenAfterDepositAnchor = await wrappedToken.balanceOf(
        wrappedIdAnchor.contract.address
      );
      const balWrappedTokenAfterDepositSender = await wrappedToken.balanceOf(alice.address);
      expect(balWrappedTokenAfterDepositAnchor.toString()).equal('10000000');
      expect(balWrappedTokenAfterDepositSender.toString()).equal('0');
    });

    it('should wrap and deposit', async () => {
      const balTokenBeforeDepositSender = await token.balanceOf(alice.address);
      const relayer = '0x2111111111111111111111111111111111111111';
      const aliceDepositAmount = 1e7;
      let aliceDepositUtxo = await generateUTXOForTest(chainID, aliceKeypair, aliceDepositAmount);
      await wrappedIdAnchor.transact(
        aliceKeypair,
        [],
        [aliceDepositUtxo],
        // fee,
        BigNumber.from(0),
        BigNumber.from(0),
        '0',
        relayer,
        token.address
      );
      const balTokenAfterDepositSender = await token.balanceOf(alice.address);
      // Fix: why the magic 2? no idea
      // expect(balTokenBeforeDepositSender.sub(balTokenAfterDepositSender).toString()).equal((aliceDepositAmount + (aliceDepositAmount * wrapFee/10000 + 2)).toString());
      expect(balTokenBeforeDepositSender.sub(balTokenAfterDepositSender).toString()).equal(
        aliceDepositAmount.toString()
      );

      const balWrappedTokenAfterDepositAnchor = await wrappedToken.balanceOf(
        wrappedIdAnchor.contract.address
      );
      const balWrappedTokenAfterDepositSender = await wrappedToken.balanceOf(alice.address);
      expect(balWrappedTokenAfterDepositAnchor.toString()).equal('10000000');
      expect(balWrappedTokenAfterDepositSender.toString()).equal('0');
      const aliceDepositIndex = wrappedIdAnchor.tree.getIndexByElement(aliceDepositUtxo.commitment);

      // aliceDepositUtxo = await updateUtxoWithIndex(aliceDepositUtxo, aliceDepositIndex, chainID);
      aliceDepositUtxo.setIndex(aliceDepositIndex);

      //Check that vAnchor has the right amount of wrapped token balance
      await expect(
        (await wrappedToken.balanceOf(wrappedIdAnchor.contract.address)).toString()
      ).equal(BigNumber.from(1e7).toString());

      const aliceChangeAmount = 0;
      const aliceChangeUtxo = await generateUTXOForTest(chainID, aliceKeypair, aliceChangeAmount);

      const tx1 = await wrappedIdAnchor.transact(
        aliceKeypair,
        [aliceDepositUtxo],
        [aliceChangeUtxo],
        BigNumber.from(0),
        BigNumber.from(0),
        alice.address,
        relayer,
        token.address
      );

      const balTokenAfterWithdrawAndUnwrapSender = await token.balanceOf(alice.address);
      const balTokenAfterWithdrawAndUnwrapAnchor = await wrappedToken.balanceOf(
        idAnchor.contract.address
      );
      expect(balTokenBeforeDepositSender).equal(balTokenAfterWithdrawAndUnwrapSender);
      expect(balTokenAfterWithdrawAndUnwrapSender).equal(balTokenBeforeDepositSender);
    });
  });
});<|MERGE_RESOLUTION|>--- conflicted
+++ resolved
@@ -848,7 +848,6 @@
         calldata
       );
 
-<<<<<<< HEAD
       const is_valid: boolean = await snarkjs.groth16.verify(
         vKey,
         fullProof.publicSignals,
@@ -857,8 +856,6 @@
       expect(is_valid).equals(true);
       // (is_valid, true);
 
-      const tx = idAnchor.contract.transact({ ...publicInputs }, extData, { gasLimit: '0x5B8D80' });
-=======
       const tx = idAnchor.contract.transact(
         publicInputs.proof,
         ZERO_BYTES32,
@@ -884,7 +881,6 @@
         },
         { gasLimit: '0x5B8D80' }
       );
->>>>>>> db1b369f
       await expect(tx).revertedWith('non-existent edge is not set to the default root');
     });
     it('should reject proofs made against Semaphore empty edges', async () => {
@@ -985,7 +981,6 @@
         calldata
       );
 
-<<<<<<< HEAD
       const is_valid: boolean = await snarkjs.groth16.verify(
         vKey,
         fullProof.publicSignals,
@@ -993,8 +988,6 @@
       );
       expect(is_valid).equals(true);
 
-      const tx = idAnchor.contract.transact({ ...publicInputs }, extData, { gasLimit: '0x5B8D80' });
-=======
       const tx = idAnchor.contract.transact(
         publicInputs.proof,
         ZERO_BYTES32,
@@ -1020,7 +1013,6 @@
         },
         { gasLimit: '0x5B8D80' }
       );
->>>>>>> db1b369f
 
       await expect(tx).revertedWith('non-existent edge is not set to the default root');
     });
