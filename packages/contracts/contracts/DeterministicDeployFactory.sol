// SPDX-License-Identifier: MIT
pragma solidity ^0.8.0;

contract DeterministicDeployFactory {
	event Deploy(address addr);

<<<<<<< HEAD
	function deploy(bytes memory bytecode, uint _salt) external returns (address) {
=======
	function deploy(bytes memory bytecode, uint _salt) external {
>>>>>>> f011d7ec
		address addr;
		assembly {
			addr := create2(0, add(bytecode, 0x20), mload(bytecode), _salt)
			if iszero(extcodesize(addr)) {
				revert(0, 0)
			}
		}

		emit Deploy(addr);
<<<<<<< HEAD
		return addr;
	}

	/**
		@notice Deploy a fungible token
		@param bytecode The bytecode of the contract
		@param _salt The salt for the contract
		@param _feePercentage The fee percentage for wrapping
		@param _feeRecipient The recipient for fees from wrapping.
		@param _handler The address of the handler
		@param _limit The maximum amount of tokens that can be wrapped
		@param _isNativeAllowed Whether or not native tokens are allowed to be wrapped
	 */
	function deployFungibleToken(
		bytes memory bytecode,
		uint _salt,
		uint16 _feePercentage,
		address _feeRecipient,
		address _handler,
		uint256 _limit,
		bool _isNativeAllowed
	) external {
		address c = this.deploy(bytecode, _salt);
		// delegate call initialize the contract created with the msg.sender
		(bool success, bytes memory data) = c.call(
			abi.encodeWithSignature(
				"initialize(uint16,address,address,uint256,bool)",
				_feePercentage,
				_feeRecipient,
				_handler,
				_limit,
				_isNativeAllowed
			)
		);
		require(success, string(data));
	}

	/**
		@notice Deploy a VAnchor
		@param bytecode The bytecode of the contract
		@param _salt The salt for the contract
		@param _minimalWithdrawalAmount The minimal withdrawal amount
		@param _maximumDepositAmount The maximum deposit amount
	 */
	function deployVAnchor(
		bytes memory bytecode,
		uint _salt,
		uint256 _minimalWithdrawalAmount,
		uint256 _maximumDepositAmount
	) external {
		address c = this.deploy(bytecode, _salt);
		// delegate call initialize the contract created with the msg.sender
		(bool success, bytes memory data) = c.call(
			abi.encodeWithSignature(
				"initialize(uint256,uint256)",
				_minimalWithdrawalAmount,
				_maximumDepositAmount
			)
		);
		require(success, string(data));
	}
}
=======
	}
}
>>>>>>> f011d7ec
<|MERGE_RESOLUTION|>--- conflicted
+++ resolved
@@ -4,11 +4,7 @@
 contract DeterministicDeployFactory {
 	event Deploy(address addr);
 
-<<<<<<< HEAD
 	function deploy(bytes memory bytecode, uint _salt) external returns (address) {
-=======
-	function deploy(bytes memory bytecode, uint _salt) external {
->>>>>>> f011d7ec
 		address addr;
 		assembly {
 			addr := create2(0, add(bytecode, 0x20), mload(bytecode), _salt)
@@ -18,7 +14,6 @@
 		}
 
 		emit Deploy(addr);
-<<<<<<< HEAD
 		return addr;
 	}
 
@@ -80,8 +75,4 @@
 		);
 		require(success, string(data));
 	}
-}
-=======
-	}
-}
->>>>>>> f011d7ec
+}