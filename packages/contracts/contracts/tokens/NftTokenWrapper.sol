--- conflicted
+++ resolved
@@ -36,24 +36,14 @@
         @notice Initializes the contract
         @param _handler The address of the token handler contract
      */
-<<<<<<< HEAD
 	function initialize(address _handler, address _unwrappedNftAddress) external onlyUninitialized {
-=======
-	function initialize(address _handler) external nonReentrant onlyUninitialized {
-		require(_handler != address(0), "Handler address can't be 0");
->>>>>>> 1557e303
 		initialized = true;
 		handler = _handler;
 		unwrappedNftAddress = _unwrappedNftAddress;
 	}
 
-<<<<<<< HEAD
 	function wrap721(uint256 _tokenId) external {
 		IERC721(unwrappedNftAddress).safeTransferFrom(msg.sender, address(this), _tokenId);
-=======
-	function wrap721(uint256 _tokenId, address _tokenContract) external nonReentrant {
-		IERC721(_tokenContract).safeTransferFrom(msg.sender, address(this), _tokenId);
->>>>>>> 1557e303
 	}
 
 	function unwrap721(uint256 _tokenId, address _tokenContract) external nonReentrant {
