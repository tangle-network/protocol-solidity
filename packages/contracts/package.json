{
  "name": "@webb-tools/contracts",
  "main": "./lib/index.js",
  "license": "GPL-3.0-or-later",
  "author": "Webb Developers <drew@webb.tools>",
  "scripts": {
    "compile": "yarn compile:private && yarn build:library && yarn copy:declarations",
    "compile:private": "yarn run clean && yarn run build:contracts",
    "build": "exit 0",
    "clean": "rimraf -rf ./lib && rimraf -rf ./typechain && rimraf -rf ./cache && rimraf -rf ./artifacts",
    "build:library": "tsc -p tsconfig.build.json",
    "test": "npx hardhat test",
<<<<<<< HEAD
    "fast": "npx hardhat test --parallel",
=======
    "copy:declarations": "copyfiles -f ./typechain/*.d.ts ./lib",
>>>>>>> b573cd7c
    "build:contracts": "npx hardhat compile",
    "test:gas-reporter": "REPORT_GAS=true npx hardhat test --parallel"
  },
  "dependencies": {
    "@nomiclabs/hardhat-waffle": "^2.0.3",
    "@openzeppelin/contracts": "^4.7.3",
    "@primitivefi/hardhat-dodoc": "^0.1.1",
    "@truffle/contract": "^4.3.24",
    "@typechain/ethers-v5": "^7.0.1",
    "@typechain/hardhat": "^2.3.0",
    "@types/chai": "^4.3.0",
    "@types/mocha": "^9.0.0",
    "@webb-tools/sdk-core": "0.1.4-113",
<<<<<<< HEAD
    "@webb-tools/test-utils": "0.1.4-113",
    "@webb-tools/semaphore": "0.0.1-5",
    "@webb-tools/semaphore-group": "0.0.1-4",
    "@webb-tools/semaphore-identity": "0.0.1-3",
    "@webb-tools/semaphore-proof": "0.0.1-5",
=======
    "@webb-tools/semaphore": "0.0.1-4",
    "@webb-tools/semaphore-group": "0.0.1-4",
    "@webb-tools/semaphore-identity": "0.0.1-3",
    "@webb-tools/semaphore-proof": "0.0.1-3",
    "@webb-tools/test-utils": "0.1.4-113",
>>>>>>> b573cd7c
    "babel-plugin-styled-components": "^2.0.7",
    "bn.js": "4.11.6",
    "chai": "^4.3.5",
    "circomlibjs": "0.0.8",
    "dotenv": "^8.2.0",
    "elliptic": "^6.5.3",
    "ethereum-waffle": "^3.4.4",
    "hardhat-artifactor": "^0.2.0",
    "mocha-parallel-tests": "^2.3.0",
    "prettier": "^2.3.2",
    "snarkjs": "0.4.22",
    "truffle-artifactor": "^4.0.30",
    "ts-node": "^10.1.0",
    "typechain": "^5.1.2",
    "typescript": "4.7.2"
  },
  "publishConfig": {
    "access": "public"
  },
  "repository": {
    "directory": "packages/contracts",
    "type": "git",
    "url": "git://github.com/webb-tools/protocol-solidity.git"
  },
  "version": "0.5.1",
  "gitHead": "16b09cb2a50b4473783bf145d0f6cd3d0c71a629"
}<|MERGE_RESOLUTION|>--- conflicted
+++ resolved
@@ -10,11 +10,8 @@
     "clean": "rimraf -rf ./lib && rimraf -rf ./typechain && rimraf -rf ./cache && rimraf -rf ./artifacts",
     "build:library": "tsc -p tsconfig.build.json",
     "test": "npx hardhat test",
-<<<<<<< HEAD
-    "fast": "npx hardhat test --parallel",
-=======
+    "test:parallel": "npx hardhat test --parallel",
     "copy:declarations": "copyfiles -f ./typechain/*.d.ts ./lib",
->>>>>>> b573cd7c
     "build:contracts": "npx hardhat compile",
     "test:gas-reporter": "REPORT_GAS=true npx hardhat test --parallel"
   },
@@ -28,19 +25,11 @@
     "@types/chai": "^4.3.0",
     "@types/mocha": "^9.0.0",
     "@webb-tools/sdk-core": "0.1.4-113",
-<<<<<<< HEAD
     "@webb-tools/test-utils": "0.1.4-113",
     "@webb-tools/semaphore": "0.0.1-5",
     "@webb-tools/semaphore-group": "0.0.1-4",
     "@webb-tools/semaphore-identity": "0.0.1-3",
     "@webb-tools/semaphore-proof": "0.0.1-5",
-=======
-    "@webb-tools/semaphore": "0.0.1-4",
-    "@webb-tools/semaphore-group": "0.0.1-4",
-    "@webb-tools/semaphore-identity": "0.0.1-3",
-    "@webb-tools/semaphore-proof": "0.0.1-3",
-    "@webb-tools/test-utils": "0.1.4-113",
->>>>>>> b573cd7c
     "babel-plugin-styled-components": "^2.0.7",
     "bn.js": "4.11.6",
     "chai": "^4.3.5",
