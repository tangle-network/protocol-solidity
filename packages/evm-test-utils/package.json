--- conflicted
+++ resolved
@@ -18,17 +18,10 @@
     "compile": "tsc -p tsconfig.build.json"
   },
   "dependencies": {
-<<<<<<< HEAD
-    "@webb-tools/interfaces": "^0.5.32",
+    "@webb-tools/interfaces": "^0.5.35",
     "@webb-tools/sdk-core": "0.1.4-123",
-    "@webb-tools/utils": "^0.5.24",
-    "@webb-tools/vbridge": "^0.5.32",
-=======
-    "@webb-tools/interfaces": "^0.5.35",
-    "@webb-tools/sdk-core": "0.1.4-119",
     "@webb-tools/utils": "^0.5.27",
     "@webb-tools/vbridge": "^0.5.35",
->>>>>>> 1557e303
     "ecpair": "^2.0.1",
     "ethers": "5.7.0",
     "ganache": "7.5.0",
