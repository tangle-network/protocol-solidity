--- conflicted
+++ resolved
@@ -151,11 +151,7 @@
         `webbETH-test-1`,
         `webbETH-test-1`,
         treasury.contract.address,
-<<<<<<< HEAD
-        await deployers.wallets[chainID].getAddress(),
-=======
         tokenWrapperHandler.contract.address,
->>>>>>> 97abed3e
         '10000000000000000000000000',
         allowedNative,
         deployers.wallets[chainID],
