// @ts-nocheck
import { ethers } from 'ethers';
import { getChainIdType, ZkComponents, Overrides } from "@webb-tools/utils";
import { PoseidonT3__factory } from "@webb-tools/contracts";
import { MintableToken, GovernedTokenWrapper, Treasury, TreasuryHandler, TokenWrapperHandler } from "@webb-tools/tokens";
import { BridgeInput, DeployerConfig, GovernorConfig, IAnchor, IAnchorDeposit } from "@webb-tools/interfaces";
import { Anchor, AnchorHandler } from '@webb-tools/anchors';
import { SignatureBridgeSide } from './SignatureBridgeSide';
import { Verifier } from "./Verifier";

type AnchorIdentifier = {
  anchorSize: ethers.BigNumberish;
  chainId: number;
};

type AnchorQuery = {
  anchorSize?: ethers.BigNumberish;
  chainId?: number;
  tokenAddress?: string;
}

export type SignatureBridgeConfig = {

  // The addresses of tokens available to be transferred over this bridge config
  // chainId => GovernedTokenWrapperAddress
  webbTokenAddresses: Map<number, string>;

  // The addresses of the anchors for the GovernedTokenWrapper
  // {anchorIdentifier} => anchorAddress
  anchors: Map<string, IAnchor>,

  // The addresses of the Bridge contracts (bridgeSides) to interact with
  bridgeSides: Map<number, SignatureBridgeSide>,
}

const zeroAddress = "0x0000000000000000000000000000000000000000";

function checkNativeAddress(tokenAddress: string): boolean {
  if (tokenAddress === zeroAddress || tokenAddress === '0') {
    return true;
  }
  return false;
}

// A bridge is 
export class SignatureBridge {
  private constructor(
    // Mapping of chainId => bridgeSide
    public bridgeSides: Map<number, SignatureBridgeSide>,

    // chainID => GovernedTokenWrapper (webbToken) address
    public webbTokenAddresses: Map<number, string>,

    // Mapping of resourceID => linkedAnchor[]; so we know which
    // anchors need updating when the anchor for resourceID changes state.
    public linkedAnchors: Map<string, IAnchor[]>,

    // Mapping of anchorIdString => Anchor for easy anchor access
    public anchors: Map<string, IAnchor>,
  ) {}

  public static createAnchorIdString(anchorIdentifier: AnchorIdentifier): string {
    return `${anchorIdentifier.chainId.toString()}-${anchorIdentifier.anchorSize.toString()}`;
  }

  public static createAnchorIdentifier(anchorString: string): AnchorIdentifier | null {
    const identifyingInfo = anchorString.split('-');
    if (identifyingInfo.length != 2) {
      return null;
    }
    return {
      chainId: Number(identifyingInfo[0]),
      anchorSize: identifyingInfo[1],
    }
  }

  // Takes as input a 2D array [[anchors to link together], [...]]
  // And returns a map of resourceID => linkedAnchor[]
  public static async createLinkedAnchorMap(createdAnchors: IAnchor[][]): Promise<Map<string, IAnchor[]>> {
    let linkedAnchorMap = new Map<string, IAnchor[]>();
    for (let groupedAnchors of createdAnchors) {
      for (let i=0; i<groupedAnchors.length; i++) {
        // create the resourceID of this anchor
        let resourceID = await groupedAnchors[i].createResourceId();
        let linkedAnchors = [];
        for (let j = 0; j < groupedAnchors.length; j++) {
          if (i != j) {
            linkedAnchors.push(groupedAnchors[j]);
          }
        }

        // insert the linked anchors into the linked map
        linkedAnchorMap.set(resourceID, linkedAnchors);
      }
    }

    return linkedAnchorMap;
  }

  public static async deployFixedDepositBridge(bridgeInput: BridgeInput, deployers: DeployerConfig, initialGovernors: GovernorConfig, zkComponents: ZkComponents): Promise<SignatureBridge> {
    let webbTokenAddresses: Map<number, string> = new Map();
    let bridgeSides: Map<number, SignatureBridgeSide> = new Map();
    let anchors: Map<string, IAnchor> = new Map();
    // createdAnchors have the form of [[Anchors created on chainID], [...]]
    // and anchors in the subArrays of thhe same index should be linked together
    let createdAnchors: IAnchor[][] = [];

    for (let chainID of bridgeInput.chainIDs) {
      // From the initial governors from the GovernorConfig
      const initialGovernor = initialGovernors[chainID];

      // Create the bridgeSide
      const bridgeInstance = await SignatureBridgeSide.createBridgeSide(
        initialGovernor,
        deployers.wallets[chainID],
      );

      const handler = await AnchorHandler.createAnchorHandler(bridgeInstance.contract.address, [],[], bridgeInstance.admin, deployers.gasLimits ? { gasLimit: deployers.gasLimits[chainID]} : { gasLimit: '0x5B8D80'});
      await bridgeInstance.setAnchorHandler(handler);

      bridgeSides.set(chainID, bridgeInstance);

      // Create Treasury and TreasuryHandler
      const treasuryHandler = await TreasuryHandler.createTreasuryHandler(bridgeInstance.contract.address, [],[], bridgeInstance.admin, deployers.gasLimits ? { gasLimit: deployers.gasLimits[chainID]} : { gasLimit: '0x5B8D80'});

      const treasury = await Treasury.createTreasury(treasuryHandler.contract.address, bridgeInstance.admin, deployers.gasLimits ? { gasLimit: deployers.gasLimits[chainID]} : { gasLimit: '0x5B8D80'});

      await bridgeInstance.setTreasuryHandler(treasuryHandler);
      await bridgeInstance.setTreasuryResourceWithSignature(treasury);

      // Create the Hasher and Verifier for the chain
      const hasherFactory = new PoseidonT3__factory(deployers.wallets[chainID]);
      let hasherInstance = await hasherFactory.deploy(deployers.gasLimits ? { gasLimit: deployers.gasLimits[chainID]} : { gasLimit: '0x5B8D80'});
      await hasherInstance.deployed();

      const verifier = await Verifier.createVerifier(deployers.wallets[chainID], deployers.gasLimits ? { gasLimit: deployers.gasLimits[chainID]} : { gasLimit: '0x5B8D80'});
      let verifierInstance = verifier.contract;

      // Check the addresses of the asset. If it is zero, deploy a native token wrapper
      let allowedNative: boolean = false;
      for (const tokenToBeWrapped of bridgeInput.anchorInputs.asset[chainID]!) {
        // If passed '0' or zero address, token to be wrapped should support native.
        if (checkNativeAddress(tokenToBeWrapped)) {
          allowedNative = true;
        }
      }
      // Deploy TokenWrapperHandler
      const tokenWrapperHandler = await TokenWrapperHandler.createTokenWrapperHandler(bridgeInstance.contract.address, [], [], bridgeInstance.admin);

      let tokenInstance: GovernedTokenWrapper = await GovernedTokenWrapper.createGovernedTokenWrapper(
        `webbETH-test-1`,
        `webbETH-test-1`,
        treasury.contract.address,
        tokenWrapperHandler.contract.address,
        '10000000000000000000000000',
        allowedNative,
        deployers.wallets[chainID],
        deployers.gasLimits ? { gasLimit: deployers.gasLimits[chainID]} : { gasLimit: '0x5B8D80'}
      );

      await bridgeInstance.setTokenWrapperHandler(tokenWrapperHandler);
      await bridgeInstance.setGovernedTokenResourceWithSignature(tokenInstance);

      // Add all token addresses to the governed token instance.
      for (const tokenToBeWrapped of bridgeInput.anchorInputs.asset[chainID]!) {
        // if the address is not '0', then add it
        if (!checkNativeAddress(tokenToBeWrapped)) {
          const tx = await bridgeInstance.executeAddTokenProposalWithSig(tokenInstance, tokenToBeWrapped);
        }
      }

      // append each token
      webbTokenAddresses.set(
        chainID,
        tokenInstance.contract.address
      );
      
      let chainGroupedAnchors: IAnchor[] = [];

      //
      // loop through all the anchor sizes on the token
      for (let anchorSize of bridgeInput.anchorInputs.anchorSizes) {
        const anchorInstance = await Anchor.createAnchor(
          verifierInstance.address,
          hasherInstance.address,
          anchorSize,
          30,
          tokenInstance.contract.address,
          // TODO: Replace with anchor handler address
          handler.contract.address,
          bridgeInput.chainIDs.length-1,
          zkComponents,
          deployers.wallets[chainID],
          deployers.gasLimits ? { gasLimit: deployers.gasLimits[chainID]} : { gasLimit: '0x5B8D80'}
        );

        // grant minting rights to the anchor
        await tokenInstance.grantMinterRole(anchorInstance.contract.address); 

        chainGroupedAnchors.push(anchorInstance);
        anchors.set(
          SignatureBridge.createAnchorIdString({anchorSize, chainId: chainID}),
          anchorInstance
        );
      }
      await SignatureBridge.setPermissions(bridgeInstance, chainGroupedAnchors);
      createdAnchors.push(chainGroupedAnchors);
    }

    // All anchors created, massage data to group anchors which should be linked together
    let groupLinkedAnchors: IAnchor[][] = [];

    // all subarrays will have the same number of elements
    for(let i=0; i<createdAnchors[0].length; i++) {
      let linkedAnchors: IAnchor[] = [];
      for(let j=0; j<createdAnchors.length; j++) {
        linkedAnchors.push(createdAnchors[j][i]);
      }
      groupLinkedAnchors.push(linkedAnchors);
    }

    // finally, link the anchors
    const linkedAnchorMap = await SignatureBridge.createLinkedAnchorMap(groupLinkedAnchors);
    return new SignatureBridge(bridgeSides, webbTokenAddresses, linkedAnchorMap, anchors);
  }

  // The setPermissions method accepts initialized bridgeSide and anchors.
  // it creates the anchor handler and sets the appropriate permissions
  // for the bridgeSide/AnchorHandler/anchor
  public static async setPermissions(bridgeSide: SignatureBridgeSide, anchors: IAnchor[]): Promise<void> {
    for (let anchor of anchors) {
      await bridgeSide.setResourceWithSignature(anchor);
    }
    
    for (let anchor of anchors) {
      await bridgeSide.connectAnchorWithSignature(anchor);
    }
  }

 /**
  * Updates the state of the SignatureBridgeSides and Anchors with
  * the new state of the @param srcAnchor.
  * @param srcAnchor The anchor that has updated.
  * @returns 
  */
  public async updateLinkedAnchors(srcAnchor: IAnchor) {
    // Find the bridge sides that are connected to this Anchor
    const linkedResourceID = await srcAnchor.createResourceId();
    const anchorsToUpdate = this.linkedAnchors.get(linkedResourceID);
    if (!anchorsToUpdate) {
      return;
    }

    // update the sides
    for (let anchor of anchorsToUpdate) {
      // get the bridge side which corresponds to this anchor
      const resourceID = await anchor.createResourceId();
      const chainId = getChainIdType(await anchor.signer.getChainId());
      const bridgeSide = this.bridgeSides.get(chainId);
      await bridgeSide!.executeAnchorProposalWithSig(srcAnchor, resourceID);
    }
  };

  // This update method is called when anchor deposits have been made outside of these wrappers.
  public async update(chainId: number, anchorSize: ethers.BigNumberish) {
    const anchor = this.getAnchor(chainId, anchorSize);
    await anchor.update();
    if (!anchor) {
      return;
    }
    await this.updateLinkedAnchors(anchor);
  }

  public getBridgeSide(chainId: number) {
    return this.bridgeSides.get(chainId);
  }

  public getAnchor(chainId: number, anchorSize: ethers.BigNumberish) {
    let intendedAnchor: IAnchor | undefined = undefined;
    intendedAnchor = this.anchors.get(SignatureBridge.createAnchorIdString({anchorSize, chainId}));
    return intendedAnchor;
  }

  // Returns the address of the webbToken which wraps the given token name.
  public getWebbTokenAddress(chainId: number): string | undefined {
    return this.webbTokenAddresses.get(chainId);
  }

  public exportConfig(): SignatureBridgeConfig {
    return {
      webbTokenAddresses: this.webbTokenAddresses,
      anchors: this.anchors,
      bridgeSides: this.bridgeSides
    };
  }

  public async deposit(destinationChainId: number, anchorSize: ethers.BigNumberish, signer: ethers.Signer) {
    const chainId = getChainIdType(await signer.getChainId());
    const signerAddress = await signer.getAddress();
    const anchor = this.getAnchor(chainId, anchorSize);
    if (!anchor) {
      throw new Error("Anchor is not supported for the given token and size");
    }

    const tokenAddress = await anchor.contract.token();

    if (!tokenAddress) {
      throw new Error("Token not supported");
    }

    // Check if appropriate balance from user
    const tokenInstance = await MintableToken.tokenFromAddress(tokenAddress, signer);
    const userTokenBalance = await tokenInstance.getBalance(signerAddress);

    if (userTokenBalance.lt(anchorSize)) {
      throw new Error("Not enough balance in webbTokens");
    }

    // Approve spending if needed
    const userTokenAllowance = await tokenInstance.getAllowance(signerAddress, anchor.contract.address);
    if (userTokenAllowance.lt(anchorSize)) {
      await tokenInstance.approveSpending(anchor.contract.address);
    }

    // return some error code value for deposit note if signer invalid
    if (!(await anchor.setSigner(signer))) {
      throw new Error("Invalid signer for deposit, check the signer's chainID");
    }
    const deposit = await anchor.deposit(destinationChainId);
    await this.updateLinkedAnchors(anchor);
    return deposit;
  }

  public async wrapAndDeposit(destinationChainId: number, tokenAddress: string, anchorSize: ethers.BigNumberish, wrappingFee: number = 0, signer: ethers.Signer) {
    const chainId = getChainIdType(await signer.getChainId());
    const signerAddress = await signer.getAddress();
    const anchor = this.getAnchor(chainId, anchorSize);
    if (!anchor) {
      throw new Error("Anchor is not supported for the given token and size");
    }

    // Different wrapAndDeposit flows for native vs erc20 tokens
    if (checkNativeAddress(tokenAddress)) {
      // Check if appropriate balance from user
      const nativeBalance = await signer.getBalance();
      if (nativeBalance < anchorSize) {
        throw new Error("Not enough native token balance")
      }

      if (!(await anchor.setSigner(signer))) {
        throw new Error("Invalid signer for deposit, check the signer's chainID");
      }
      const deposit = await anchor.wrapAndDeposit(zeroAddress, wrappingFee, destinationChainId);
      await this.updateLinkedAnchors(anchor);
      return deposit;
    }
    else {
      // Check if appropriate balance from user
      const originTokenInstance = await MintableToken.tokenFromAddress(tokenAddress, signer);
      const userOriginTokenBalance = await originTokenInstance.getBalance(signerAddress);
      if (userOriginTokenBalance.lt(anchorSize)) {
        throw new Error("Not enough ERC20 balance");
      }

      // Continue with deposit flow for wrapAndDeposit:
      // Approve spending if needed
      let userOriginTokenAllowance = await originTokenInstance.getAllowance(signerAddress, anchor.contract.address);
      if (userOriginTokenAllowance.lt(anchorSize)) {
        const wrapperTokenAddress = await anchor.contract.token();
        const tx = await originTokenInstance.approveSpending(wrapperTokenAddress);
        await tx.wait();
      }

      // return some error code value for deposit note if signer invalid
      if (!(await anchor.setSigner(signer))) {
        throw new Error("Invalid signer for deposit, check the signer's chainID");
      }

      const deposit = await anchor.wrapAndDeposit(originTokenInstance.contract.address, wrappingFee, destinationChainId);
      await this.updateLinkedAnchors(anchor);
      return deposit;
    }
  }

  public async withdraw(
    depositInfo: IAnchorDeposit,
    anchorSize: ethers.BigNumberish,
    recipient: string,
    relayer: string,
    signer: ethers.Signer
  ) {
    // Construct the proof from the origin anchor
    const anchorToProve = this.getAnchor(depositInfo.originChainId, anchorSize);
    if (!anchorToProve) {
      throw new Error("Could not find anchor to prove against");
    }
<<<<<<< HEAD

=======
>>>>>>> cc34cf2f
    //TODO: if the signer has the same chain ID as the origin, do a same-side withdraw
    
    const merkleProof = anchorToProve.tree.path(depositInfo.index);

    // Submit the proof and arguments on the destination anchor
    const anchorToWithdraw = this.getAnchor(Number(depositInfo.deposit.chainID.toString()), anchorSize);

    if (!anchorToWithdraw) {
      throw new Error("Could not find anchor to withdraw from");
    }

    if (!(await anchorToWithdraw.setSigner(signer))) {
      throw new Error("Could not set signer");
    }
    await anchorToWithdraw.bridgedWithdraw(depositInfo, merkleProof, recipient, relayer, '0', '0', '0');
    return true;
  }

  public async withdrawAndUnwrap(
    depositInfo: IAnchorDeposit,
    tokenAddress: string,
    anchorSize: ethers.BigNumberish,
    recipient: string,
    relayer: string,
    signer: ethers.Signer
  ) {
    // Construct the proof from the origin anchor
    const anchorToProve = this.getAnchor(depositInfo.originChainId, anchorSize);
    if (!anchorToProve) {
      throw new Error("Could not find anchor to prove against");
    }

    //TODO: if the signer has the same chain ID as the origin, do a same-side withdraw

    const merkleProof = anchorToProve.tree.path(depositInfo.index);

    // Submit the proof and arguments on the destination anchor
    const anchorToWithdraw = this.getAnchor(Number(depositInfo.deposit.chainID.toString()), anchorSize);

    if (!anchorToWithdraw) {
      throw new Error("Could not find anchor to withdraw from");
    }

    if (!(await anchorToWithdraw.setSigner(signer))) {
      throw new Error("Could not set signer");
    }

    await anchorToWithdraw.bridgedWithdrawAndUnwrap(depositInfo, merkleProof, recipient, relayer, '0', '0', '0', tokenAddress);
    return true;
  }
}<|MERGE_RESOLUTION|>--- conflicted
+++ resolved
@@ -394,12 +394,8 @@
     if (!anchorToProve) {
       throw new Error("Could not find anchor to prove against");
     }
-<<<<<<< HEAD
-
-=======
->>>>>>> cc34cf2f
+
     //TODO: if the signer has the same chain ID as the origin, do a same-side withdraw
-    
     const merkleProof = anchorToProve.tree.path(depositInfo.index);
 
     // Submit the proof and arguments on the destination anchor
