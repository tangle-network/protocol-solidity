--- conflicted
+++ resolved
@@ -18,21 +18,12 @@
     "compile": "tsc -p tsconfig.build.json"
   },
   "dependencies": {
-<<<<<<< HEAD
-    "@webb-tools/anchors": "^0.5.35",
-    "@webb-tools/contracts": "^0.5.35",
-    "@webb-tools/interfaces": "^0.5.35",
-    "@webb-tools/sdk-core": "0.1.4-123",
-    "@webb-tools/tokens": "^0.5.35",
-    "@webb-tools/utils": "^0.5.27",
-=======
     "@webb-tools/anchors": "^0.5.36",
     "@webb-tools/contracts": "^0.5.36",
     "@webb-tools/interfaces": "^0.5.36",
-    "@webb-tools/sdk-core": "0.1.4-119",
+    "@webb-tools/sdk-core": "0.1.4-123",
     "@webb-tools/tokens": "^0.5.36",
     "@webb-tools/utils": "^0.5.28",
->>>>>>> 52b0ba16
     "ethers": "5.7.0"
   },
   "publishConfig": {
@@ -43,10 +34,6 @@
     "type": "git",
     "url": "git://github.com/webb-tools/protocol-solidity.git"
   },
-<<<<<<< HEAD
-  "version": "0.5.35",
-=======
   "version": "0.5.36",
->>>>>>> 52b0ba16
   "gitHead": "e1f3b300b6e004ac5a346dc0458bb1d303969d97"
 }