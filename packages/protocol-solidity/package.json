--- conflicted
+++ resolved
@@ -25,12 +25,5 @@
     "directory": "packages/protocol-solidity",
     "type": "git",
     "url": "git://github.com/webb-tools/protocol-solidity.git"
-<<<<<<< HEAD
-=======
-  },
-  "version": "0.2.5",
-  "devDependencies": {
-    "typedoc": "^0.22.12"
->>>>>>> 44c26d08
   }
 }