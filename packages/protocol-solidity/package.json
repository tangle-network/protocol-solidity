--- conflicted
+++ resolved
@@ -1,11 +1,7 @@
 {
   "name": "@webb-tools/protocol-solidity",
   "main": "./dist/index.js",
-<<<<<<< HEAD
-  "version": "0.5.35",
-=======
   "version": "0.5.36",
->>>>>>> 52b0ba16
   "license": [
     {
       "type": "Apache-2.0",
@@ -23,16 +19,6 @@
     "compile": "tsc -p tsconfig.build.json"
   },
   "dependencies": {
-<<<<<<< HEAD
-    "@webb-tools/anchors": "^0.5.35",
-    "@webb-tools/bridges": "^0.5.35",
-    "@webb-tools/contracts": "^0.5.35",
-    "@webb-tools/evm-test-utils": "^0.5.35",
-    "@webb-tools/interfaces": "^0.5.35",
-    "@webb-tools/tokens": "^0.5.35",
-    "@webb-tools/utils": "^0.5.27",
-    "@webb-tools/vbridge": "^0.5.35"
-=======
     "@webb-tools/anchors": "^0.5.36",
     "@webb-tools/bridges": "^0.5.36",
     "@webb-tools/contracts": "^0.5.36",
@@ -41,7 +27,6 @@
     "@webb-tools/tokens": "^0.5.36",
     "@webb-tools/utils": "^0.5.28",
     "@webb-tools/vbridge": "^0.5.36"
->>>>>>> 52b0ba16
   },
   "publishConfig": {
     "access": "public"
