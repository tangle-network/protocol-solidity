import { Log } from '@ethersproject/abstract-provider';
import {
  ERC20,
  ERC20__factory,
  VAnchorEncodeInputs__factory,
  VAnchorTree as VAnchorTreeContract,
  VAnchorTree__factory,
} from '@webb-tools/contracts';
import {
  IVAnchor,
  IVariableAnchorExtData,
  IVariableAnchorPublicInputs,
} from '@webb-tools/interfaces';
import {
  CircomProvingManager,
  CircomUtxo,
  FIELD_SIZE,
  Keypair,
  LeafIdentifier,
  MerkleProof,
  MerkleTree,
  ProvingManagerSetupInput,
  Utxo,
  toFixedHex,
} from '@webb-tools/sdk-core';
import { ZERO_BYTES32, ZkComponents, getChainIdType, hexToU8a, u8aToHex } from '@webb-tools/utils';
import { BigNumber, BigNumberish, BytesLike, Overrides, PayableOverrides, ethers } from 'ethers';
import { WebbBridge } from './Common';
import { Deployer } from './Deployer';
import { OverridesWithFrom, SetupTransactionResult, TransactionOptions } from './types';
import { zeroAddress } from './utils';

// This convenience wrapper class is used in tests -
// It represents a deployed contract throughout its life (e.g. maintains merkle tree state)
// Functionality relevant to anchors in general (proving, verifying) is implemented in static methods
// Functionality relevant to a particular anchor deployment (deposit, withdraw) is implemented in instance methods
export class VAnchor extends WebbBridge implements IVAnchor {
  contract: VAnchorTreeContract;

  maxEdges: number;
  latestSyncedBlock: number;
  smallCircuitZkComponents: ZkComponents;
  largeCircuitZkComponents: ZkComponents;

  token?: string;
  denomination?: string;
  provingManager: CircomProvingManager;

  constructor(
    contract: VAnchorTreeContract,
    signer: ethers.Signer,
    treeHeight: number,
    maxEdges: number,
    smallCircuitZkComponents: ZkComponents,
    largeCircuitZkComponents: ZkComponents
  ) {
    super(contract, signer, treeHeight);
    this.signer = signer;
    this.contract = contract;
    this.tree = new MerkleTree(treeHeight);
    this.latestSyncedBlock = 0;
    this.maxEdges = maxEdges;
    this.depositHistory = {};
    this.smallCircuitZkComponents = smallCircuitZkComponents;
    this.largeCircuitZkComponents = largeCircuitZkComponents;
  }

  public static async create2VAnchor(
    deployer: Deployer,
    saltHex: string,
    verifier: string,
    levels: BigNumberish,
    hasher: string,
    handler: string,
    token: string,
    maxEdges: number,
    smallCircuitZkComponents: ZkComponents,
    largeCircuitZkComponents: ZkComponents,
    signer: ethers.Signer
  ) {
    const { contract: libraryContract } = await deployer.deploy(
      VAnchorEncodeInputs__factory,
      saltHex,
      signer
    );

    let libraryAddresses = {
      ['contracts/libs/VAnchorEncodeInputs.sol:VAnchorEncodeInputs']: libraryContract.address,
    };

    const argTypes = ['address', 'uint32', 'address', 'address', 'address', 'uint8'];
    const args = [verifier, levels, hasher, handler, token, maxEdges];
    const { contract: vanchor, receipt } = await deployer.deploy(
      VAnchorTree__factory,
      saltHex,
      signer,
      libraryAddresses,
      argTypes,
      args
    );
    const createdVAnchor = new VAnchor(
      vanchor,
      signer,
      BigNumber.from(levels).toNumber(),
      maxEdges,
      smallCircuitZkComponents,
      largeCircuitZkComponents
    );
    createdVAnchor.latestSyncedBlock = receipt.blockNumber!;
    createdVAnchor.token = token;
    return createdVAnchor;
  }

  public static async createVAnchor(
    verifier: string,
    levels: BigNumberish,
    hasher: string,
    handler: string,
    token: string,
    maxEdges: number,
    smallCircuitZkComponents: ZkComponents,
    largeCircuitZkComponents: ZkComponents,
    signer: ethers.Signer
  ) {
    const encodeLibraryFactory = new VAnchorEncodeInputs__factory(signer);
    const encodeLibrary = await encodeLibraryFactory.deploy();
    await encodeLibrary.deployed();

    const factory = new VAnchorTree__factory(
      { ['contracts/libs/VAnchorEncodeInputs.sol:VAnchorEncodeInputs']: encodeLibrary.address },
      signer
    );
    const vAnchor = await factory.deploy(verifier, levels, hasher, handler, token, maxEdges, {});
    await vAnchor.deployed();
    const createdVAnchor = new VAnchor(
      vAnchor,
      signer,
      BigNumber.from(levels).toNumber(),
      maxEdges,
      smallCircuitZkComponents,
      largeCircuitZkComponents
    );
    createdVAnchor.latestSyncedBlock = vAnchor.deployTransaction.blockNumber!;
    createdVAnchor.token = token;
    const tx = await createdVAnchor.contract.initialize(
      BigNumber.from('1'),
      BigNumber.from(2).pow(256).sub(1)
    );
    await tx.wait();
    return createdVAnchor;
  }

  public static async connect(
    // connect via factory method
    // build up tree by querying provider for logs
    address: string,
    smallCircuitZkComponents: ZkComponents,
    largeCircuitZkComponents: ZkComponents,
    signer: ethers.Signer
  ) {
    const anchor = VAnchorTree__factory.connect(address, signer);
    const maxEdges = await anchor.maxEdges();
    const treeHeight = await anchor.levels();
    const createdAnchor = new VAnchor(
      anchor,
      signer,
      treeHeight,
      maxEdges,
      smallCircuitZkComponents,
      largeCircuitZkComponents
    );
    createdAnchor.token = await anchor.token();
    return createdAnchor;
  }

  public static convertToPublicInputsStruct(args: any[]): IVariableAnchorPublicInputs {
    return {
      proof: args[0],
      roots: args[1],
      extensionRoots: '0x00',
      inputNullifiers: args[2],
      outputCommitments: args[3],
      publicAmount: args[4],
      extDataHash: args[5],
    };
  }

  // Sync the local tree with the tree on chain.
  // Start syncing from the given block number, otherwise zero.
  public async update(blockNumber?: number) {
    // const filter = this.contract.filters.Deposit();
    // const currentBlockNumber = await this.signer.provider!.getBlockNumber();
    // const events = await this.contract.queryFilter(filter, blockNumber || 0);
    // const commitments = events.map((event) => event.args.commitment);
    // this.tree.batch_insert(commitments);
    // this.latestSyncedBlock = currentBlockNumber;
  }

  public async populateRootsForProof(): Promise<BigNumber[]> {
    const neighborEdges = await this.contract.getLatestNeighborEdges();
    const neighborRootInfos = neighborEdges.map((rootData) => {
      return rootData.root;
    });
    let thisRoot = await this.contract.getLastRoot();
    return [thisRoot, ...neighborRootInfos];
  }


  /**
   *
   * @param input A UTXO object that is inside the tree
   * @returns
   */
  public getMerkleProof(input: Utxo, leavesMap?: Uint8Array[]): MerkleProof {
    let inputMerklePathIndices: number[];
    let inputMerklePathElements: BigNumber[];

    if (Number(input.amount) > 0) {
      if (input.index === undefined) {
        throw new Error(`Input commitment ${u8aToHex(input.commitment)} index was not set`);
      }
      if (input.index < 0) {
        throw new Error(`Input commitment ${u8aToHex(input.commitment)} index should be >= 0`);
      }
      if (leavesMap === undefined) {
        const path = this.tree.path(input.index);
        inputMerklePathIndices = path.pathIndices;
        inputMerklePathElements = path.pathElements;
      } else {
        const mt = new MerkleTree(this.treeHeight, leavesMap)
        const path = mt.path(input.index);
        inputMerklePathIndices = path.pathIndices;
        inputMerklePathElements = path.pathElements;
      }
    } else {
      inputMerklePathIndices = new Array(this.tree.levels).fill(0);
      inputMerklePathElements = new Array(this.tree.levels).fill(0);
    }

    return {
      element: BigNumber.from(u8aToHex(input.commitment)),
      pathElements: inputMerklePathElements,
      pathIndices: inputMerklePathIndices,
      merkleRoot: this.tree.root(),
    };
  }

  public generatePublicInputs(
    proof: any,
    roots: BigNumber[],
    inputs: Utxo[],
    outputs: Utxo[],
    publicAmount: BigNumberish,
    extDataHash: BigNumber
  ): IVariableAnchorPublicInputs {
    // public inputs to the contract
    const args: IVariableAnchorPublicInputs = {
      proof: `0x${proof}`,
      roots: `0x${roots.map((x) => toFixedHex(x).slice(2)).join('')}`,
      extensionRoots: '0x',
      inputNullifiers: inputs.map((x) => BigNumber.from(toFixedHex('0x' + x.nullifier))),
      outputCommitments: [
        BigNumber.from(toFixedHex(u8aToHex(outputs[0].commitment))),
        BigNumber.from(toFixedHex(u8aToHex(outputs[1].commitment))),
      ],
      publicAmount: toFixedHex(publicAmount),
      extDataHash,
    };

    return args;
  }

  /**
   * Given a list of leaves and a latest synced block, update internal tree state
   * The function will create a new tree, and check on chain root before updating its member variable
   * If the passed leaves match on chain data,
   *   update this instance and return true
   * else
   *   return false
   */

  // Verify the leaf occurred at the reported block
  // This is important to check the behavior of relayers before modifying local storage
  async leafCreatedAtBlock(leaf: string, blockNumber: number): Promise<boolean> {
    const filter = this.contract.filters.NewCommitment(null, null, null);
    const logs = await this.contract.provider.getLogs({
      fromBlock: blockNumber,
      toBlock: blockNumber,
      ...filter,
    });
    const events = logs.map((log: any) => this.contract.interface.parseLog(log));

    for (let i = 0; i < events.length; i++) {
      if (events[i].args.commitment?._hex === leaf) {
        return true;
      }
    }

    return false;
  }
  /**
   * Sets up a VAnchor transaction by generate the necessary inputs to the tx.
   * @param inputs a list of UTXOs that are either inside the tree or are dummy inputs
   * @param outputs a list of output UTXOs. Needs to have 2 elements.
   * @param fee transaction fee.
   * @param refund amount given as gas to withdraw address
   * @param recipient address to the recipient
   * @param relayer address to the relayer
   * @param wrapUnwrapToken address to the token being transacted. can be the empty string to use native token
   * @param leavesMap map from chainId to merkle leaves
   * @returns `SetupTransactionResult` object
   */
  public async setupTransaction(
    inputs: Utxo[],
    outputs: Utxo[],
    fee: BigNumberish,
    refund: BigNumberish,
    recipient: string,
    relayer: string,
    wrapUnwrapToken: string,
    leavesMap: Record<string, Uint8Array[]>,
    txOptions?: TransactionOptions
  ): Promise<SetupTransactionResult> {
    // Default UTXO chain ID will match with the configured signer's chain ID
    inputs = await this.padUtxos(inputs, 16);
    outputs = await this.padUtxos(outputs, 2);

    // Check if the merkle root is known on chain - if not, then update
    if (wrapUnwrapToken.length === 0) {
      if (!this.token) {
        throw new Error('Token address not set');
      }

      wrapUnwrapToken = this.token;
    }

    if (outputs.length !== 2) {
      throw new Error('Only two outputs are supported');
    }
    const chainId = getChainIdType(await this.signer.getChainId());
    const roots = await this.populateRootsForProof();
    let extAmount = this.getExtAmount(inputs, outputs, fee);

    // calculate the sum of input notes (for calculating the public amount)
    let sumInputUtxosAmount: BigNumberish = 0;

    // Pass the identifier for leaves alongside the proof input
    let leafIds: LeafIdentifier[] = [];

    for (const inputUtxo of inputs) {
      sumInputUtxosAmount = BigNumber.from(sumInputUtxosAmount).add(inputUtxo.amount);
      leafIds.push({
        index: inputUtxo.index!, // TODO: remove non-null assertion here
        typedChainId: Number(inputUtxo.originChainId),
      });
    }

    const encryptedCommitments: [Uint8Array, Uint8Array] = [
      hexToU8a(outputs[0].encrypt()),
      hexToU8a(outputs[1].encrypt()),
    ];

    const proofInput: ProvingManagerSetupInput<'vanchor'> = {
      inputUtxos: inputs,
      leavesMap,
      leafIds,
      roots: roots.map((root) => hexToU8a(root.toHexString())),
      chainId: chainId.toString(),
      output: [outputs[0], outputs[1]],
      encryptedCommitments,
      publicAmount: BigNumber.from(extAmount).sub(fee).add(FIELD_SIZE).mod(FIELD_SIZE).toString(),
      provingKey:
        inputs.length > 2 ? this.largeCircuitZkComponents.zkey : this.smallCircuitZkComponents.zkey,
      relayer: hexToU8a(relayer),
      recipient: hexToU8a(recipient),
      extAmount: toFixedHex(BigNumber.from(extAmount)),
      fee: BigNumber.from(fee).toString(),
      refund: BigNumber.from(refund).toString(),
      token: hexToU8a(wrapUnwrapToken),
    };

    inputs.length > 2
      ? (this.provingManager = new CircomProvingManager(
          this.largeCircuitZkComponents.wasm,
          this.tree.levels,
          null
        ))
      : (this.provingManager = new CircomProvingManager(
          this.smallCircuitZkComponents.wasm,
          this.tree.levels,
          null
        ));

    const proof = await this.provingManager.prove('vanchor', proofInput);

    const publicInputs: IVariableAnchorPublicInputs = this.generatePublicInputs(
      proof.proof,
      roots,
      inputs,
      outputs,
      proofInput.publicAmount,
      BigNumber.from(u8aToHex(proof.extDataHash))
    );

    const extData: IVariableAnchorExtData = {
      recipient: toFixedHex(proofInput.recipient, 20),
      extAmount: toFixedHex(proofInput.extAmount),
      relayer: toFixedHex(proofInput.relayer, 20),
      fee: toFixedHex(proofInput.fee),
      refund: toFixedHex(proofInput.refund),
      token: toFixedHex(proofInput.token, 20),
      encryptedOutput1: u8aToHex(proofInput.encryptedCommitments[0]),
      encryptedOutput2: u8aToHex(proofInput.encryptedCommitments[1]),
    };

    return {
      extAmount,
      extData,
      publicInputs,
    };
  }

  public updateTreeOrForestState(outputs: Utxo[]): void {
    outputs.forEach((x) => {
      this.tree.insert(u8aToHex(x.commitment));
      let numOfElements = this.tree.number_of_elements();
      this.depositHistory[numOfElements - 1] = toFixedHex(this.tree.root().toString());
    });
  }

  public async generateProof(
    roots: string[],
    inputs: Utxo[],
    outputs: Utxo[],
    fee: BigNumberish,
    refund: BigNumberish,
    tokenAddress: string,
    recipient: string,
    relayer: string,
    leavesMap: Record<string, Uint8Array[]>
  ) {
    let extAmount = this.getExtAmount(inputs, outputs, fee);

    const encryptedCommitments: [Uint8Array, Uint8Array] = [
      hexToU8a(outputs[0].encrypt()),
      hexToU8a(outputs[1].encrypt()),
    ];
    const chainId = getChainIdType(await this.signer.getChainId());

    let sumInputUtxosAmount: BigNumberish = 0;
    let leafIds: LeafIdentifier[] = [];

    for (const inputUtxo of inputs) {
      sumInputUtxosAmount = BigNumber.from(sumInputUtxosAmount).add(inputUtxo.amount);
      leafIds.push({
        index: inputUtxo.index!, // TODO: remove non-null assertion here
        typedChainId: Number(inputUtxo.originChainId),
      });
    }

    const proofInput: ProvingManagerSetupInput<'vanchor'> = {
      inputUtxos: inputs,
      leavesMap,
      leafIds,
      roots: roots.map((root) => hexToU8a(root)),
      chainId: chainId.toString(),
      output: [outputs[0], outputs[1]],
      encryptedCommitments,
      publicAmount: BigNumber.from(extAmount).sub(fee).add(FIELD_SIZE).mod(FIELD_SIZE).toString(),
      provingKey:
        inputs.length > 2 ? this.largeCircuitZkComponents.zkey : this.smallCircuitZkComponents.zkey,
      relayer: hexToU8a(relayer),
      recipient: hexToU8a(recipient),
      extAmount: toFixedHex(BigNumber.from(extAmount)),
      fee: BigNumber.from(fee).toString(),
      refund: BigNumber.from(refund).toString(),
      token: hexToU8a(tokenAddress),
    };

    inputs.length > 2
      ? (this.provingManager = new CircomProvingManager(
          this.largeCircuitZkComponents.wasm,
          this.tree.levels,
          null
        ))
      : (this.provingManager = new CircomProvingManager(
          this.smallCircuitZkComponents.wasm,
          this.tree.levels,
          null
        ));

    const proof = await this.provingManager.prove('vanchor', proofInput);
    return { proof, extAmount, proofInput };
  }

<<<<<<< HEAD
=======
  public async transact(
    inputs: Utxo[],
    outputs: Utxo[],
    fee: BigNumberish,
    refund: BigNumberish,
    recipient: string,
    relayer: string,
    wrapUnwrapToken: string,
    leavesMap: Record<string, Uint8Array[]>,
    overridesTransaction?: OverridesWithFrom<PayableOverrides>
  ): Promise<ethers.ContractReceipt> {
    const { extData, extAmount, publicInputs } = await this.setupTransaction(
      inputs,
      outputs,
      fee,
      refund,
      recipient,
      relayer,
      wrapUnwrapToken,
      leavesMap
    );

    let options = await this.getWrapUnwrapOptions(
      extAmount,
      BigNumber.from(refund),
      wrapUnwrapToken
    );

    const tx = await this.contract.transact(
      publicInputs.proof,
      ZERO_BYTES32,
      {
        recipient: extData.recipient,
        extAmount: extData.extAmount,
        relayer: extData.relayer,
        fee: extData.fee,
        refund: extData.refund,
        token: extData.token,
      },
      {
        roots: publicInputs.roots,
        extensionRoots: publicInputs.extensionRoots,
        inputNullifiers: publicInputs.inputNullifiers,
        outputCommitments: [publicInputs.outputCommitments[0], publicInputs.outputCommitments[1]],
        publicAmount: publicInputs.publicAmount,
        extDataHash: publicInputs.extDataHash,
      },
      {
        encryptedOutput1: extData.encryptedOutput1,
        encryptedOutput2: extData.encryptedOutput2,
      },
      { ...options, ...overridesTransaction }
    );
    const receipt = await tx.wait();
    // Add the leaves to the tree
    this.updateTreeState(outputs);
    return receipt;
  }

>>>>>>> a056d7a6
  public async register(
    owner: string,
    keyData: BytesLike,
    overridesTransaction?: OverridesWithFrom<Overrides>
  ): Promise<ethers.ContractReceipt> {
    const tx = await this.contract.register(
      {
        owner,
        keyData,
      },
      overridesTransaction
    );

    const receipt = await tx.wait();
    return receipt;
  }

  public async registerAndTransact(
    owner: string,
    keyData: string,
    inputs: Utxo[],
    outputs: Utxo[],
    fee: BigNumberish,
    refund: BigNumberish,
    recipient: string,
    relayer: string,
    wrapUnwrapToken: string,
    leavesMap: Record<string, Uint8Array[]>,
    overridesTransaction?: OverridesWithFrom<PayableOverrides>
  ): Promise<ethers.ContractReceipt> {
    inputs = await this.padUtxos(inputs, 16);
    outputs = await this.padUtxos(outputs, 2);

    const { extAmount, extData, publicInputs } = await this.setupTransaction(
      inputs,
      [outputs[0], outputs[1]],
      fee,
      refund,
      recipient,
      relayer,
      wrapUnwrapToken,
      leavesMap
    );

    let options = await this.getWrapUnwrapOptions(
      extAmount,
      BigNumber.from(refund),
      wrapUnwrapToken
    );

    let tx = await this.contract.registerAndTransact(
      { owner, keyData: keyData },
      publicInputs.proof,
      ZERO_BYTES32,
      {
        recipient: extData.recipient,
        extAmount: extData.extAmount,
        relayer: extData.relayer,
        fee: extData.fee,
        refund: extData.refund,
        token: extData.token,
      },
      {
        roots: publicInputs.roots,
        extensionRoots: [],
        inputNullifiers: publicInputs.inputNullifiers,
        outputCommitments: [
          BigNumber.from(publicInputs.outputCommitments[0]),
          BigNumber.from(publicInputs.outputCommitments[1]),
        ],
        publicAmount: publicInputs.publicAmount,
        extDataHash: publicInputs.extDataHash,
      },
      {
        encryptedOutput1: extData.encryptedOutput1,
        encryptedOutput2: extData.encryptedOutput2,
      },
      { ...options, ...overridesTransaction }
    );
    const receipt = await tx.wait();

    // Add the leaves to the tree
    this.updateTreeOrForestState(outputs);

    return receipt;
  }

  async getWebbToken(): Promise<ERC20> {
    const tokenAddress = await this.contract.token();
    const tokenInstance = ERC20__factory.connect(tokenAddress, this.signer);

    return tokenInstance;
  }
  public async setWithLeaves(leaves: string[], syncedBlock?: number): Promise<Boolean> {
    let newTree = new MerkleTree(this.tree.levels, leaves);
    let root = toFixedHex(newTree.root());
    let validTree = await this.contract.isKnownRoot(root);

    if (validTree) {
      let index = 0;
      for (const _leaf of newTree.elements()) {
        this.depositHistory[index] = toFixedHex(this.tree.root());
        index++;
      }
      if (!syncedBlock) {
        if (!this.signer.provider) {
          throw new Error('Signer does not have a provider');
        }

        syncedBlock = await this.signer.provider.getBlockNumber();
      }
      this.tree = newTree;
      this.latestSyncedBlock = syncedBlock;
      return true;
    } else {
      return false;
    }
  }

  async isWebbTokenApprovalRequired(depositAmount: BigNumberish) {
    const userAddress = await this.signer.getAddress();
    const tokenInstance = await this.getWebbToken();
    const tokenAllowance = await tokenInstance.allowance(userAddress, this.contract.address);

    if (tokenAllowance < depositAmount) {
      return true;
    }

    return false;
  }

  async isWrappableTokenApprovalRequired(tokenAddress: string, depositAmount: BigNumberish) {
    const userAddress = await this.signer.getAddress();
    const tokenInstance = ERC20__factory.connect(tokenAddress, this.signer);
    const tokenAllowance = await tokenInstance.allowance(userAddress, this.contract.address);

    if (tokenAllowance < depositAmount) {
      return true;
    }

    return false;
  }

  async hasEnoughBalance(depositAmount: BigNumberish, tokenAddress?: string) {
    const userAddress = await this.signer.getAddress();
    let tokenBalance: BigNumber;

    // If a token address was supplied, the user is querying for enough balance of a wrappableToken
    if (tokenAddress) {
      // query for native balance
      if (tokenAddress === zeroAddress) {
        tokenBalance = await this.signer.getBalance();
      } else {
        const tokenInstance = ERC20__factory.connect(tokenAddress, this.signer);

        tokenBalance = await tokenInstance.balanceOf(userAddress);
      }
    } else {
      // Querying for balance of the webbToken
      const tokenInstance = await this.getWebbToken();

      tokenBalance = await tokenInstance.balanceOf(userAddress);
    }

    if (tokenBalance.lt(BigNumber.from(depositAmount))) {
      return false;
    }

    return true;
  }

  async getDepositLeaves(
    startingBlock: number,
    finalBlock: number,
    abortSignal: AbortSignal,
    retryPromise: (...args: any[]) => PromiseLike<any> // TODO: Determine the type of this function
  ): Promise<{ lastQueriedBlock: number; newLeaves: string[] }> {
    const filter = this.contract.filters.NewCommitment(null, null, null);

    console.log('Getting leaves with filter', filter);
    finalBlock = finalBlock || (await this.contract.provider.getBlockNumber());
    console.log(`finalBlock detected as: ${finalBlock}`);

    let logs: Array<Log> = []; // Read the stored logs into this variable
    const step = 1000; // Metamask infura caps requests at 1000 blocks
    console.log(`Fetching leaves with steps of ${step} logs/request`);

    try {
      for (let i = startingBlock; i <= finalBlock; i += step) {
        const nextLogs = await retryPromise(
          () => {
            return this.contract.provider.getLogs({
              fromBlock: i,
              toBlock: finalBlock - i > step ? i + step : finalBlock,
              ...filter,
            });
          },
          20,
          10,
          abortSignal
        );

        logs = [...logs, ...nextLogs];

        console.log(`Getting logs for block range: ${i} through ${i + step}`);
      }
    } catch (e) {
      console.error(e);
      throw e;
    }

    const events = logs.map((log) => this.contract.interface.parseLog(log));

    const newCommitments = events
      .sort((a, b) => a.args.index - b.args.index) // Sort events in chronological order
      .map((e) => BigNumber.from(e.args.commitment).toHexString());
    return {
      lastQueriedBlock: finalBlock,
      newLeaves: newCommitments,
    };
  }

  // This function will query the chain for notes that are spendable by a keypair in a block range
  async getSpendableUtxosFromChain(
    owner: Keypair,
    startingBlock: number,
    finalBlock: number,
    abortSignal: AbortSignal,
    retryPromise: (...args: any[]) => PromiseLike<any> // TODO: Determine the type of this function
  ): Promise<Utxo[]> {
    const filter = this.contract.filters.NewCommitment(null, null, null);
    let logs: Array<Log> = []; // Read the stored logs into this variable

    finalBlock = finalBlock || (await this.contract.provider.getBlockNumber());
    console.log(`Getting notes from chain`);
    // number of blocks to query at a time
    const step = 1000;
    console.log(`Fetching notes with steps of ${step} logs/request`);

    try {
      for (let i = startingBlock; i < finalBlock; i += step) {
        const nextLogs = await retryPromise(
          () => {
            return this.contract.provider.getLogs({
              fromBlock: i,
              toBlock: finalBlock - i > step ? i + step : finalBlock,
              ...filter,
            });
          },
          20,
          10,
          abortSignal
        );

        logs = [...logs, ...nextLogs];

        console.log(`Getting logs for block range: ${i} through ${i + step}`);
      }
    } catch (e) {
      console.error(e);
      throw e;
    }

    const events = logs.map((log) => this.contract.interface.parseLog(log));
    const encryptedCommitments: string[] = events
      .sort((a, b) => a.args.index - b.args.index) // Sort events in chronological order
      .map((e) => e.args.encryptedOutput);

    // Attempt to decrypt with the owner's keypair
    const utxos = await Promise.all(
      encryptedCommitments.map(async (enc, index) => {
        try {
          const decryptedUtxo = await CircomUtxo.decrypt(owner, enc);
          // In order to properly calculate the nullifier, an index is required.
          // The decrypt function generates a utxo without an index, and the index is a readonly property.
          // So, regenerate the utxo with the proper index.
          const regeneratedUtxo = await CircomUtxo.generateUtxo({
            amount: decryptedUtxo.amount,
            backend: 'Circom',
            blinding: hexToU8a(decryptedUtxo.blinding),
            chainId: decryptedUtxo.chainId,
            curve: 'Bn254',
            keypair: owner,
            index: index.toString(),
          });
          const alreadySpent = await this.contract.isSpent(
            toFixedHex(`0x${regeneratedUtxo.nullifier}`, 32)
          );
          if (!alreadySpent) {
            return regeneratedUtxo;
          } else {
            return undefined;
          }
        } catch (e) {
          return undefined;
        }
      })
    );

    // Unsure why the following filter statement does not change type from (Utxo | undefined)[] to Utxo[]
    // eslint-disable-next-line @typescript-eslint/ban-ts-comment
    // @ts-ignore
    const decryptedUtxos: Utxo[] = utxos.filter((value) => value !== undefined);

    return decryptedUtxos;
  }
}

export default VAnchor;<|MERGE_RESOLUTION|>--- conflicted
+++ resolved
@@ -493,68 +493,7 @@
     return { proof, extAmount, proofInput };
   }
 
-<<<<<<< HEAD
-=======
-  public async transact(
-    inputs: Utxo[],
-    outputs: Utxo[],
-    fee: BigNumberish,
-    refund: BigNumberish,
-    recipient: string,
-    relayer: string,
-    wrapUnwrapToken: string,
-    leavesMap: Record<string, Uint8Array[]>,
-    overridesTransaction?: OverridesWithFrom<PayableOverrides>
-  ): Promise<ethers.ContractReceipt> {
-    const { extData, extAmount, publicInputs } = await this.setupTransaction(
-      inputs,
-      outputs,
-      fee,
-      refund,
-      recipient,
-      relayer,
-      wrapUnwrapToken,
-      leavesMap
-    );
-
-    let options = await this.getWrapUnwrapOptions(
-      extAmount,
-      BigNumber.from(refund),
-      wrapUnwrapToken
-    );
-
-    const tx = await this.contract.transact(
-      publicInputs.proof,
-      ZERO_BYTES32,
-      {
-        recipient: extData.recipient,
-        extAmount: extData.extAmount,
-        relayer: extData.relayer,
-        fee: extData.fee,
-        refund: extData.refund,
-        token: extData.token,
-      },
-      {
-        roots: publicInputs.roots,
-        extensionRoots: publicInputs.extensionRoots,
-        inputNullifiers: publicInputs.inputNullifiers,
-        outputCommitments: [publicInputs.outputCommitments[0], publicInputs.outputCommitments[1]],
-        publicAmount: publicInputs.publicAmount,
-        extDataHash: publicInputs.extDataHash,
-      },
-      {
-        encryptedOutput1: extData.encryptedOutput1,
-        encryptedOutput2: extData.encryptedOutput2,
-      },
-      { ...options, ...overridesTransaction }
-    );
-    const receipt = await tx.wait();
-    // Add the leaves to the tree
-    this.updateTreeState(outputs);
-    return receipt;
-  }
-
->>>>>>> a056d7a6
+
   public async register(
     owner: string,
     keyData: BytesLike,
