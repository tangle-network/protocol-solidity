--- conflicted
+++ resolved
@@ -258,16 +258,11 @@
     let inputMerklePathElements: BigNumber[];
 
     if (Number(input.amount) > 0) {
-<<<<<<< HEAD
       if (input.index === undefined) {
         throw new Error(`Input commitment ${u8aToHex(input.commitment)} index was not set`);
       }
       if (input.index < 0) {
         throw new Error(`Input commitment ${u8aToHex(input.commitment)} index should be >= 0`);
-=======
-      if (!input.index || input.index < 0) {
-        throw new Error(`Input commitment ${u8aToHex(input.commitment)} was not found`);
->>>>>>> bd08c8d6
       }
       const path = this.tree.path(input.index);
       inputMerklePathIndices = path.pathIndices;
@@ -572,7 +567,6 @@
     return { proof, extAmount, proofInput };
   }
 
-<<<<<<< HEAD
   public async register(
     owner: string,
     keyData: BytesLike,
@@ -585,75 +579,7 @@
       },
       overridesTransaction
     );
-=======
-  public async transact(
-    inputs: Utxo[],
-    outputs: Utxo[],
-    fee: BigNumberish,
-    refund: BigNumberish,
-    recipient: string,
-    relayer: string,
-    wrapUnwrapToken: string,
-    leavesMap: Record<string, Uint8Array[]>,
-    overridesTransaction?: OverridesWithFrom<PayableOverrides>
-  ): Promise<ethers.ContractReceipt> {
-    const { extData, extAmount, publicInputs } = await this.setupTransaction(
-      inputs,
-      outputs,
-      fee,
-      refund,
-      recipient,
-      relayer,
-      wrapUnwrapToken,
-      leavesMap
-    );
-
-    let options = await this.getWrapUnwrapOptions(extAmount, wrapUnwrapToken);
-
-    const tx = await this.contract.transact(
-      publicInputs.proof,
-      ZERO_BYTES32,
-      {
-        recipient: extData.recipient,
-        extAmount: extData.extAmount,
-        relayer: extData.relayer,
-        fee: extData.fee,
-        refund: extData.refund,
-        token: extData.token,
-      },
-      {
-        roots: publicInputs.roots,
-        extensionRoots: publicInputs.extensionRoots,
-        inputNullifiers: publicInputs.inputNullifiers,
-        outputCommitments: [publicInputs.outputCommitments[0], publicInputs.outputCommitments[1]],
-        publicAmount: publicInputs.publicAmount,
-        extDataHash: publicInputs.extDataHash,
-      },
-      {
-        encryptedOutput1: extData.encryptedOutput1,
-        encryptedOutput2: extData.encryptedOutput2,
-      },
-      { ...options, ...overridesTransaction }
-    );
-    const receipt = await tx.wait();
-    // Add the leaves to the tree
-    this.updateTreeState(outputs);
-    return receipt;
-  }
-
-  public async register(
-    owner: string,
-    keyData: BytesLike,
-    overridesTransaction?: OverridesWithFrom<Overrides>
-  ): Promise<ethers.ContractReceipt> {
-    const tx = await this.contract.register(
-      {
-        owner,
-        keyData,
-      },
-      overridesTransaction
-    );
->>>>>>> bd08c8d6
+
     const receipt = await tx.wait();
     return receipt;
   }
