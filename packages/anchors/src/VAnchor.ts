// @ts-nocheck
import { BigNumber, BigNumberish, ethers } from 'ethers';
import { VAnchor as VAnchorContract, VAnchor__factory, VAnchorEncodeInputs__factory } from '@webb-tools/contracts';
<<<<<<< HEAD
import { p256, toHex, RootInfo, Keypair, FIELD_SIZE, getExtDataHash, toFixedHex, Utxo, getChainIdType, median, mean, max, min, ZkComponents } from '@webb-tools/utils';
=======
import { p256, toHex, RootInfo, Keypair, FIELD_SIZE, getExtDataHash, toFixedHex, Utxo, getChainIdType, median, mean, max, min, Overrides } from '@webb-tools/utils';
>>>>>>> cc34cf2f
import { IAnchorDeposit, IAnchor, IExtData, IMerkleProofData, IUTXOInput, IVariableAnchorPublicInputs, IWitnessInput, IAnchorDepositInfo } from '@webb-tools/interfaces';
import { MerkleTree } from '@webb-tools/merkle-tree';

const snarkjs = require('snarkjs');

const zeroAddress = "0x0000000000000000000000000000000000000000";
function checkNativeAddress(tokenAddress: string): boolean {
  if (tokenAddress === zeroAddress || tokenAddress === '0') {
    return true;
  }
  return false;
}

export var gasBenchmark = [];
export var proofTimeBenchmark = [];
// This convenience wrapper class is used in tests -
// It represents a deployed contract throughout its life (e.g. maintains merkle tree state)
// Functionality relevant to anchors in general (proving, verifying) is implemented in static methods
// Functionality relevant to a particular anchor deployment (deposit, withdraw) is implemented in instance methods 
export class VAnchor implements IAnchor {
  signer: ethers.Signer;
  contract: VAnchorContract;
  tree: MerkleTree;
  // hex string of the connected root
  latestSyncedBlock: number;
  smallCircuitZkComponents: ZkComponents;
  largeCircuitZkComponents: ZkComponents;

  // The depositHistory stores leafIndex => information to create proposals (new root)
  depositHistory: Record<number, string>;
  token?: string;
  denomination?: string;
  

  private constructor(
    contract: VAnchorContract,
    signer: ethers.Signer,
    treeHeight: number,
    maxEdges: number,
    smallCircuitZkComponents: ZkComponents,
    largeCircuitZkComponents: ZkComponents,
  ) {
    this.signer = signer;
    this.contract = contract;
    this.tree = new MerkleTree(treeHeight);
    this.latestSyncedBlock = 0;
    this.depositHistory = {};
    this.smallCircuitZkComponents = smallCircuitZkComponents;
    this.largeCircuitZkComponents = largeCircuitZkComponents;
  }
  deposit(destinationChainId: number): Promise<IAnchorDeposit> {
    throw new Error("Method not implemented.");
  }
  setupWithdraw(
    deposit: IAnchorDepositInfo,
    index: number,
    recipient: string,
    relayer: string,
    fee: bigint,
    refreshCommitment: string | number,
  ) {
    throw new Error("Method not implemented.");
  }
<<<<<<< HEAD
=======
  deposit(destinationChainId: number): Promise<IAnchorDeposit> {
    throw new Error("Method not implemented.");
  }
  setupWithdraw(
    deposit: IAnchorDepositInfo,
    index: number,
    recipient: string,
    relayer: string,
    fee: bigint,
    refreshCommitment: string | number,
  ) {
    throw new Error("Method not implemented.");
  }
>>>>>>> cc34cf2f
  withdraw(
    deposit: IAnchorDepositInfo,
    index: number,
    recipient: string,
    relayer: string,
    fee: bigint,
    refreshCommitment: string | number,
<<<<<<< HEAD
=======
    overrides?: Overrides
>>>>>>> cc34cf2f
  ): Promise<ethers.Event> {
    throw new Error("Method not implemented.");
  }
  wrapAndDeposit(tokenAddress: string, destinationChainId?: number): Promise<IAnchorDeposit> {
    throw new Error("Method not implemented.");
  }
  bridgedWithdrawAndUnwrap(deposit: IAnchorDeposit, merkleProof: any, recipient: string, relayer: string, fee: string, refund: string, refreshCommitment: string, tokenAddress: string): Promise<ethers.Event> {
    throw new Error("Method not implemented.");
  }
  bridgedWithdraw(deposit: IAnchorDeposit, merkleProof: any, recipient: string, relayer: string, fee: string, refund: string, refreshCommitment: string): Promise<ethers.Event> {
    throw new Error("Method not implemented.");
  }
  getAddress(): string {
    return this.contract.address;
  }

  public static async createVAnchor(
    verifier: string,
    levels: BigNumberish,
    hasher: string,
    handler: string,
    token: string,
    maxEdges: number,
    smallCircuitZkComponents: ZkComponents,
    largeCircuitZkComponents: ZkComponents,
    signer: ethers.Signer,
  ) {
    const encodeLibraryFactory = new VAnchorEncodeInputs__factory(signer);
    const encodeLibrary = await encodeLibraryFactory.deploy();
    const factory = new VAnchor__factory({["contracts/libs/VAnchorEncodeInputs.sol:VAnchorEncodeInputs"]: encodeLibrary.address}, signer);
    const vAnchor = await factory.deploy(verifier, levels, hasher, handler, token, maxEdges, {});
    await vAnchor.deployed();
    const createdVAnchor = new VAnchor(vAnchor, signer, BigNumber.from(levels).toNumber(), maxEdges, smallCircuitZkComponents, largeCircuitZkComponents);
    createdVAnchor.latestSyncedBlock = vAnchor.deployTransaction.blockNumber!;
    createdVAnchor.token = token;
    return createdVAnchor;
  }

  public static async connect(
    // connect via factory method
    // build up tree by querying provider for logs
    address: string,
    smallCircuitZkComponents: ZkComponents,
    largeCircuitZkComponents: ZkComponents,
    signer: ethers.Signer,
  ) {
    const anchor = VAnchor__factory.connect(address, signer);
    const maxEdges = await anchor.maxEdges()
    const treeHeight = await anchor.levels();
    const createdAnchor = new VAnchor(anchor, signer, treeHeight, maxEdges, smallCircuitZkComponents, largeCircuitZkComponents);
    createdAnchor.token = await anchor.token();
    return createdAnchor;
  }

  public static generateUTXO(utxoInputs: IUTXOInput): Utxo {
    return new Utxo({
      chainId: utxoInputs.chainId,
      amount: utxoInputs.amount,
      blinding: utxoInputs.blinding,
      keypair: utxoInputs.keypair,
      index: undefined,
    });
  }

  public static createRootsBytes(rootArray: string[]) {
    let rootsBytes = "0x";
    for (let i = 0; i < rootArray.length; i++) {
      rootsBytes += toFixedHex(rootArray[i]).substr(2);
    }
    return rootsBytes; // root byte string (32 * array.length bytes) 
  };

    // Convert a hex string to a byte array
  public static hexStringToByte(str: string) {
    if (!str) {
      return new Uint8Array();
    }
    
    var a = [];
    for (var i = 0, len = str.length; i < len; i+=2) {
      // @ts-ignore
      a.push(parseInt(str.substr(i,2),16));
    }
    
    return new Uint8Array(a);
  }

  public static async groth16ExportSolidityCallData(proof: any, pub: any) {
    let inputs = "";
    for (let i = 0; i < pub.length; i++) {
      if (inputs != "") inputs = inputs + ",";
      inputs = inputs + p256(pub[i]);
    }
  
    let S;
    S=`[${p256(proof.pi_a[0])}, ${p256(proof.pi_a[1])}],` +
      `[[${p256(proof.pi_b[0][1])}, ${p256(proof.pi_b[0][0])}],[${p256(proof.pi_b[1][1])}, ${p256(proof.pi_b[1][0])}]],` +
      `[${p256(proof.pi_c[0])}, ${p256(proof.pi_c[1])}],` +
      `[${inputs}]`;
  
    return S;
  }

  public static convertToPublicInputsStruct(args: any[]): IVariableAnchorPublicInputs {
    return {
      proof: args[0],
      roots: args[1],
      inputNullifiers: args[2],
      outputCommitments: args[3],
      publicAmount: args[4],
      extDataHash: args[5]
    };
  }

  public static convertToExtDataStruct(args: any[]): IExtData {
    return {
      recipient: args[0],
      extAmount: args[1],
      relayer: args[2],
      fee: args[3],
      encryptedOutput1: args[4],
      encryptedOutput2: args[5]
    };
  }
  
  public static async generateWithdrawProofCallData(proof: any, publicSignals: any) {
    const result = await VAnchor.groth16ExportSolidityCallData(proof, publicSignals);
    const fullProof = JSON.parse("[" + result + "]");
    const pi_a = fullProof[0];
    const pi_b = fullProof[1];
    const pi_c = fullProof[2];

    let proofEncoded = [
      pi_a[0],
      pi_a[1],
      pi_b[0][0],
      pi_b[0][1],
      pi_b[1][0],
      pi_b[1][1],
      pi_c[0],
      pi_c[1],
    ]
    .map(elt => elt.substr(2))
    .join('');

    return proofEncoded;
  }

  // Sync the local tree with the tree on chain.
  // Start syncing from the given block number, otherwise zero.
  public async update(blockNumber?: number) {
    // const filter = this.contract.filters.Deposit();
    // const currentBlockNumber = await this.signer.provider!.getBlockNumber();
    // const events = await this.contract.queryFilter(filter, blockNumber || 0);
    // const commitments = events.map((event) => event.args.commitment);
    // this.tree.batch_insert(commitments);

    // this.latestSyncedBlock = currentBlockNumber;
  }

  public async createResourceId(): Promise<string> {
    return toHex(
      this.contract.address
        + toHex(getChainIdType(await this.signer.getChainId()), 6).substr(2),
      32);
  }

  public async setVerifier(verifierAddress: string) {
    const tx = await this.contract.setVerifier(verifierAddress, BigNumber.from((await this.contract.getProposalNonce())).add(1));
    await tx.wait();
  }

  public async setHandler(handlerAddress: string) {
    const tx = await this.contract.setHandler(handlerAddress, BigNumber.from((await this.contract.getProposalNonce())).add(1));
    await tx.wait();
  }

  public async setSigner(newSigner: ethers.Signer) {
    const currentChainId = await this.signer.getChainId();
    const newChainId = await newSigner.getChainId();

    if (currentChainId === newChainId) {
      this.signer = newSigner;
      this.contract = this.contract.connect(newSigner);
      return true;
    }
    return false;
  }

  // Proposal data is used to update linkedAnchors via bridge proposals 
  // on other chains with this anchor's state
  public async getProposalData(resourceID: string, leafIndex?: number): Promise<string> {
    // If no leaf index passed in, set it to the most recent one.
    if (!leafIndex) {
      leafIndex = this.tree.number_of_elements() - 1;
    }

    const chainID = getChainIdType(await this.signer.getChainId());
    const merkleRoot = this.depositHistory[leafIndex];
    const targetContract = this.contract.address;
    const functionSig = ethers.utils.keccak256(ethers.utils.toUtf8Bytes("updateEdge(uint256,bytes32,uint256,bytes32)")).slice(0, 10).padEnd(10, '0');
    const dummyNonce = 1;

    return '0x' +
      toHex(resourceID, 32).substr(2) +
      functionSig.slice(2) +
      toHex(dummyNonce,4).substr(2) +
      toHex(chainID, 6).substr(2) +
      toHex(leafIndex, 4).substr(2) +
      toHex(merkleRoot, 32).substr(2) +
      toHex(targetContract, 32).substr(2);
  }

  public async getHandler(): Promise<string> {
    return this.contract.handler();
  }

  public async getHandlerProposalData(newHandler: string): Promise<string> {
    const resourceID = await this.createResourceId();
    const functionSig = ethers.utils.keccak256(ethers.utils.toUtf8Bytes("setHandler(address,uint32)")).slice(0, 10).padEnd(10, '0');
    const nonce = Number(await this.contract.getProposalNonce()) + 1;

    return '0x' +
      toHex(resourceID, 32).substr(2)+ 
      functionSig.slice(2) + 
      toHex(nonce,4).substr(2) +
      toHex(newHandler, 20).substr(2) 
  }

  public async getMinWithdrawalLimitProposalData(_minimalWithdrawalAmount: string): Promise<string> {
    const resourceID = await this.createResourceId();
    const functionSig = ethers.utils.keccak256(ethers.utils.toUtf8Bytes("configureMinimalWithdrawalLimit(uint256)")).slice(0, 10).padEnd(10, '0');
    const nonce = Number(await this.contract.getProposalNonce()) + 1;
    return '0x' +
      toHex(resourceID, 32).substr(2)+ 
      functionSig.slice(2) + 
      toHex(nonce, 4).substr(2) +
      toFixedHex(_minimalWithdrawalAmount).substr(2) 
  }

  public async getMaxDepositLimitProposalData(_maximumDepositAmount: string): Promise<string> {
    const resourceID = await this.createResourceId();
    const functionSig = ethers.utils.keccak256(ethers.utils.toUtf8Bytes("configureMaximumDepositLimit(uint256)")).slice(0, 10).padEnd(10, '0');
    const nonce = Number(await this.contract.getProposalNonce()) + 1;
    return '0x' +
      toHex(resourceID, 32).substr(2)+ 
      functionSig.slice(2) + 
      toHex(nonce, 4).substr(2) +
      toFixedHex(_maximumDepositAmount).substr(2) 
  }

  public async populateRootInfosForProof(): Promise<RootInfo[]> {
    const neighborEdges = await this.contract.getLatestNeighborEdges();
    const neighborRootInfos = neighborEdges.map((rootData) => {
      return {
        merkleRoot: rootData.root,
        chainId: rootData.chainID,
      }
    });
    let thisRoot = await this.contract.getLastRoot();
    const thisChainId = getChainIdType(await this.signer.getChainId());
    return [{
      merkleRoot: thisRoot,
      chainId: thisChainId,
    }, ...neighborRootInfos];
  }

  public async getClassAndContractRoots() {
    return [this.tree.root(), await this.contract.getLastRoot()];
  }

  /**
   * 
   * @param input A UTXO object that is inside the tree
   * @returns 
   */
  public getMerkleProof(input: Utxo): IMerkleProofData {
    let inputMerklePathIndex;
    let inputMerklePathElements;

    if (input.amount > 0) {
      input.index = this.tree.indexOf(toFixedHex(input.getCommitment()))
      if (input.index < 0) {
        throw new Error(`Input commitment ${toFixedHex(input.getCommitment())} was not found`)
      }
      inputMerklePathIndex = input.index;
      inputMerklePathElements = this.tree.path(input.index).pathElements
    } else {
      inputMerklePathIndex = 0;
      inputMerklePathElements = new Array(this.tree.levels).fill(0);
    }

    return {
      pathElements: inputMerklePathElements,
      pathIndex: inputMerklePathIndex,
      merkleRoot: this.tree.root(),
    }
  }

  public async generateWitnessInput(
    roots: RootInfo[], 
    chainId: BigNumberish, 
    inputs: Utxo[], 
    outputs: Utxo[], 
    extAmount: BigNumberish, 
    fee: BigNumberish,
    recipient: string, 
    relayer: string,
    externalMerkleProofs: any[],
  ): Promise<IWitnessInput> {
    const extData = {
      recipient: toFixedHex(recipient, 20),
      extAmount: toFixedHex(extAmount),
      relayer: toFixedHex(relayer, 20),
      fee: toFixedHex(fee),
      encryptedOutput1: outputs[0].encrypt(),
      encryptedOutput2: outputs[1].encrypt()
    }
  
    const extDataHash = getExtDataHash(extData)
    
    let input = {
      roots: roots.map((x) => BigNumber.from(x.merkleRoot).toString()),
      chainID: chainId.toString(),
      inputNullifier: inputs.map((x) => x.getNullifier().toString()),
      outputCommitment: outputs.map((x) => x.getCommitment().toString()),
      publicAmount: BigNumber.from(extAmount).sub(fee).add(FIELD_SIZE).mod(FIELD_SIZE).toString(),
      extDataHash: extDataHash.toString(),
  
      // data for 2 transaction inputs
      inAmount: inputs.map((x) => x.amount.toString()),
      inPrivateKey: inputs.map((x) => x.keypair.privkey.toString()),
      inBlinding: inputs.map((x) => x.blinding.toString()),
      inPathIndices: externalMerkleProofs.map((x) => x.pathIndex),
      inPathElements: externalMerkleProofs.map((x) => x.pathElements),
  
      // data for 2 transaction outputs
      outChainID: outputs.map((x) => x.chainId.toString()),
      outAmount: outputs.map((x) => x.amount.toString()),
      outPubkey: outputs.map((x) => toFixedHex(x.keypair.pubkey).toString()),
      outBlinding: outputs.map((x) => x.blinding.toString())
    }

    if (input.inputNullifier.length === 0) {
      input.inputNullifier = [...[0,1].map((_r) => {
        return '0x0000000000000000000000000000000000000000000000000000000000000000';
      })];
    }

    return {
      input,
      extData,
    };
  }

  public generatePublicInputs(
    proof: any,
    roots: RootInfo[],
    inputs: Utxo[],
    outputs: Utxo[],
    publicAmount: BigNumberish,
    extDataHash: string,
  ): IVariableAnchorPublicInputs {
    // public inputs to the contract
    const args: IVariableAnchorPublicInputs = {
      proof: `0x${proof}`,
      roots: `0x${roots.map((x) => toFixedHex(x.merkleRoot).slice(2)).join('')}`,
      inputNullifiers: inputs.map((x) => toFixedHex(x.getNullifier())),
      outputCommitments: [toFixedHex(outputs[0].getCommitment()), toFixedHex(outputs[1].getCommitment())],
      publicAmount: toFixedHex(publicAmount),
      extDataHash: toFixedHex(extDataHash),
    };

    if (args.inputNullifiers.length === 0) {
      args.inputNullifiers = [...[0,1].map((_r) => {
        return '0x0000000000000000000000000000000000000000000000000000000000000000';
      })];
    }

    return args;
  }

  public async checkKnownRoot() {
    const isKnownRoot = await this.contract.isKnownRoot(toFixedHex(this.tree.root()));
    if (!isKnownRoot) {
      await this.update(this.latestSyncedBlock);
    }
  }

  public async createWitness(data: any, small: boolean) {
    const witnessCalculator = small
      ? this.smallCircuitZkComponents.witnessCalculator
      : this.largeCircuitZkComponents.witnessCalculator;
    const buff = await witnessCalculator.calculateWTNSBin(data,0);
    return buff;
  }

  public async proveAndVerify(wtns: any, small: boolean) {
    let res = await snarkjs.groth16.prove(small
      ? this.smallCircuitZkComponents.zkey
      : this.largeCircuitZkComponents.zkey, wtns
    );

    let proof = res.proof;
    let publicSignals = res.publicSignals;

    const vKey = await snarkjs.zKey.exportVerificationKey(small
      ? this.smallCircuitZkComponents.zkey
      : this.largeCircuitZkComponents.zkey
    );
    res = await snarkjs.groth16.verify(vKey, publicSignals, proof);
    let proofEncoded = await VAnchor.generateWithdrawProofCallData(proof, publicSignals);
    return proofEncoded;
  }

  public async getGasBenchmark() {
    const gasValues = gasBenchmark.map(Number)
    const meanGas = mean(gasValues);
    const medianGas = median(gasValues);
    const maxGas = max(gasValues);
    const minGas = min(gasValues);
    return {
        gasValues,
        meanGas,
        medianGas,
        maxGas,
        minGas,
    };
    // return gasBenchmark;
  }
  public async getProofTimeBenchmark() {
    const meanTime = mean(proofTimeBenchmark);
    const medianTime = median(proofTimeBenchmark);
    const maxTime = max(proofTimeBenchmark);
    const minTime = min(proofTimeBenchmark);
    return {
        proofTimeBenchmark,
        meanTime,
        medianTime,
        maxTime,
        minTime,
      }
  }

  public async setupTransaction(
    inputs: Utxo[], 
    outputs: Utxo[], 
    extAmount: BigNumberish, 
    fee: BigNumberish,
    recipient: string, 
    relayer: string,
    merkleProofsForInputs: any[],
  ) {
    // first, check if the merkle root is known on chain - if not, then update
    await this.checkKnownRoot();
    const chainId = getChainIdType(await this.signer.getChainId());
    const roots = await this.populateRootInfosForProof();
    const { input, extData } = await this.generateWitnessInput(
      roots,
      chainId,
      inputs,
      outputs,
      extAmount,
      fee,
      recipient,
      relayer,
      merkleProofsForInputs
    );
    const wtns = await this.createWitness(input, inputs.length == 2);
    let proofEncoded = await this.proveAndVerify(wtns, inputs.length == 2);
    
    const publicInputs: IVariableAnchorPublicInputs = this.generatePublicInputs(
      proofEncoded,
      roots,
      inputs,
      outputs,
      input.publicAmount,
      input.extDataHash.toString()
    );
    
    outputs.forEach((x) => {
      this.tree.insert(toFixedHex(x.getCommitment()));
      let numOfElements = this.tree.number_of_elements();
      this.depositHistory[numOfElements - 1] = toFixedHex(this.tree.root().toString());
    });

    return {
      extData,
      publicInputs,
    };
  }

  public async transact(
    inputs: Utxo[], 
    outputs: Utxo[], 
    fee: BigNumberish = 0,
    recipient: string = '0', 
    relayer: string = '0'
  ): Promise<ethers.ContractReceipt> {
    
    while (inputs.length !== 2 && inputs.length < 16) {
      inputs.push(new Utxo({
        chainId: BigNumber.from(getChainIdType(31337))
      }));
    }
    
    const merkleProofsForInputs = inputs.map((x) => this.getMerkleProof(x));
    
    if (outputs.length < 2) {
      while (outputs.length < 2) {
        outputs.push(new Utxo({
          chainId: BigNumber.from(getChainIdType(31337))
        }));
      }
    }
    
    let extAmount = BigNumber.from(fee)
      .add(outputs.reduce((sum, x) => sum.add(x.amount), BigNumber.from(0)))
      .sub(inputs.reduce((sum, x) => sum.add(x.amount), BigNumber.from(0)))
    
    const { extData, publicInputs } = await this.setupTransaction(
      inputs,
      outputs,
      extAmount,
      fee,
      recipient,
      relayer,
      merkleProofsForInputs,
    );

    let tx = await this.contract.transact(
      {
        ...publicInputs,
        outputCommitments: [
          publicInputs.outputCommitments[0],
          publicInputs.outputCommitments[1],
        ]
      },
      extData,
      { gasLimit: '0xBB8D80' }
    );
    const receipt = await tx.wait();
    gasBenchmark.push(receipt.gasUsed.toString());

    return receipt;
  }
  
  public async transactWrap(
    tokenAddress: string,
    inputs: Utxo[], 
    outputs: Utxo[], 
    fee: BigNumberish = 0,
    recipient: string = '0', 
    relayer: string = '0'
  ): Promise<ethers.ContractReceipt> {
    
    while (inputs.length !== 2 && inputs.length < 16) {
      inputs.push(new Utxo({
        chainId: BigNumber.from(getChainIdType(31337))
      }));
    }
    
    const merkleProofsForInputs = inputs.map((x) => this.getMerkleProof(x));
    
    if (outputs.length < 2) {
      while (outputs.length < 2) {
        outputs.push(new Utxo({
          chainId: BigNumber.from(getChainIdType(31337))
        }));
      }
    }
    
    let extAmount = BigNumber.from(fee)
      .add(outputs.reduce((sum, x) => sum.add(x.amount), BigNumber.from(0)))
      .sub(inputs.reduce((sum, x) => sum.add(x.amount), BigNumber.from(0)))
    
    const { extData, publicInputs } = await this.setupTransaction(
      inputs,
      outputs,
      extAmount,
      fee,
      recipient,
      relayer,
      merkleProofsForInputs,
    );
    let tx;
    if (extAmount.gt(0) && checkNativeAddress(tokenAddress)) {
      tx = await this.contract.transactWrap(
        {
          ...publicInputs,
          outputCommitments: [
            publicInputs.outputCommitments[0],
            publicInputs.outputCommitments[1],
          ]
        },
        extData,
        tokenAddress,
        { 
          value: extAmount,
          gasLimit: '0x5B8D80' 
        }
      );
    } else {
      tx = await this.contract.transactWrap(
        {
          ...publicInputs,
          outputCommitments: [
            publicInputs.outputCommitments[0],
            publicInputs.outputCommitments[1],
          ]
        },
        extData,
        tokenAddress,
        { gasLimit: '0x5B8D80' }
      );
    }

    const receipt = await tx.wait();
    return receipt;
  }

  public async bridgedTransact(
    inputs: Utxo[],
    outputs: Utxo[],
    fee: BigNumberish,
    recipient: string,
    relayer: string,
    merkleProofsForInputs: any[]
  ): Promise<ethers.ContractReceipt> {
    // const { pathElements, pathIndices, merkleRoot } = merkleProofsForInputs;
    if (merkleProofsForInputs.length !== inputs.length) {
      throw new Error('Merkle proofs has different length than inputs');
    }

    if (outputs.length < 2) {
      while (outputs.length < 2) {
        outputs.push(new Utxo({
          originChainId: BigNumber.from(getChainIdType(await this.signer.getChainId()))
        }));
      }
    }

    let extAmount = BigNumber.from(fee)
      .add(outputs.reduce((sum, x) => sum.add(x.amount), BigNumber.from(0)))
      .sub(inputs.reduce((sum, x) => sum.add(x.amount), BigNumber.from(0)))

    const { extData, publicInputs } = await this.setupTransaction(
      inputs,
      outputs,
      extAmount,
      fee,
      recipient,
      relayer,
      merkleProofsForInputs,
    );


    let tx = await this.contract.transact(
      {
        ...publicInputs,
        outputCommitments: [
          publicInputs.outputCommitments[0],
          publicInputs.outputCommitments[1],
        ]
      },
      extData,
      { gasLimit: '0x5B8D80' }
    );
    const receipt = await tx.wait();
    return receipt;
  }

  //token address is address of underlying unwrapped ERC20
  public async bridgedTransactWrap(
    tokenAddress: string,
    inputs: Utxo[],
    outputs: Utxo[],
    fee: BigNumberish,
    recipient: string,
    relayer: string,
    merkleProofsForInputs: any[]
  ) {
    // const { pathElements, pathIndices, merkleRoot } = merkleProofsForInputs;
    if (merkleProofsForInputs.length !== inputs.length) {
      throw new Error('Merkle proofs has different length than inputs');
    }

    if (outputs.length < 2) {
      while (outputs.length < 2) {
        outputs.push(new Utxo({
          originChainId: BigNumber.from(getChainIdType(await this.signer.getChainId()))
        }));
      }
    }

    let extAmount = BigNumber.from(fee)
      .add(outputs.reduce((sum, x) => sum.add(x.amount), BigNumber.from(0)))
      .sub(inputs.reduce((sum, x) => sum.add(x.amount), BigNumber.from(0)))

    const { extData, publicInputs } = await this.setupTransaction(
      inputs,
      outputs,
      extAmount,
      fee,
      recipient,
      relayer,
      merkleProofsForInputs,
    );
    
    let tx;
    if (extAmount.gt(0) && checkNativeAddress(tokenAddress)) {
      tx = await this.contract.transactWrap(
        {
          ...publicInputs,
          outputCommitments: [
            publicInputs.outputCommitments[0],
            publicInputs.outputCommitments[1],
          ]
        },
        extData,
        tokenAddress,
        { 
          value: extAmount,
          gasLimit: '0x5B8D80' 
        }
      );
    } else {
      tx = await this.contract.transactWrap(
        {
          ...publicInputs,
          outputCommitments: [
            publicInputs.outputCommitments[0],
            publicInputs.outputCommitments[1],
          ]
        },
        extData,
        tokenAddress,
        { gasLimit: '0x5B8D80' }
      );
    }
    const receipt = await tx.wait();
    return receipt;
  }

  public async registerAndTransact(
    owner: string,
    publicKey: string,
    inputs: Utxo[] = [],
    outputs: Utxo[] = [],
    fee: BigNumberish = 0,
    recipient: string = '0',
    relayer: string = '0',
    merkleProofsForInputs: any[] = []
  ): Promise<ethers.ContractReceipt> {

    while (inputs.length !== 2 && inputs.length < 16) {
      inputs.push(new Utxo({
        chainId: BigNumber.from(getChainIdType(31337))
      }));
    }

    merkleProofsForInputs = inputs.map((x) => this.getMerkleProof(x));
    
    if (merkleProofsForInputs.length !== inputs.length) {
      throw new Error('Merkle proofs has different length than inputs');
    }
    
    if (outputs.length < 2) {
      while (outputs.length < 2) {
        outputs.push(new Utxo({
          chainId: BigNumber.from(getChainIdType(31337))
        }));
      }
    }

    let extAmount = BigNumber.from(fee)
      .add(outputs.reduce((sum, x) => sum.add(x.amount), BigNumber.from(0)))
      .sub(inputs.reduce((sum, x) => sum.add(x.amount), BigNumber.from(0)))

    const { extData, publicInputs } = await this.setupTransaction(
      inputs,
      outputs,
      extAmount,
      fee,
      recipient,
      relayer,
      merkleProofsForInputs,
    );

    const args = [
      { owner, publicKey },
      { ...publicInputs, outputCommitments: [publicInputs.outputCommitments[0], publicInputs.outputCommitments[1]] },
      extData,
    ];

    let tx = await this.contract.registerAndTransact(
      { owner, publicKey },
      { ...publicInputs, outputCommitments: [publicInputs.outputCommitments[0], publicInputs.outputCommitments[1]] },
      extData,
      { gasLimit: '0x5B8D80' }
    );
    const receipt = await tx.wait();
    
    return receipt;
  }
}

export default VAnchor;<|MERGE_RESOLUTION|>--- conflicted
+++ resolved
@@ -1,11 +1,7 @@
 // @ts-nocheck
 import { BigNumber, BigNumberish, ethers } from 'ethers';
 import { VAnchor as VAnchorContract, VAnchor__factory, VAnchorEncodeInputs__factory } from '@webb-tools/contracts';
-<<<<<<< HEAD
-import { p256, toHex, RootInfo, Keypair, FIELD_SIZE, getExtDataHash, toFixedHex, Utxo, getChainIdType, median, mean, max, min, ZkComponents } from '@webb-tools/utils';
-=======
-import { p256, toHex, RootInfo, Keypair, FIELD_SIZE, getExtDataHash, toFixedHex, Utxo, getChainIdType, median, mean, max, min, Overrides } from '@webb-tools/utils';
->>>>>>> cc34cf2f
+import { p256, toHex, RootInfo, Keypair, FIELD_SIZE, getExtDataHash, toFixedHex, Utxo, getChainIdType, median, mean, max, min, ZkComponents, Overrides } from '@webb-tools/utils';
 import { IAnchorDeposit, IAnchor, IExtData, IMerkleProofData, IUTXOInput, IVariableAnchorPublicInputs, IWitnessInput, IAnchorDepositInfo } from '@webb-tools/interfaces';
 import { MerkleTree } from '@webb-tools/merkle-tree';
 
@@ -69,22 +65,6 @@
   ) {
     throw new Error("Method not implemented.");
   }
-<<<<<<< HEAD
-=======
-  deposit(destinationChainId: number): Promise<IAnchorDeposit> {
-    throw new Error("Method not implemented.");
-  }
-  setupWithdraw(
-    deposit: IAnchorDepositInfo,
-    index: number,
-    recipient: string,
-    relayer: string,
-    fee: bigint,
-    refreshCommitment: string | number,
-  ) {
-    throw new Error("Method not implemented.");
-  }
->>>>>>> cc34cf2f
   withdraw(
     deposit: IAnchorDepositInfo,
     index: number,
@@ -92,14 +72,11 @@
     relayer: string,
     fee: bigint,
     refreshCommitment: string | number,
-<<<<<<< HEAD
-=======
     overrides?: Overrides
->>>>>>> cc34cf2f
   ): Promise<ethers.Event> {
     throw new Error("Method not implemented.");
   }
-  wrapAndDeposit(tokenAddress: string, destinationChainId?: number): Promise<IAnchorDeposit> {
+  wrapAndDeposit(tokenAddress: string, wrappingFee: number, destinationChainId: number, overrides?: Overrides): Promise<IAnchorDeposit> {
     throw new Error("Method not implemented.");
   }
   bridgedWithdrawAndUnwrap(deposit: IAnchorDeposit, merkleProof: any, recipient: string, relayer: string, fee: string, refund: string, refreshCommitment: string, tokenAddress: string): Promise<ethers.Event> {
