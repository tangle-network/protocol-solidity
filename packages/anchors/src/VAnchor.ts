--- conflicted
+++ resolved
@@ -1,13 +1,8 @@
 import { BigNumber, BigNumberish, ethers } from 'ethers';
 import { performance } from 'perf_hooks';
 import { VAnchor as VAnchorContract, VAnchor__factory, VAnchorEncodeInputs__factory } from '@webb-tools/contracts';
-<<<<<<< HEAD
 import { p256, toHex, RootInfo, Keypair, FIELD_SIZE, getExtDataHash, toFixedHex, Utxo, getChainIdType, median, mean, max, min, ZkComponents } from '@webb-tools/utils';
-import { IAnchorDeposit, IAnchor, IExtData, IMerkleProofData, IUTXOInput, IVariableAnchorPublicInputs, IWitnessInput } from '@webb-tools/interfaces';
-=======
-import { p256, toHex, RootInfo, Keypair, FIELD_SIZE, getExtDataHash, toFixedHex, Utxo, getChainIdType, median, mean, max, min } from '@webb-tools/utils';
 import { IAnchorDeposit, IAnchor, IExtData, IMerkleProofData, IUTXOInput, IVariableAnchorPublicInputs, IWitnessInput, IAnchorDepositInfo } from '@webb-tools/interfaces';
->>>>>>> ac4eda86
 import { MerkleTree } from '@webb-tools/merkle-tree';
 
 const snarkjs = require('snarkjs');
