--- conflicted
+++ resolved
@@ -26,17 +26,9 @@
 import { ZERO_BYTES32, ZkComponents, getChainIdType, hexToU8a, u8aToHex } from '@webb-tools/utils';
 import { BigNumber, BigNumberish, BytesLike, Overrides, PayableOverrides, ethers } from 'ethers';
 import { WebbBridge } from './Common';
-<<<<<<< HEAD
 import { Deployer } from '@webb-tools/create2-utils';
-import { hexToU8a, u8aToHex, getChainIdType, ZkComponents, ZERO_BYTES32 } from '@webb-tools/utils';
-import { SetupTransactionResult, TransactionOptions } from '.';
-
-const zeroAddress = '0x0000000000000000000000000000000000000000';
-=======
-import { Deployer } from './Deployer';
 import { OverridesWithFrom, SetupTransactionResult, TransactionOptions } from './types';
 import { zeroAddress } from './utils';
->>>>>>> a056d7a6
 
 // This convenience wrapper class is used in tests -
 // It represents a deployed contract throughout its life (e.g. maintains merkle tree state)
