--- conflicted
+++ resolved
@@ -29,21 +29,11 @@
   IVariableAnchorExtData,
   IVariableAnchorPublicInputs,
 } from '@webb-tools/interfaces';
-<<<<<<< HEAD
-import { hexToU8a, u8aToHex, getChainIdType, ZkComponents } from '@webb-tools/utils';
 import { WebbBridge } from './Common';
 import { Deployer } from './Deployer';
-=======
 import { hexToU8a, u8aToHex, getChainIdType, ZkComponents, ZERO_BYTES32 } from '@webb-tools/utils';
->>>>>>> db1b369f
 
 const zeroAddress = '0x0000000000000000000000000000000000000000';
-function checkNativeAddress(tokenAddress: string): boolean {
-  if (tokenAddress === zeroAddress || tokenAddress === '0') {
-    return true;
-  }
-  return false;
-}
 
 export var gasBenchmark = [];
 export var proofTimeBenchmark = [];
@@ -51,11 +41,7 @@
 // It represents a deployed contract throughout its life (e.g. maintains merkle tree state)
 // Functionality relevant to anchors in general (proving, verifying) is implemented in static methods
 // Functionality relevant to a particular anchor deployment (deposit, withdraw) is implemented in instance methods
-<<<<<<< HEAD
-export class VAnchor extends WebbBridge implements IAnchor {
-=======
-export class VAnchor implements IVAnchor {
->>>>>>> db1b369f
+export class VAnchor extends WebbBridge implements IVAnchor {
   signer: ethers.Signer;
   contract: VAnchorTreeContract;
   tree: MerkleTree;
@@ -90,9 +76,6 @@
     this.largeCircuitZkComponents = largeCircuitZkComponents;
   }
 
-  getAddress(): string {
-    return this.contract.address;
-  }
   public static async create2VAnchor(
     deployer: Deployer,
     saltHex: string,
@@ -119,7 +102,7 @@
     const argTypes = ['address', 'uint32', 'address', 'address', 'address', 'uint8'];
     const args = [verifier, levels, hasher, handler, token, maxEdges];
     const { contract: vanchor, receipt } = await deployer.deploy(
-      VAnchor__factory,
+      VAnchorTree__factory,
       saltHex,
       signer,
       libraryAddresses,
@@ -223,14 +206,6 @@
     // const commitments = events.map((event) => event.args.commitment);
     // this.tree.batch_insert(commitments);
     // this.latestSyncedBlock = currentBlockNumber;
-  }
-
-  public async setVerifier(verifierAddress: string) {
-    const tx = await this.contract.setVerifier(
-      verifierAddress,
-      BigNumber.from(await this.contract.getProposalNonce()).add(1)
-    );
-    await tx.wait();
   }
 
   // Proposal data is used to update linkedAnchors via bridge proposals
@@ -398,9 +373,17 @@
     wrapUnwrapToken: string,
     leavesMap: Record<string, Uint8Array[]>
   ) {
-    // Default UTXO chain ID will match with the configured signer's chain ID
-    inputs = await this.padUtxos(inputs, 16);
-    outputs = await this.padUtxos(outputs, 2);
+    // first, check if the merkle root is known on chain - if not, then update
+    if (wrapUnwrapToken.length === 0) {
+      wrapUnwrapToken = this.token;
+    }
+
+    if(outputs.length !== 2) {
+      throw new Error('Only two outputs are supported');
+    }
+    const chainId = getChainIdType(await this.signer.getChainId());
+    const roots = await this.populateRootsForProof();
+    let extAmount = this.getExtAmount(inputs, outputs, fee);
 
     // calculate the sum of input notes (for calculating the public amount)
     let sumInputUtxosAmount: BigNumberish = 0;
@@ -416,25 +399,18 @@
       });
     }
 
-    const roots = await this.populateRootsForProof();
-
-    const { extAmount, proof, proofInput } = await this.generateProof(
-      roots,
-      inputs,
-      outputs,
-      fee,
-      refund,
-      token,
-      recipient,
-      relayer,
+    const encryptedCommitments: [Uint8Array, Uint8Array] = [
+      hexToU8a(outputs[0].encrypt()),
+      hexToU8a(outputs[1].encrypt()),
+    ];
+
+    const proofInput: ProvingManagerSetupInput<'vanchor'> = {
+      inputUtxos: inputs,
+      leavesMap,
       leafIds,
-<<<<<<< HEAD
-      leavesMap
-    );
-=======
       roots: roots.map((root) => hexToU8a(root.toHexString())),
       chainId: chainId.toString(),
-      output: outputs,
+      output: [outputs[0], outputs[1]],
       encryptedCommitments,
       publicAmount: BigNumber.from(extAmount).sub(fee).add(FIELD_SIZE).mod(FIELD_SIZE).toString(),
       provingKey:
@@ -460,7 +436,6 @@
         ));
 
     const proof = await this.provingManager.prove('vanchor', proofInput);
->>>>>>> db1b369f
 
     const publicInputs: IVariableAnchorPublicInputs = this.generatePublicInputs(
       proof.proof,
@@ -492,64 +467,6 @@
   public async transact(
     inputs: Utxo[],
     outputs: Utxo[],
-<<<<<<< HEAD
-    leavesMap: Record<string, Uint8Array[]>,
-    fee: BigNumberish,
-    refund: BigNumberish,
-    recipient: string,
-    relayer: string
-  ): Promise<ethers.ContractReceipt> {
-    // Validate input utxos have a valid originChainId
-    this.validateInputs(inputs);
-    const { extData, publicInputs } = await this.setupTransaction(
-      inputs,
-      outputs,
-      fee,
-      refund,
-      this.token,
-      recipient,
-      relayer,
-      leavesMap
-    );
-
-    let tx = await this.contract.transact(
-      {
-        ...publicInputs,
-        outputCommitments: [publicInputs.outputCommitments[0], publicInputs.outputCommitments[1]],
-      },
-      extData,
-      { gasLimit: '0x5B8D80' }
-    );
-    const receipt = await tx.wait();
-    gasBenchmark.push(receipt.gasUsed.toString());
-
-    // Add the leaves to the tree
-    this.updateTreeState(outputs);
-
-    return receipt;
-  }
-
-  public updateTreeState(outputs: Utxo[]): void {
-    outputs.forEach((x) => {
-      this.tree.insert(u8aToHex(x.commitment));
-      let numOfElements = this.tree.number_of_elements();
-      this.depositHistory[numOfElements - 1] = toFixedHex(this.tree.root().toString());
-    });
-  }
-  public validateInputs(inputs: Utxo[]): void {
-    inputs.map((utxo) => {
-      if (utxo.originChainId === undefined) {
-        throw new Error('Input Utxo does not have a configured originChainId');
-      }
-    });
-  }
-
-  public async transactWrap(
-    tokenAddress: string,
-    inputs: Utxo[],
-    outputs: Utxo[],
-=======
->>>>>>> db1b369f
     fee: BigNumberish,
     refund: BigNumberish,
     recipient: string,
@@ -557,54 +474,11 @@
     wrapUnwrapToken: string,
     leavesMap: Record<string, Uint8Array[]>
   ): Promise<ethers.ContractReceipt> {
-<<<<<<< HEAD
-    // TODO: VERIFY IF WE SHOULD VALIDATE INPUTS HERE
-    const { extAmount, extData, publicInputs } = await this.setupTransaction(
-=======
     // Default UTXO chain ID will match with the configured signer's chain ID
-    const evmId = await this.signer.getChainId();
-    const chainId = getChainIdType(evmId);
-    const randomKeypair = new Keypair();
-
-    while (inputs.length !== 2 && inputs.length < 16) {
-      inputs.push(
-        await CircomUtxo.generateUtxo({
-          curve: 'Bn254',
-          backend: 'Circom',
-          chainId: chainId.toString(),
-          originChainId: chainId.toString(),
-          amount: '0',
-          blinding: hexToU8a(randomBN(31).toHexString()),
-          keypair: randomKeypair,
-        })
-      );
-    }
-
-    if (outputs.length < 2) {
-      while (outputs.length < 2) {
-        outputs.push(
-          await CircomUtxo.generateUtxo({
-            curve: 'Bn254',
-            backend: 'Circom',
-            chainId: chainId.toString(),
-            originChainId: chainId.toString(),
-            amount: '0',
-            keypair: randomKeypair,
-          })
-        );
-      }
-    }
-
-    let extAmount = BigNumber.from(fee)
-      .add(outputs.reduce((sum, x) => sum.add(x.amount), BigNumber.from(0)))
-      .sub(inputs.reduce((sum, x) => sum.add(x.amount), BigNumber.from(0)));
-
-    if (wrapUnwrapToken.length === 0) {
-      wrapUnwrapToken = this.token;
-    }
-
-    const { extData, publicInputs } = await this.setupTransaction(
->>>>>>> db1b369f
+    inputs = await this.padUtxos(inputs, 16);
+    outputs = await this.padUtxos(outputs, 2);
+
+    const { extData, extAmount, publicInputs } = await this.setupTransaction(
       inputs,
       outputs,
       fee,
@@ -615,17 +489,7 @@
       leavesMap
     );
 
-    let options = {};
-    if (extAmount.gt(0) && checkNativeAddress(wrapUnwrapToken)) {
-      let tokenWrapper = TokenWrapper__factory.connect(await this.contract.token(), this.signer);
-      let valueToSend = await tokenWrapper.getAmountToWrap(extAmount);
-
-      options = {
-        value: valueToSend.toHexString(),
-      };
-    } else {
-      options = {};
-    }
+    let options = await this.getWrapUnwrapOptions(extAmount, wrapUnwrapToken)
 
     const tx = await this.contract.transact(
       publicInputs.proof,
@@ -660,6 +524,20 @@
     return receipt;
   }
 
+  public updateTreeState(outputs: Utxo[]): void {
+    outputs.forEach((x) => {
+      this.tree.insert(u8aToHex(x.commitment));
+      let numOfElements = this.tree.number_of_elements();
+      this.depositHistory[numOfElements - 1] = toFixedHex(this.tree.root().toString());
+    });
+  }
+  public validateInputs(inputs: Utxo[]): void {
+    inputs.map((utxo) => {
+      if (utxo.originChainId === undefined) {
+        throw new Error('Input Utxo does not have a configured originChainId');
+      }
+    });
+  }
   public async generateProof(
     roots: string[],
     inputs: Utxo[],
@@ -669,11 +547,6 @@
     tokenAddress: string,
     recipient: string,
     relayer: string,
-<<<<<<< HEAD
-    leafIds: LeafIdentifier[],
-=======
-    wrapUnwrapToken: string,
->>>>>>> db1b369f
     leavesMap: Record<string, Uint8Array[]>
   ) {
     let extAmount = this.getExtAmount(inputs, outputs, fee);
@@ -683,6 +556,17 @@
       hexToU8a(outputs[1].encrypt()),
     ];
     const chainId = getChainIdType(await this.signer.getChainId());
+
+    let sumInputUtxosAmount: BigNumberish = 0;
+    let leafIds: LeafIdentifier[] = [];
+
+    for (const inputUtxo of inputs) {
+      sumInputUtxosAmount = BigNumber.from(sumInputUtxosAmount).add(inputUtxo.amount);
+      leafIds.push({
+        index: inputUtxo.index,
+        typedChainId: Number(inputUtxo.originChainId),
+      });
+    }
 
     const proofInput: ProvingManagerSetupInput<'vanchor'> = {
       inputUtxos: inputs,
@@ -719,7 +603,6 @@
     return { proof, extAmount, proofInput };
   }
 
-<<<<<<< HEAD
   public async registerAndTransact(
     owner: string,
     keyData: string,
@@ -729,42 +612,24 @@
     refund: BigNumberish,
     recipient: string,
     relayer: string,
+    wrapUnwrapToken: string,
     leavesMap: Record<string, Uint8Array[]>
   ): Promise<ethers.ContractReceipt> {
-    // TODO: VERIFY IF WE SHOULD VALIDATE INPUTS HERE
-=======
-    if (wrapUnwrapToken.length === 0) {
-      wrapUnwrapToken = this.token;
-    }
->>>>>>> db1b369f
-
-    const { extData, publicInputs } = await this.setupTransaction(
+    inputs = await this.padUtxos(inputs, 16);
+    outputs = await this.padUtxos(outputs, 2);
+
+    const { extAmount, extData, publicInputs } = await this.setupTransaction(
       inputs,
-      outputs,
+      [outputs[0], outputs[1]],
       fee,
       refund,
-<<<<<<< HEAD
-      this.token,
-=======
->>>>>>> db1b369f
       recipient,
       relayer,
       wrapUnwrapToken,
       leavesMap
     );
 
-    let options = {};
-    if (extAmount.gt(0) && checkNativeAddress(wrapUnwrapToken)) {
-      let tokenWrapper = TokenWrapper__factory.connect(await this.contract.token(), this.signer);
-      let valueToSend = await tokenWrapper.getAmountToWrap(extAmount);
-
-      options = {
-        value: valueToSend.toHexString(),
-      };
-    } else {
-      options = {};
-    }
-
+    let options = await this.getWrapUnwrapOptions(extAmount, wrapUnwrapToken)
     let tx = await this.contract.registerAndTransact(
       { owner, keyData: keyData },
       publicInputs.proof,
