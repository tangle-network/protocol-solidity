import { BigNumber, BigNumberish, ContractTransaction, ethers } from 'ethers';
import {
  VAnchor as VAnchorContract,
  VAnchor__factory,
  VAnchorEncodeInputs__factory,
  TokenWrapper,
  TokenWrapper__factory,
} from '@webb-tools/contracts';
import {
  toHex,
  Keypair,
  toFixedHex,
  Utxo,
  MerkleTree,
  median,
  mean,
  max,
  min,
  randomBN,
  CircomProvingManager,
  ProvingManagerSetupInput,
  Note,
  NoteGenInput,
  MerkleProof,
  UtxoGenInput,
  CircomUtxo,
  FIELD_SIZE,
} from '@webb-tools/sdk-core';
import {
  IAnchorDeposit,
  IAnchor,
  IVariableAnchorExtData,
  IVariableAnchorPublicInputs,
  IAnchorDepositInfo,
} from '@webb-tools/interfaces';
import { hexToU8a, u8aToHex, getChainIdType, ZkComponents } from '@webb-tools/utils';

const zeroAddress = '0x0000000000000000000000000000000000000000';
function checkNativeAddress(tokenAddress: string): boolean {
  if (tokenAddress === zeroAddress || tokenAddress === '0') {
    return true;
  }
  return false;
}

export var gasBenchmark = [];
export var proofTimeBenchmark = [];
// This convenience wrapper class is used in tests -
// It represents a deployed contract throughout its life (e.g. maintains merkle tree state)
// Functionality relevant to anchors in general (proving, verifying) is implemented in static methods
// Functionality relevant to a particular anchor deployment (deposit, withdraw) is implemented in instance methods
export class VAnchor implements IAnchor {
  signer: ethers.Signer;
  contract: VAnchorContract;
  tree: MerkleTree;
  // hex string of the connected root
  latestSyncedBlock: number;
  smallCircuitZkComponents: ZkComponents;
  largeCircuitZkComponents: ZkComponents;

  // The depositHistory stores leafIndex => information to create proposals (new root)
  depositHistory: Record<number, string>;
  token?: string;
  denomination?: string;
  provingManager: CircomProvingManager;

  private constructor(
    contract: VAnchorContract,
    signer: ethers.Signer,
    treeHeight: number,
    maxEdges: number,
    smallCircuitZkComponents: ZkComponents,
    largeCircuitZkComponents: ZkComponents
  ) {
    this.signer = signer;
    this.contract = contract;
    this.tree = new MerkleTree(treeHeight);
    this.latestSyncedBlock = 0;
    this.depositHistory = {};
    this.smallCircuitZkComponents = smallCircuitZkComponents;
    this.largeCircuitZkComponents = largeCircuitZkComponents;
  }
  deposit(destinationChainId: number): Promise<IAnchorDeposit> {
    throw new Error('Method not implemented.');
  }
  setupWithdraw(
    deposit: IAnchorDepositInfo,
    index: number,
    recipient: string,
    relayer: string,
    fee: bigint,
    refreshCommitment: string | number
  ) {
    throw new Error('Method not implemented.');
  }
  withdraw(
    deposit: IAnchorDepositInfo,
    index: number,
    recipient: string,
    relayer: string,
    fee: bigint,
    refreshCommitment: string | number
  ): Promise<ethers.Event> {
    throw new Error('Method not implemented.');
  }
<<<<<<< HEAD
  wrapAndDeposit(tokenAddress: string, wrappingFee: number, destinationChainId: number): Promise<IAnchorDeposit> {
    throw new Error("Method not implemented.");
=======
  wrapAndDeposit(tokenAddress: string, wrappingFee: number, destinationChainId?: number): Promise<IAnchorDeposit> {
    throw new Error('Method not implemented.');
>>>>>>> 8d9eed20
  }
  bridgedWithdrawAndUnwrap(
    deposit: IAnchorDeposit,
    merkleProof: any,
    recipient: string,
    relayer: string,
    fee: string,
    refund: string,
    refreshCommitment: string,
    tokenAddress: string
  ): Promise<ethers.Event> {
    throw new Error('Method not implemented.');
  }
  bridgedWithdraw(
    deposit: IAnchorDeposit,
    merkleProof: any,
    recipient: string,
    relayer: string,
    fee: string,
    refund: string,
    refreshCommitment: string
  ): Promise<ethers.Event> {
    throw new Error('Method not implemented.');
  }
  getAddress(): string {
    return this.contract.address;
  }

  public static async createVAnchor(
    verifier: string,
    levels: BigNumberish,
    hasher: string,
    handler: string,
    token: string,
    maxEdges: number,
    smallCircuitZkComponents: ZkComponents,
    largeCircuitZkComponents: ZkComponents,
    signer: ethers.Signer
  ) {
    const encodeLibraryFactory = new VAnchorEncodeInputs__factory(signer);
    let deployTx = encodeLibraryFactory.getDeployTransaction().data;
    let gasEstimate = await encodeLibraryFactory.signer.estimateGas({ data: deployTx });
    const encodeLibrary = await encodeLibraryFactory.deploy({ gasLimit: gasEstimate });
    await encodeLibrary.deployed();
<<<<<<< HEAD
    const factory = new VAnchor__factory({["contracts/libs/VAnchorEncodeInputs.sol:VAnchorEncodeInputs"]: encodeLibrary.address}, signer);
    deployTx = factory.getDeployTransaction(verifier, levels, hasher, handler, token, maxEdges).data;
    gasEstimate = await factory.signer.provider.estimateGas({ data: deployTx });
    const vAnchor = await factory.deploy(verifier, levels, hasher, handler, token, maxEdges, { gasLimit: gasEstimate });
=======
    const factory = new VAnchor__factory(
      { ['contracts/libs/VAnchorEncodeInputs.sol:VAnchorEncodeInputs']: encodeLibrary.address },
      signer
    );
    const vAnchor = await factory.deploy(verifier, levels, hasher, handler, token, maxEdges, {});
>>>>>>> 8d9eed20
    await vAnchor.deployed();
    const createdVAnchor = new VAnchor(
      vAnchor,
      signer,
      BigNumber.from(levels).toNumber(),
      maxEdges,
      smallCircuitZkComponents,
      largeCircuitZkComponents
    );
    createdVAnchor.latestSyncedBlock = vAnchor.deployTransaction.blockNumber!;
    createdVAnchor.token = token;
    return createdVAnchor;
  }

  public static async connect(
    // connect via factory method
    // build up tree by querying provider for logs
    address: string,
    smallCircuitZkComponents: ZkComponents,
    largeCircuitZkComponents: ZkComponents,
    signer: ethers.Signer
  ) {
    const anchor = VAnchor__factory.connect(address, signer);
    const maxEdges = await anchor.maxEdges();
    const treeHeight = await anchor.levels();
    const createdAnchor = new VAnchor(
      anchor,
      signer,
      treeHeight,
      maxEdges,
      smallCircuitZkComponents,
      largeCircuitZkComponents
    );
    createdAnchor.token = await anchor.token();
    return createdAnchor;
  }

  public static async generateUTXO(input: UtxoGenInput): Promise<Utxo> {
    return CircomUtxo.generateUtxo(input);
  }

  public static createRootsBytes(rootArray: string[]) {
    let rootsBytes = '0x';
    for (let i = 0; i < rootArray.length; i++) {
      rootsBytes += toFixedHex(rootArray[i]).substr(2);
    }
    return rootsBytes; // root byte string (32 * array.length bytes)
  }

  // Convert a hex string to a byte array
  public static hexStringToByte(str: string) {
    if (!str) {
      return new Uint8Array();
    }

    var a = [];
    for (var i = 0, len = str.length; i < len; i += 2) {
      a.push(parseInt(str.substr(i, 2), 16));
    }

    return new Uint8Array(a);
  }

  public static convertToPublicInputsStruct(args: any[]): IVariableAnchorPublicInputs {
    return {
      proof: args[0],
      roots: args[1],
      inputNullifiers: args[2],
      outputCommitments: args[3],
      publicAmount: args[4],
      extDataHash: args[5],
    };
  }

  public static convertToExtDataStruct(args: any[]): IVariableAnchorExtData {
    return {
      recipient: args[0],
      extAmount: args[1],
      relayer: args[2],
      fee: args[3],
      encryptedOutput1: args[4],
      encryptedOutput2: args[5],
    };
  }

  // Sync the local tree with the tree on chain.
  // Start syncing from the given block number, otherwise zero.
  public async update(blockNumber?: number) {
    // const filter = this.contract.filters.Deposit();
    // const currentBlockNumber = await this.signer.provider!.getBlockNumber();
    // const events = await this.contract.queryFilter(filter, blockNumber || 0);
    // const commitments = events.map((event) => event.args.commitment);
    // this.tree.batch_insert(commitments);
    // this.latestSyncedBlock = currentBlockNumber;
  }

  public async createResourceId(): Promise<string> {
    return toHex(this.contract.address + toHex(getChainIdType(await this.signer.getChainId()), 6).substr(2), 32);
  }

  public async setVerifier(verifierAddress: string) {
    const tx = await this.contract.setVerifier(
      verifierAddress,
      BigNumber.from(await this.contract.getProposalNonce()).add(1)
    );
    await tx.wait();
  }

  public async setHandler(handlerAddress: string) {
    const tx = await this.contract.setHandler(
      handlerAddress,
      BigNumber.from(await this.contract.getProposalNonce()).add(1)
    );
    await tx.wait();
  }

  public async setSigner(newSigner: ethers.Signer) {
    const currentChainId = await this.signer.getChainId();
    const newChainId = await newSigner.getChainId();

    if (currentChainId === newChainId) {
      this.signer = newSigner;
      this.contract = this.contract.connect(newSigner);
      return true;
    }
    return false;
  }

  // Proposal data is used to update linkedAnchors via bridge proposals
  // on other chains with this anchor's state
  public async getProposalData(resourceID: string, leafIndex?: number): Promise<string> {
    // If no leaf index passed in, set it to the most recent one.
    if (!leafIndex) {
      leafIndex = this.tree.number_of_elements() - 1;
    }

    const chainID = getChainIdType(await this.signer.getChainId());
    const merkleRoot = this.depositHistory[leafIndex];
    const functionSig = ethers.utils
      .keccak256(ethers.utils.toUtf8Bytes('updateEdge(bytes32,uint32,bytes32)'))
      .slice(0, 10)
      .padEnd(10, '0');

    const srcContract = this.contract.address;
    const srcResourceId =
      '0x' + toHex(0, 6).substring(2) + toHex(srcContract, 20).substr(2) + toHex(chainID, 6).substr(2);
    return (
      '0x' +
      toHex(resourceID, 32).substr(2) +
      functionSig.slice(2) +
      toHex(leafIndex, 4).substr(2) +
      toHex(merkleRoot, 32).substr(2) +
      toHex(srcResourceId, 32).substr(2)
    );
  }

  public async getHandler(): Promise<string> {
    return this.contract.handler();
  }

  public async getHandlerProposalData(newHandler: string): Promise<string> {
    const resourceID = await this.createResourceId();
    const functionSig = ethers.utils
      .keccak256(ethers.utils.toUtf8Bytes('setHandler(address,uint32)'))
      .slice(0, 10)
      .padEnd(10, '0');
    const nonce = Number(await this.contract.getProposalNonce()) + 1;

    return (
      '0x' +
      toHex(resourceID, 32).substr(2) +
      functionSig.slice(2) +
      toHex(nonce, 4).substr(2) +
      toHex(newHandler, 20).substr(2)
    );
  }

  public async getMinWithdrawalLimitProposalData(_minimalWithdrawalAmount: string): Promise<string> {
    const resourceID = await this.createResourceId();
    const functionSig = ethers.utils
      .keccak256(ethers.utils.toUtf8Bytes('configureMinimalWithdrawalLimit(uint256,uint32)'))
      .slice(0, 10)
      .padEnd(10, '0');
    const nonce = Number(await this.contract.getProposalNonce()) + 1;
    return (
      '0x' +
      toHex(resourceID, 32).substr(2) +
      functionSig.slice(2) +
      toHex(nonce, 4).substr(2) +
      toFixedHex(_minimalWithdrawalAmount).substr(2)
    );
  }

  public async getMaxDepositLimitProposalData(_maximumDepositAmount: string): Promise<string> {
    const resourceID = await this.createResourceId();
    const functionSig = ethers.utils
      .keccak256(ethers.utils.toUtf8Bytes('configureMaximumDepositLimit(uint256,uint32)'))
      .slice(0, 10)
      .padEnd(10, '0');
    const nonce = Number(await this.contract.getProposalNonce()) + 1;
    return (
      '0x' +
      toHex(resourceID, 32).substr(2) +
      functionSig.slice(2) +
      toHex(nonce, 4).substr(2) +
      toFixedHex(_maximumDepositAmount).substr(2)
    );
  }

  public async populateRootsForProof(): Promise<string[]> {
    const neighborEdges = await this.contract.getLatestNeighborEdges();
    const neighborRootInfos = neighborEdges.map((rootData) => {
      return rootData.root;
    });
    let thisRoot = await this.contract.getLastRoot();
    return [thisRoot, ...neighborRootInfos];
  }

  public async getClassAndContractRoots() {
    return [this.tree.root(), await this.contract.getLastRoot()];
  }

  /**
   *
   * @param input A UTXO object that is inside the tree
   * @returns
   */
  public getMerkleProof(input: Utxo): MerkleProof {
    let inputMerklePathIndices: number[];
    let inputMerklePathElements: BigNumber[];

    if (Number(input.amount) > 0) {
      if (input.index < 0) {
        throw new Error(`Input commitment ${u8aToHex(input.commitment)} was not found`);
      }
      const path = this.tree.path(input.index);
      inputMerklePathIndices = path.pathIndices;
      inputMerklePathElements = path.pathElements;
    } else {
      inputMerklePathIndices = new Array(this.tree.levels).fill(0);
      inputMerklePathElements = new Array(this.tree.levels).fill(0);
    }

    return {
      element: BigNumber.from(u8aToHex(input.commitment)),
      pathElements: inputMerklePathElements,
      pathIndices: inputMerklePathIndices,
      merkleRoot: this.tree.root(),
    };
  }

  public generatePublicInputs(
    proof: any,
    roots: string[],
    inputs: Utxo[],
    outputs: Utxo[],
    publicAmount: BigNumberish,
    extDataHash: string
  ): IVariableAnchorPublicInputs {
    // public inputs to the contract
    const args: IVariableAnchorPublicInputs = {
      proof: `0x${proof}`,
      roots: `0x${roots.map((x) => toFixedHex(x).slice(2)).join('')}`,
      inputNullifiers: inputs.map((x) => toFixedHex(x.nullifier)),
      outputCommitments: [toFixedHex(u8aToHex(outputs[0].commitment)), toFixedHex(u8aToHex(outputs[1].commitment))],
      publicAmount: toFixedHex(publicAmount),
      extDataHash: toFixedHex(extDataHash),
    };

    return args;
  }

  /**
   * Given a list of leaves and a latest synced block, update internal tree state
   * The function will create a new tree, and check on chain root before updating its member variable
   * If the passed leaves match on chain data,
   *   update this instance and return true
   * else
   *   return false
   */
  public async setWithLeaves(leaves: string[], syncedBlock?: number): Promise<Boolean> {
    let newTree = new MerkleTree(this.tree.levels, leaves);
    let root = toFixedHex(newTree.root());
    let validTree = await this.contract.isKnownRoot(root);

    if (validTree) {
      let index = 0;
      for (const leaf of newTree.elements()) {
        this.depositHistory[index] = toFixedHex(this.tree.root());
        index++;
      }
      if (!syncedBlock) {
        syncedBlock = await this.signer.provider.getBlockNumber();
      }
      this.tree = newTree;
      this.latestSyncedBlock = syncedBlock;
      return true;
    } else {
      return false;
    }
  }

  public async getGasBenchmark() {
    const gasValues = gasBenchmark.map(Number);
    const meanGas = mean(gasValues);
    const medianGas = median(gasValues);
    const maxGas = max(gasValues);
    const minGas = min(gasValues);
    return {
      gasValues,
      meanGas,
      medianGas,
      maxGas,
      minGas,
    };
    // return gasBenchmark;
  }
  public async getProofTimeBenchmark() {
    const meanTime = mean(proofTimeBenchmark);
    const medianTime = median(proofTimeBenchmark);
    const maxTime = max(proofTimeBenchmark);
    const minTime = min(proofTimeBenchmark);
    return {
      proofTimeBenchmark,
      meanTime,
      medianTime,
      maxTime,
      minTime,
    };
  }

  public async setupTransaction(
    inputs: Utxo[],
    outputs: [Utxo, Utxo],
    extAmount: BigNumberish,
    fee: BigNumberish,
    recipient: string,
    relayer: string,
    leavesMap: Record<string, Uint8Array[]>
  ) {
    // first, check if the merkle root is known on chain - if not, then update
    const chainId = getChainIdType(await this.signer.getChainId());
    const roots = await this.populateRootsForProof();

    // Start creating notes to satisfy vanchor input
    // Only the sourceChainId and secrets (amount, nullifier, secret, blinding)
    // is required
    let inputNotes: Note[] = [];
    let inputIndices: number[] = [];

    // calculate the sum of input notes (for calculating the public amount)
    let sumInputNotes: BigNumberish = 0;

    for (const inputUtxo of inputs) {
      sumInputNotes = BigNumber.from(sumInputNotes).add(inputUtxo.amount);

      // secrets should be formatted as expected in the wasm-utils for note generation
      const secrets =
        `${toFixedHex(inputUtxo.chainId, 8).slice(2)}:` +
        `${toFixedHex(inputUtxo.amount).slice(2)}:` +
        `${toFixedHex(inputUtxo.secret_key).slice(2)}:` +
        `${toFixedHex(inputUtxo.blinding).slice(2)}`;

      const noteInput: NoteGenInput = {
        amount: inputUtxo.amount.toString(),
        backend: 'Circom',
        curve: 'Bn254',
        denomination: '18', // assumed erc20
        exponentiation: '5',
        hashFunction: 'Poseidon',
        index: inputUtxo.index,
        protocol: 'vanchor',
        secrets,
        sourceChain: inputUtxo.originChainId.toString(),
        sourceIdentifyingData: '0',
        targetChain: chainId.toString(),
        targetIdentifyingData: this.contract.address,
        tokenSymbol: this.token,
        width: '5',
      };
      const inputNote = await Note.generateNote(noteInput);
      inputNotes.push(inputNote);
      inputIndices.push(inputUtxo.index);
    }

    const encryptedCommitments: [Uint8Array, Uint8Array] = [
      hexToU8a(outputs[0].encrypt()),
      hexToU8a(outputs[1].encrypt()),
    ];

    const proofInput: ProvingManagerSetupInput<'vanchor'> = {
      inputNotes,
      leavesMap,
      indices: inputIndices,
      roots: roots.map((root) => hexToU8a(root)),
      chainId: chainId.toString(),
      output: outputs,
      encryptedCommitments,
      publicAmount: BigNumber.from(extAmount).sub(fee).add(FIELD_SIZE).mod(FIELD_SIZE).toString(),
      provingKey: inputs.length > 2 ? this.largeCircuitZkComponents.zkey : this.smallCircuitZkComponents.zkey,
      relayer: hexToU8a(relayer),
      recipient: hexToU8a(recipient),
      extAmount: toFixedHex(BigNumber.from(extAmount)),
      fee: BigNumber.from(fee).toString(),
    };

    inputs.length > 2
      ? (this.provingManager = new CircomProvingManager(this.largeCircuitZkComponents.wasm, this.tree.levels, null))
      : (this.provingManager = new CircomProvingManager(this.smallCircuitZkComponents.wasm, this.tree.levels, null));

    const proof = await this.provingManager.prove('vanchor', proofInput);

    const publicInputs: IVariableAnchorPublicInputs = this.generatePublicInputs(
      proof.proof,
      roots,
      inputs,
      outputs,
      proofInput.publicAmount,
      u8aToHex(proof.extDataHash)
    );

    const extData: IVariableAnchorExtData = {
      recipient: toFixedHex(proofInput.recipient, 20),
      extAmount: toFixedHex(proofInput.extAmount),
      relayer: toFixedHex(proofInput.relayer, 20),
      fee: toFixedHex(proofInput.fee),
      encryptedOutput1: u8aToHex(proofInput.encryptedCommitments[0]),
      encryptedOutput2: u8aToHex(proofInput.encryptedCommitments[1]),
    };

    return {
      extData,
      publicInputs,
    };
  }

  public async transact(
    inputs: Utxo[],
    outputs: Utxo[],
    leavesMap: Record<string, Uint8Array[]>,
    fee: BigNumberish,
    recipient: string,
    relayer: string
  ): Promise<ethers.ContractReceipt> {
    // Default UTXO chain ID will match with the configured signer's chain ID
    const evmId = await this.signer.getChainId();
    const chainId = getChainIdType(evmId);
    const randomKeypair = new Keypair();

    while (inputs.length !== 2 && inputs.length < 16) {
      inputs.push(
        await CircomUtxo.generateUtxo({
          curve: 'Bn254',
          backend: 'Circom',
          chainId: chainId.toString(),
          originChainId: chainId.toString(),
          amount: '0',
          blinding: hexToU8a(randomBN(31).toHexString()),
          keypair: randomKeypair,
        })
      );
    }

    if (outputs.length < 2) {
      while (outputs.length < 2) {
        outputs.push(
          await CircomUtxo.generateUtxo({
            curve: 'Bn254',
            backend: 'Circom',
            chainId: chainId.toString(),
            originChainId: chainId.toString(),
            amount: '0',
            keypair: randomKeypair,
          })
        );
      }
    }

    let extAmount = BigNumber.from(fee)
      .add(outputs.reduce((sum, x) => sum.add(x.amount), BigNumber.from(0)))
      .sub(inputs.reduce((sum, x) => sum.add(x.amount), BigNumber.from(0)));

    const { extData, publicInputs } = await this.setupTransaction(
      inputs,
      [outputs[0], outputs[1]],
      extAmount,
      fee,
      recipient,
      relayer,
      leavesMap
    );

    const gasEstimate = await this.contract.estimateGas.transact(
      {
        ...publicInputs,
        outputCommitments: [
          publicInputs.outputCommitments[0],
          publicInputs.outputCommitments[1],
        ]
      },
      extData
    );

    const tx = await this.contract.transact(
      {
        ...publicInputs,
        outputCommitments: [publicInputs.outputCommitments[0], publicInputs.outputCommitments[1]],
      },
      extData,
      { gasLimit: gasEstimate }
    );
    const receipt = await tx.wait();
    gasBenchmark.push(receipt.gasUsed.toString());

    // Add the leaves to the tree
    outputs.forEach((x) => {
      this.tree.insert(u8aToHex(x.commitment));
      let numOfElements = this.tree.number_of_elements();
      this.depositHistory[numOfElements - 1] = toFixedHex(this.tree.root().toString());
    });

    return receipt;
  }

  public async transactWrap(
    tokenAddress: string,
    inputs: Utxo[],
    outputs: Utxo[],
    fee: BigNumberish,
    recipient: string,
    relayer: string,
    leavesMap: Record<string, Uint8Array[]>
  ): Promise<ethers.ContractReceipt> {
    // Default UTXO chain ID will match with the configured signer's chain ID
    const evmId = await this.signer.getChainId();
    const chainId = getChainIdType(evmId);
    const randomKeypair = new Keypair();

    while (inputs.length !== 2 && inputs.length < 16) {
      inputs.push(
        await CircomUtxo.generateUtxo({
          curve: 'Bn254',
          backend: 'Circom',
          chainId: chainId.toString(),
          originChainId: chainId.toString(),
          amount: '0',
          blinding: hexToU8a(randomBN(31).toHexString()),
          keypair: randomKeypair,
        })
      );
    }

    if (outputs.length < 2) {
      while (outputs.length < 2) {
        outputs.push(
          await CircomUtxo.generateUtxo({
            curve: 'Bn254',
            backend: 'Circom',
            chainId: chainId.toString(),
            originChainId: chainId.toString(),
            amount: '0',
            keypair: randomKeypair,
          })
        );
      }
    }

    let extAmount = BigNumber.from(fee)
      .add(outputs.reduce((sum, x) => sum.add(x.amount), BigNumber.from(0)))
      .sub(inputs.reduce((sum, x) => sum.add(x.amount), BigNumber.from(0)));

    const { extData, publicInputs } = await this.setupTransaction(
      inputs,
      [outputs[0], outputs[1]],
      extAmount,
      fee,
      recipient,
      relayer,
      leavesMap
    );

    let tx: ContractTransaction;
    if (extAmount.gt(0) && checkNativeAddress(tokenAddress)) {
<<<<<<< HEAD
      const gasEstimate = await this.contract.estimateGas.transactWrap(
        {
          ...publicInputs,
          outputCommitments: [
            publicInputs.outputCommitments[0],
            publicInputs.outputCommitments[1],
          ]
        },
        extData,
        tokenAddress,
        { 
          value: extAmount
        }
      );
=======
      let tokenWrapper = TokenWrapper__factory.connect(await this.contract.token(), this.signer);
      let valueToSend = await tokenWrapper.getAmountToWrap(extAmount);

>>>>>>> 8d9eed20
      tx = await this.contract.transactWrap(
        {
          ...publicInputs,
          outputCommitments: [publicInputs.outputCommitments[0], publicInputs.outputCommitments[1]],
        },
        extData,
        tokenAddress,
<<<<<<< HEAD
        { 
          value: extAmount,
          gasLimit: gasEstimate
=======
        {
          value: valueToSend.toHexString(),
          gasLimit: '0xBB8D80',
>>>>>>> 8d9eed20
        }
      );
    } else {
      const gasEstimate = await this.contract.estimateGas.transactWrap(
        {
          ...publicInputs,
          outputCommitments: [
            publicInputs.outputCommitments[0],
            publicInputs.outputCommitments[1],
          ]
        },
        extData,
        tokenAddress
      );
      tx = await this.contract.transactWrap(
        {
          ...publicInputs,
          outputCommitments: [publicInputs.outputCommitments[0], publicInputs.outputCommitments[1]],
        },
        extData,
        tokenAddress,
<<<<<<< HEAD
        { gasLimit: gasEstimate }
=======
        { gasLimit: '0xBB8D80' }
>>>>>>> 8d9eed20
      );
    }
    const receipt = await tx.wait();

    // Add the leaves to the tree
    outputs.forEach((x) => {
      // Maintain tree state after insertions
      this.tree.insert(u8aToHex(x.commitment));
      let numOfElements = this.tree.number_of_elements();
      this.depositHistory[numOfElements - 1] = toFixedHex(this.tree.root().toString());
    });

    return receipt;
  }

  public async registerAndTransact(
    owner: string,
    publicKey: string,
    inputs: Utxo[],
    outputs: Utxo[],
    fee: BigNumberish,
    recipient: string,
    relayer: string,
    leavesMap: Record<string, Uint8Array[]>
  ): Promise<ethers.ContractReceipt> {
    const chainId = getChainIdType(await this.signer.getChainId());
    const randomKeypair = new Keypair();

    while (inputs.length !== 2 && inputs.length < 16) {
      inputs.push(
        await CircomUtxo.generateUtxo({
          curve: 'Bn254',
          backend: 'Circom',
          chainId: chainId.toString(),
          originChainId: chainId.toString(),
          blinding: hexToU8a(randomBN(31).toHexString()),
          privateKey: hexToU8a(randomKeypair.privkey),
          amount: '0',
          keypair: randomKeypair,
        })
      );
    }

    if (outputs.length < 2) {
      while (outputs.length < 2) {
        outputs.push(
          await CircomUtxo.generateUtxo({
            curve: 'Bn254',
            backend: 'Circom',
            chainId: chainId.toString(),
            originChainId: chainId.toString(),
            blinding: hexToU8a(randomBN(31).toHexString()),
            privateKey: hexToU8a(randomKeypair.privkey),
            amount: '0',
            keypair: randomKeypair,
          })
        );
      }
    }

    let extAmount = BigNumber.from(fee)
      .add(outputs.reduce((sum, x) => sum.add(BigNumber.from(BigInt(x.amount))), BigNumber.from(0)))
      .sub(inputs.reduce((sum, x) => sum.add(BigNumber.from(BigInt(x.amount))), BigNumber.from(0)));

    const { extData, publicInputs } = await this.setupTransaction(
      inputs,
      [outputs[0], outputs[1]],
      extAmount,
      fee,
      recipient,
      relayer,
      leavesMap
    );

    const gasEstimate = await this.contract.estimateGas.registerAndTransact(
      { owner, publicKey },
      { ...publicInputs, outputCommitments: [publicInputs.outputCommitments[0], publicInputs.outputCommitments[1]] },
      extData
    );

    const tx = await this.contract.registerAndTransact(
      { owner, publicKey },
      { ...publicInputs, outputCommitments: [publicInputs.outputCommitments[0], publicInputs.outputCommitments[1]] },
      extData,
      { gasLimit: gasEstimate }
    );
    const receipt = await tx.wait();

    // Add the leaves to the tree
    outputs.forEach((x) => {
      this.tree.insert(u8aToHex(x.commitment));
      let numOfElements = this.tree.number_of_elements();
      this.depositHistory[numOfElements - 1] = toFixedHex(this.tree.root().toString());
    });

    return receipt;
  }
}

export default VAnchor;<|MERGE_RESOLUTION|>--- conflicted
+++ resolved
@@ -103,13 +103,8 @@
   ): Promise<ethers.Event> {
     throw new Error('Method not implemented.');
   }
-<<<<<<< HEAD
-  wrapAndDeposit(tokenAddress: string, wrappingFee: number, destinationChainId: number): Promise<IAnchorDeposit> {
-    throw new Error("Method not implemented.");
-=======
   wrapAndDeposit(tokenAddress: string, wrappingFee: number, destinationChainId?: number): Promise<IAnchorDeposit> {
     throw new Error('Method not implemented.');
->>>>>>> 8d9eed20
   }
   bridgedWithdrawAndUnwrap(
     deposit: IAnchorDeposit,
@@ -154,18 +149,10 @@
     let gasEstimate = await encodeLibraryFactory.signer.estimateGas({ data: deployTx });
     const encodeLibrary = await encodeLibraryFactory.deploy({ gasLimit: gasEstimate });
     await encodeLibrary.deployed();
-<<<<<<< HEAD
     const factory = new VAnchor__factory({["contracts/libs/VAnchorEncodeInputs.sol:VAnchorEncodeInputs"]: encodeLibrary.address}, signer);
     deployTx = factory.getDeployTransaction(verifier, levels, hasher, handler, token, maxEdges).data;
     gasEstimate = await factory.signer.provider.estimateGas({ data: deployTx });
     const vAnchor = await factory.deploy(verifier, levels, hasher, handler, token, maxEdges, { gasLimit: gasEstimate });
-=======
-    const factory = new VAnchor__factory(
-      { ['contracts/libs/VAnchorEncodeInputs.sol:VAnchorEncodeInputs']: encodeLibrary.address },
-      signer
-    );
-    const vAnchor = await factory.deploy(verifier, levels, hasher, handler, token, maxEdges, {});
->>>>>>> 8d9eed20
     await vAnchor.deployed();
     const createdVAnchor = new VAnchor(
       vAnchor,
@@ -749,7 +736,8 @@
 
     let tx: ContractTransaction;
     if (extAmount.gt(0) && checkNativeAddress(tokenAddress)) {
-<<<<<<< HEAD
+      let tokenWrapper = TokenWrapper__factory.connect(await this.contract.token(), this.signer);
+      let valueToSend = await tokenWrapper.getAmountToWrap(extAmount);
       const gasEstimate = await this.contract.estimateGas.transactWrap(
         {
           ...publicInputs,
@@ -761,14 +749,9 @@
         extData,
         tokenAddress,
         { 
-          value: extAmount
+          value: valueToSend
         }
       );
-=======
-      let tokenWrapper = TokenWrapper__factory.connect(await this.contract.token(), this.signer);
-      let valueToSend = await tokenWrapper.getAmountToWrap(extAmount);
-
->>>>>>> 8d9eed20
       tx = await this.contract.transactWrap(
         {
           ...publicInputs,
@@ -776,15 +759,9 @@
         },
         extData,
         tokenAddress,
-<<<<<<< HEAD
-        { 
-          value: extAmount,
-          gasLimit: gasEstimate
-=======
         {
           value: valueToSend.toHexString(),
-          gasLimit: '0xBB8D80',
->>>>>>> 8d9eed20
+          gasLimit: gasEstimate,
         }
       );
     } else {
@@ -806,11 +783,7 @@
         },
         extData,
         tokenAddress,
-<<<<<<< HEAD
         { gasLimit: gasEstimate }
-=======
-        { gasLimit: '0xBB8D80' }
->>>>>>> 8d9eed20
       );
     }
     const receipt = await tx.wait();
