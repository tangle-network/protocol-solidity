import {
  LinkableIncrementalBinaryTree__factory,
  VAnchorEncodeInputs__factory,
  VAnchorForest as VAnchorForestContract,
  VAnchorForest__factory,
} from '@webb-tools/contracts';
import {
  CircomProvingManager,
  LeafIdentifier,
  MerkleTree,
  Utxo,
  generateVariableWitnessInput,
  getVAnchorExtDataHash,
  max,
  mean,
  median,
  min,
  toFixedHex,
} from '@webb-tools/sdk-core';
import { poseidon_gencontract as poseidonContract } from 'circomlibjs';
import { BigNumber, BigNumberish, PayableOverrides, ethers } from 'ethers';
import { groth16 } from 'snarkjs';

// import { MerkleTree } from "."
import { IVariableAnchorExtData, IVariableAnchorPublicInputs } from '@webb-tools/interfaces';
import {
  UTXOInputs,
  ZERO_BYTES32,
  ZkComponents,
  getChainIdType,
  hexToU8a,
  u8aToHex,
} from '@webb-tools/utils';
import { WebbBridge } from './Common';
<<<<<<< HEAD
import { Deployer } from '@webb-tools/create2-utils';
import { SetupTransactionResult, TransactionOptions } from '.';

export type ExtData = {
  recipient: string;
  extAmount: string;
  relayer: string;
  fee: string;
  refund: string;
  token: string;
  encryptedOutput1: string;
  encryptedOutput2: string;
};
=======
import { Deployer } from './Deployer';
import { OverridesWithFrom, SetupTransactionResult, TransactionOptions } from './types';
>>>>>>> a056d7a6

export var gasBenchmark = [];
export var proofTimeBenchmark = [];
// This convenience wrapper class is used in tests -
// It represents a deployed contract throughout its life (e.g. maintains merkle tree state)
// Functionality relevant to anchors in general (proving, verifying) is implemented in static methods
// Functionality relevant to a particular anchor deployment (deposit, withdraw) is implemented in instance methods
export class VAnchorForest extends WebbBridge {
  contract: VAnchorForestContract;
  forest: MerkleTree;

  maxEdges: number;
  latestSyncedBlock: number;
  smallCircuitZkComponents: ZkComponents;
  largeCircuitZkComponents: ZkComponents;

  token?: string;
  denomination?: string;
  provingManager: CircomProvingManager;

  constructor(
    contract: VAnchorForestContract,
    signer: ethers.Signer,
    forestHeight: number,
    treeHeight: number,
    maxEdges: number,
    smallCircuitZkComponents: ZkComponents,
    largeCircuitZkComponents: ZkComponents
  ) {
    super(contract, signer);
    this.signer = signer;
    this.contract = contract;
    this.forest = new MerkleTree(forestHeight);
    this.tree = new MerkleTree(treeHeight);
    this.latestSyncedBlock = 0;
    this.maxEdges = maxEdges;
    this.depositHistory = {};
    this.smallCircuitZkComponents = smallCircuitZkComponents;
    this.largeCircuitZkComponents = largeCircuitZkComponents;
  }

  public static async create2VAnchor(
    deployer: Deployer,
    saltHex: string,
    verifier: string,
    forestLevels: BigNumberish,
    subtreeLevels: BigNumberish,
    hasher: string,
    handler: string,
    token: string,
    maxEdges: number,
    smallCircuitZkComponents: ZkComponents,
    largeCircuitZkComponents: ZkComponents,
    signer: ethers.Signer
  ) {
    // const saltHex = ethers.utils.id(salt)
    const { contract: encodeLibrary } = await deployer.deploy(
      VAnchorEncodeInputs__factory,
      saltHex,
      signer
    );

    const poseidonABI = poseidonContract.generateABI(2);
    const poseidonBytecode = poseidonContract.createCode(2);
    const poseidonInitCode = poseidonBytecode + Deployer.encode([], []);

    const { address: poseidonLibAddr } = await deployer.deployInitCode(
      saltHex,
      signer,
      poseidonInitCode
    );

    const LinkableIncrementalBinaryTreeLibs = {
      ['contracts/hashers/Poseidon.sol:PoseidonT3']: poseidonLibAddr,
    };
    const { contract: linkableIncrementalBinaryTree } = await deployer.deploy(
      LinkableIncrementalBinaryTree__factory,
      saltHex,
      signer,
      LinkableIncrementalBinaryTreeLibs
    );
    const libraryAddresses = {
      ['contracts/libs/VAnchorEncodeInputs.sol:VAnchorEncodeInputs']: encodeLibrary.address,
      ['contracts/hashers/Poseidon.sol:PoseidonT3']: poseidonLibAddr,
      ['contracts/trees/LinkableIncrementalBinaryTree.sol:LinkableIncrementalBinaryTree']:
        linkableIncrementalBinaryTree.address,
    };
    const argTypes = ['address', 'uint32', 'uint32', 'address', 'address', 'address', 'uint8'];
    const args = [verifier, forestLevels, subtreeLevels, hasher, handler, token, maxEdges];
    const { contract: vAnchor, receipt } = await deployer.deploy(
      VAnchorForest__factory,
      saltHex,
      signer,
      libraryAddresses,
      argTypes,
      args
    );
    // await vAnchor.deployed();
    const createdVAnchor = new VAnchorForest(
      vAnchor,
      signer,
      BigNumber.from(forestLevels).toNumber(),
      BigNumber.from(subtreeLevels).toNumber(),
      maxEdges,
      smallCircuitZkComponents,
      largeCircuitZkComponents
    );
    createdVAnchor.latestSyncedBlock = receipt.blockNumber!;
    createdVAnchor.token = token;
    return createdVAnchor;
  }

  public static async createVAnchor(
    verifier: string,
    forestLevels: BigNumberish,
    subtreeLevels: BigNumberish,
    hasher: string,
    handler: string,
    token: string,
    maxEdges: number,
    smallCircuitZkComponents: ZkComponents,
    largeCircuitZkComponents: ZkComponents,
    signer: ethers.Signer
  ) {
    const encodeLibraryFactory = new VAnchorEncodeInputs__factory(signer);
    const encodeLibrary = await encodeLibraryFactory.deploy();
    await encodeLibrary.deployed();
    const poseidonABI = poseidonContract.generateABI(2);
    const poseidonBytecode = poseidonContract.createCode(2);

    const PoseidonLibFactory = new ethers.ContractFactory(poseidonABI, poseidonBytecode, signer);
    const poseidonLib = await PoseidonLibFactory.deploy();
    await poseidonLib.deployed();

    const LinkableIncrementalBinaryTree = new LinkableIncrementalBinaryTree__factory(
      {
        ['contracts/hashers/Poseidon.sol:PoseidonT3']: poseidonLib.address,
      },
      signer
    );
    const linkableIncrementalBinaryTree = await LinkableIncrementalBinaryTree.deploy();
    await linkableIncrementalBinaryTree.deployed();
    const factory = new VAnchorForest__factory(
      {
        ['contracts/libs/VAnchorEncodeInputs.sol:VAnchorEncodeInputs']: encodeLibrary.address,
        ['contracts/hashers/Poseidon.sol:PoseidonT3']: poseidonLib.address,
        ['contracts/trees/LinkableIncrementalBinaryTree.sol:LinkableIncrementalBinaryTree']:
          linkableIncrementalBinaryTree.address,
      },
      signer
    );
    const vAnchor = await factory.deploy(
      verifier,
      forestLevels,
      subtreeLevels,
      hasher,
      handler,
      token,
      maxEdges,
      {}
    );
    await vAnchor.deployed();
    const createdVAnchor = new VAnchorForest(
      vAnchor,
      signer,
      BigNumber.from(forestLevels).toNumber(),
      BigNumber.from(subtreeLevels).toNumber(),
      maxEdges,
      smallCircuitZkComponents,
      largeCircuitZkComponents
    );
    createdVAnchor.latestSyncedBlock = vAnchor.deployTransaction.blockNumber!;
    createdVAnchor.token = token;
    const tx = await createdVAnchor.contract.initialize(
      BigNumber.from('1'),
      BigNumber.from(2).pow(256).sub(1)
    );
    await tx.wait();
    return createdVAnchor;
  }

  public static async connect(
    // connect via factory method
    // build up tree by querying provider for logs
    address: string,
    smallCircuitZkComponents: ZkComponents,
    largeCircuitZkComponents: ZkComponents,
    signer: ethers.Signer
  ) {
    const anchor = VAnchorForest__factory.connect(address, signer);
    const maxEdges = await anchor.maxEdges();
    const forestHeight = await anchor.forestLevels();
    const subtreeHeight = await anchor.subtreeLevels();
    const createdAnchor = new VAnchorForest(
      anchor,
      signer,
      forestHeight,
      subtreeHeight,
      maxEdges,
      smallCircuitZkComponents,
      largeCircuitZkComponents
    );
    createdAnchor.token = await anchor.token();
    return createdAnchor;
  }

  public static convertToPublicInputsStruct(args: any[]): IVariableAnchorPublicInputs {
    return {
      proof: args[0],
      roots: args[1],
      extensionRoots: '0x',
      inputNullifiers: args[2],
      outputCommitments: args[3],
      publicAmount: args[4],
      extDataHash: args[5],
    };
  }

  public static convertToExtDataStruct(args: any[]): IVariableAnchorExtData {
    return {
      recipient: args[0],
      extAmount: args[1],
      relayer: args[2],
      fee: args[3],
      refund: args[4],
      token: args[5],
      encryptedOutput1: args[6],
      encryptedOutput2: args[7],
    };
  }

  // Sync the local tree with the tree on chain.
  // Start syncing from the given block number, otherwise zero.
  public async update(blockNumber?: number) {
    // const filter = this.contract.filters.Deposit();
    // const currentBlockNumber = await this.signer.provider!.getBlockNumber();
    // const events = await this.contract.queryFilter(filter, blockNumber || 0);
    // const commitments = events.map((event) => event.args.commitment);
    // this.tree.batch_insert(commitments);
    // this.latestSyncedBlock = currentBlockNumber;
  }

  public async populateRootsForProof(): Promise<BigNumber[]> {
    const neighborEdges = await this.contract.getLatestNeighborEdges();
    const neighborRootInfos = neighborEdges.map((rootData) => {
      return rootData.root;
    });
    let thisRoot = await this.contract.getLastRoot();
    return [thisRoot, ...neighborRootInfos];
  }

  public async getClassAndContractRoots() {
    return [this.tree.root(), await this.contract.getLastRoot()];
  }

  /**
   *
   * @param input A UTXO object that is inside the tree
   * @returns
   */
  public getMerkleProof(input: Utxo): any {
    let inputSubtreePathIndices: number[];
    let inputSubtreePathElements: BigNumber[];
    let inputForestPathIndices: number[];
    let inputForestPathElements: BigNumber[];

    if (Number(input.amount) > 0) {
      if (!input.index || input.index < 0) {
        throw new Error(`Input commitment ${u8aToHex(input.commitment)} was not found`);
      }
      const subtreePath = this.tree.path(input.index);
      const idx = this.forest.indexOf(subtreePath.merkleRoot.toString());
      const forestPath = this.forest.path(idx);
      inputSubtreePathIndices = subtreePath.pathIndices;
      inputSubtreePathElements = subtreePath.pathElements;
      inputForestPathIndices = forestPath.pathIndices;
      inputForestPathElements = forestPath.pathElements;
    } else {
      inputSubtreePathIndices = new Array(this.tree.levels).fill(0);
      inputSubtreePathElements = new Array(this.tree.levels).fill(0);
      inputForestPathIndices = new Array(this.forest.levels).fill(0);
      inputForestPathElements = new Array(this.forest.levels).fill(0);
    }

    return {
      element: BigNumber.from(u8aToHex(input.commitment)),
      pathElements: inputSubtreePathElements,
      pathIndices: inputSubtreePathIndices,
      forestPathElements: inputForestPathElements,
      forestPathIndices: inputForestPathIndices,
      merkleRoot: this.forest.root(),
    };
  }

  public async generatePublicInputs(
    proof: any,
    nIns: number = 2,
    nOuts: number = 2,
    maxEdges: number = 2
    // ): IVariableAnchorPublicInputs {
  ): Promise<any> {
    const byte_calldata = await groth16.exportSolidityCallData(proof.proof, proof.publicSignals);
    // public inputs to the contract
    proof = await this.encodeSolidityProof(proof, byte_calldata);
    const publicInputs = JSON.parse('[' + byte_calldata + ']')[3];

    const publicAmount = publicInputs[0];
    const extDataHash = publicInputs[1];
    const inputNullifiers = publicInputs.slice(2, 2 + nIns);
    const outputCommitments = publicInputs.slice(2 + nIns, 2 + nIns + nOuts);
    const _chainID = publicInputs[2 + nIns + nOuts];
    const roots = publicInputs.slice(3 + nIns + nOuts, 3 + nIns + nOuts + maxEdges);
    const args = {
      proof: `0x${proof}`,
      roots: `0x${roots.map((x: any) => toFixedHex(x).slice(2)).join('')}`,
      inputNullifiers,
      outputCommitments,
      publicAmount,
      extDataHash,
    };

    return args;
  }

  /**
   * Given a list of leaves and a latest synced block, update internal tree state
   * The function will create a new tree, and check on chain root before updating its member variable
   * If the passed leaves match on chain data,
   *   update this instance and return true
   * else
   *   return false
   */
  public async setWithLeaves(leaves: string[], syncedBlock?: number): Promise<Boolean> {
    let newTree = new MerkleTree(this.tree.levels, leaves);
    let root = toFixedHex(newTree.root());
    let validTree = await this.contract.isKnownRoot(root);

    if (validTree) {
      let index = 0;
      for (const leaf of newTree.elements()) {
        this.depositHistory[index] = toFixedHex(this.tree.root());
        index++;
      }
      if (!syncedBlock) {
        if (!this.signer.provider) {
          throw new Error('Signer does not have a provider');
        }

        syncedBlock = await this.signer.provider.getBlockNumber();
      }
      this.tree = newTree;
      this.latestSyncedBlock = syncedBlock;
      return true;
    } else {
      return false;
    }
  }

  public async getGasBenchmark() {
    const gasValues = gasBenchmark.map(Number);
    const meanGas = mean(gasValues);
    const medianGas = median(gasValues);
    const maxGas = max(gasValues);
    const minGas = min(gasValues);
    return {
      gasValues,
      meanGas,
      medianGas,
      maxGas,
      minGas,
    };
    // return gasBenchmark;
  }

  public async getProofTimeBenchmark() {
    const meanTime = mean(proofTimeBenchmark);
    const medianTime = median(proofTimeBenchmark);
    const maxTime = max(proofTimeBenchmark);
    const minTime = min(proofTimeBenchmark);
    return {
      proofTimeBenchmark,
      meanTime,
      medianTime,
      maxTime,
      minTime,
    };
  }

  public async generateUTXOInputs(
    inputs: Utxo[],
    outputs: Utxo[],
    chainId: number,
    extAmount: BigNumber,
    fee: BigNumber,
    extDataHash: BigNumber
  ): Promise<any> {
    const vanchorRoots = await this.populateRootsForProof();
    const vanchorMerkleProof = inputs.map((x) => this.getMerkleProof(x));
    const outputCommitment = outputs.map((x) => BigNumber.from(u8aToHex(x.commitment)).toString());

    const vanchorInput: UTXOInputs = await generateVariableWitnessInput(
      vanchorRoots.map((root) => BigNumber.from(root)),
      chainId,
      inputs,
      outputs,
      extAmount,
      fee,
      BigNumber.from(extDataHash),
      vanchorMerkleProof
    );
    const indices = vanchorMerkleProof.map((proof) => proof.forestPathIndices);
    const forestPathIndices: number[] = [];
    indices.forEach((pathIndices) => {
      let index = MerkleTree.calculateIndexFromPathIndices(pathIndices);
      forestPathIndices.push(index);
    });

    const forestPathElements = vanchorMerkleProof.map((proof) =>
      proof.forestPathElements.map((bignum: any) => bignum.toString())
    );

    const proofInput = {
      roots: vanchorInput.roots,
      chainID: vanchorInput.chainID,
      inputNullifier: vanchorInput.inputNullifier,
      outputCommitment: vanchorInput.outputCommitment,
      publicAmount: vanchorInput.publicAmount,
      extDataHash: vanchorInput.extDataHash,
      inAmount: vanchorInput.inAmount,
      inPrivateKey: vanchorInput.inPrivateKey,
      inBlinding: vanchorInput.inBlinding,
      outChainID: vanchorInput.outChainID,
      outAmount: vanchorInput.outAmount,
      outPubkey: vanchorInput.outPubkey,
      outBlinding: vanchorInput.outBlinding,

      subtreePathIndices: vanchorInput.inPathIndices,
      subtreePathElements: vanchorInput.inPathElements.map((utxoPathElements) =>
        utxoPathElements.map((bignum) => bignum.toString())
      ),
      forestPathIndices: forestPathIndices,
      forestPathElements,
    };

    return proofInput;
  }

  public async generateExtData(
    recipient: string,
    extAmount: BigNumber,
    relayer: string,
    fee: BigNumber,
    refund: BigNumber,
    wrapUnwrapToken: string,
    encryptedOutput1: string,
    encryptedOutput2: string
  ): Promise<{ extData: IVariableAnchorExtData; extDataHash: BigNumber }> {
    const extData = {
      recipient: toFixedHex(recipient, 20),
      extAmount: toFixedHex(extAmount),
      relayer: toFixedHex(relayer, 20),
      fee: toFixedHex(fee),
      refund: toFixedHex(refund.toString()),
      token: toFixedHex(wrapUnwrapToken, 20),
      encryptedOutput1,
      encryptedOutput2,
    };

    const extDataHash = await getVAnchorExtDataHash(
      encryptedOutput1,
      encryptedOutput2,
      extAmount.toString(),
      BigNumber.from(fee).toString(),
      recipient,
      relayer,
      refund.toString(),
      wrapUnwrapToken
    );
    return { extData, extDataHash };
  }

  public async updateForest(outputs: Utxo[]): Promise<void> {
    outputs.forEach((x) => {
      const commitment = BigNumber.from(u8aToHex(x.commitment));
      this.tree.insert(commitment.toHexString());
      let numOfElements = this.tree.number_of_elements();
      this.depositHistory[numOfElements - 1] = toFixedHex(this.tree.root().toString());
    });
    const curIdx = await this.contract.currSubtreeIndex();
    const lastSubtreeRoot = await this.contract.getLastSubtreeRoot(0);
    this.forest.update(curIdx, this.tree.root().toHexString());
  }

  /**
   *
   * @param input A UTXO object that is inside the tree
   * @returns an object with two fields, publicInput
   */
  public async setupTransaction(
    inputs: Utxo[],
    outputs: Utxo[],
    fee: BigNumberish,
    refund: BigNumberish,
    recipient: string,
    relayer: string,
    wrapUnwrapToken: string,
    leavesMap: Record<string, Uint8Array[]>
  ): Promise<SetupTransactionResult> {
    // Default UTXO chain ID will match with the configured signer's chain ID
    inputs = await this.padUtxos(inputs, 16);
    outputs = await this.padUtxos(outputs, 2);

    // first, check if the merkle root is known on chain - if not, then update
    if (wrapUnwrapToken.length === 0) {
      if (!this.token) {
        throw new Error('Token address is not set');
      }

      wrapUnwrapToken = this.token;
    }
    const chainId = getChainIdType(await this.signer.getChainId());
    let extAmount = await this.getExtAmount(inputs, outputs, fee);

    // calculate the sum of input notes (for calculating the public amount)
    let sumInputUtxosAmount: BigNumberish = 0;

    // Pass the identifier for leaves alongside the proof input
    let leafIds: LeafIdentifier[] = [];

    for (const inputUtxo of inputs) {
      sumInputUtxosAmount = BigNumber.from(sumInputUtxosAmount).add(inputUtxo.amount);
      leafIds.push({
        index: inputUtxo.index!, // TODO: remove non-null assertion here
        typedChainId: Number(inputUtxo.originChainId),
      });
    }

    const encryptedCommitments: [Uint8Array, Uint8Array] = [
      hexToU8a(outputs[0].encrypt()),
      hexToU8a(outputs[1].encrypt()),
    ];
    const { extData, extDataHash } = await this.generateExtData(
      recipient,
      BigNumber.from(extAmount),
      relayer,
      BigNumber.from(fee),
      BigNumber.from(refund),
      wrapUnwrapToken,
      outputs[0].encrypt(),
      outputs[1].encrypt()
    );

    const proofInput: UTXOInputs = await this.generateUTXOInputs(
      inputs,
      outputs,
      chainId,
      BigNumber.from(extAmount),
      BigNumber.from(fee),
      extDataHash
    );

    let wasmFile;
    let zkeyFile;
    if (inputs.length > 2) {
      wasmFile = this.largeCircuitZkComponents.wasm;
      zkeyFile = this.largeCircuitZkComponents.zkey;
    } else {
      wasmFile = this.smallCircuitZkComponents.wasm;
      zkeyFile = this.smallCircuitZkComponents.zkey;
    }

    let proof = await groth16.fullProve(proofInput, wasmFile, zkeyFile);

    const publicInputs = await this.generatePublicInputs(proof, inputs.length);
    return {
      extAmount,
      extData,
      publicInputs,
    };
  }

  public async registerAndTransact(
    owner: string,
    keyData: string,
    inputs: Utxo[],
    outputs: Utxo[],
    fee: BigNumberish,
    refund: BigNumberish,
    recipient: string,
    relayer: string,
    wrapUnwrapToken: string,
    leavesMap: Record<string, Uint8Array[]>,
    overridesTransaction?: OverridesWithFrom<PayableOverrides>
  ): Promise<ethers.ContractReceipt> {
    const { extAmount, extData, publicInputs } = await this.setupTransaction(
      inputs,
      outputs,
      fee,
      refund,
      recipient,
      relayer,
      wrapUnwrapToken,
      leavesMap
    );

    let options = await this.getWrapUnwrapOptions(
      extAmount,
      BigNumber.from(refund),
      wrapUnwrapToken
    );

    let tx = await this.contract.registerAndTransact(
      { owner, keyData: keyData },
      publicInputs.proof,
      ZERO_BYTES32,
      {
        recipient: extData.recipient,
        extAmount: extData.extAmount,
        relayer: extData.relayer,
        fee: extData.fee,
        refund: extData.refund,
        token: extData.token,
      },
      {
        roots: publicInputs.roots,
        extensionRoots: [],
        inputNullifiers: publicInputs.inputNullifiers,
        outputCommitments: [
          BigNumber.from(publicInputs.outputCommitments[0]),
          BigNumber.from(publicInputs.outputCommitments[1]),
        ],
        publicAmount: publicInputs.publicAmount,
        extDataHash: publicInputs.extDataHash,
      },
      {
        encryptedOutput1: extData.encryptedOutput1,
        encryptedOutput2: extData.encryptedOutput2,
      },
      { ...options, ...overridesTransaction }
    );
    const receipt = await tx.wait();
    // Add the leaves to the tree
    await this.updateForest(outputs);

    return receipt;
  }

  public async transact(
    inputs: Utxo[],
    outputs: Utxo[],
    fee: BigNumberish,
    refund: BigNumberish,
    recipient: string,
    relayer: string,
    wrapUnwrapToken: string,
    leavesMap: Record<string, Uint8Array[]>,
    overridesTransaction?: OverridesWithFrom<PayableOverrides>
  ): Promise<ethers.ContractReceipt> {
    // Validate input utxos have a valid originChainId
    this.validateInputs(inputs);

    // Default UTXO chain ID will match with the configured signer's chain ID
    inputs = await this.padUtxos(inputs, 16);
    outputs = await this.padUtxos(outputs, 2);

    const { extAmount, extData, publicInputs } = await this.setupTransaction(
      inputs,
      outputs,
      fee,
      refund,
      recipient,
      relayer,
      wrapUnwrapToken,
      leavesMap
    );

    let options = await this.getWrapUnwrapOptions(
      extAmount,
      BigNumber.from(refund),
      wrapUnwrapToken
    );

    const tx = await this.contract.transact(
      publicInputs.proof,
      ZERO_BYTES32,
      {
        recipient: extData.recipient,
        extAmount: extData.extAmount,
        relayer: extData.relayer,
        fee: extData.fee,
        refund: extData.refund,
        token: extData.token,
      },
      {
        roots: publicInputs.roots,
        extensionRoots: [],
        inputNullifiers: publicInputs.inputNullifiers,
        outputCommitments: [publicInputs.outputCommitments[0], publicInputs.outputCommitments[1]],
        publicAmount: publicInputs.publicAmount,
        extDataHash: publicInputs.extDataHash,
      },
      {
        encryptedOutput1: extData.encryptedOutput1,
        encryptedOutput2: extData.encryptedOutput2,
      },
      { ...options, ...overridesTransaction }
    );
    const receipt = await tx.wait();
    await this.updateForest(outputs);
    return receipt;
  }
}

export default VAnchorForest;<|MERGE_RESOLUTION|>--- conflicted
+++ resolved
@@ -32,9 +32,7 @@
   u8aToHex,
 } from '@webb-tools/utils';
 import { WebbBridge } from './Common';
-<<<<<<< HEAD
 import { Deployer } from '@webb-tools/create2-utils';
-import { SetupTransactionResult, TransactionOptions } from '.';
 
 export type ExtData = {
   recipient: string;
@@ -46,10 +44,8 @@
   encryptedOutput1: string;
   encryptedOutput2: string;
 };
-=======
-import { Deployer } from './Deployer';
+
 import { OverridesWithFrom, SetupTransactionResult, TransactionOptions } from './types';
->>>>>>> a056d7a6
 
 export var gasBenchmark = [];
 export var proofTimeBenchmark = [];
