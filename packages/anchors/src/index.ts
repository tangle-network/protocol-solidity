--- conflicted
+++ resolved
@@ -1,10 +1,7 @@
 export { AnchorHandler } from './AnchorHandler';
 export { VAnchor } from './VAnchor';
-<<<<<<< HEAD
 export { VAnchorForest } from './VAnchorForest';
-=======
 export { ChainalysisVAnchor } from './ChainalysisVAnchor';
->>>>>>> 055a9038
 export { IdentityVAnchor } from './IdentityVAnchor';
 export { OpenVAnchor } from './OpenVAnchor';
 export { PoseidonHasher } from './PoseidonHasher';