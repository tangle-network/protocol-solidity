--- conflicted
+++ resolved
@@ -34,15 +34,10 @@
 } from '@webb-tools/utils';
 import { BigNumber, BigNumberish, PayableOverrides, ethers } from 'ethers';
 import { WebbBridge } from './Common';
-<<<<<<< HEAD
 import { Deployer } from '@webb-tools/create2-utils';
-import { SetupTransactionResult, TransactionOptions } from '.';
-=======
-import { Deployer } from './Deployer';
 import { OverridesWithFrom, SetupTransactionResult, TransactionOptions } from './types';
 import { splitTransactionOptions } from './utils';
 const assert = require('assert');
->>>>>>> a056d7a6
 
 const snarkjs = require('snarkjs');
 
