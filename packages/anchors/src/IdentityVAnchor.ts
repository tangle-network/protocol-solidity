import {BigNumber, BigNumberish, ContractTransaction, ethers} from 'ethers';
const assert = require('assert');
import {
  IdentityVAnchor as IdentityVAnchorContract,
  IdentityVAnchor__factory,
  IdentityVAnchorEncodeInputs__factory,
  TokenWrapper,
  TokenWrapper__factory,
} from '@webb-tools/contracts';
import {
  toHex,
  Keypair,
  toFixedHex,
  Utxo,
  MerkleTree,
  median,
  mean,
  max,
  min,
  randomBN,
  CircomProvingManager,
  generateVariableWitnessInput,
  getVAnchorExtDataHash,
  MerkleProof,
  UtxoGenInput,
  CircomUtxo,
} from '@webb-tools/sdk-core';
import {
  IAnchorDeposit,
  IAnchor,
  IIdentityVariableAnchorExtData,
  IIdentityVariableAnchorPublicInputs,
  IAnchorDepositInfo,
} from '@webb-tools/interfaces';
<<<<<<< HEAD
import {
  generateProof,
  hexToU8a,
  u8aToHex,
  getChainIdType,
  UTXOInputs,
  ZkComponents,
} from '@webb-tools/utils';
import {Semaphore, Verifier} from '@webb-tools/semaphore';
import {Group} from '@webb-tools/semaphore-group';
=======
import { hexToU8a, u8aToHex, getChainIdType, UTXOInputs, ZkComponents } from '@webb-tools/utils';
import { Semaphore } from '@webb-tools/semaphore';
import { LinkedGroup } from '@webb-tools/semaphore-group';
>>>>>>> c6c88637

const snarkjs = require('snarkjs');

const zeroAddress = '0x0000000000000000000000000000000000000000';

export type FullProof = {
  proof: Proof;
  publicSignals: RawPublicSignals;
};

export type Proof = {
  pi_a: string[3];
  pi_b: Array<string[2]>;
  pi_c: string[3];
  protocol: string;
  curve: string;
};
export type ExtData = {
  recipient: string;
  extAmount: string;
  relayer: string;
  fee: string;
  refund: string;
  token: string;
  encryptedOutput1: string;
  encryptedOutput2: string;
};

export type RawPublicSignals = string[11];

function checkNativeAddress(tokenAddress: string): boolean {
  if (tokenAddress === zeroAddress || tokenAddress === '0') {
    return true;
  }
  return false;
}
export var gasBenchmark = [];
export var proofTimeBenchmark = [];
// This convenience wrapper class is used in tests -
// It represents a deployed contract throughout its life (e.g. maintains merkle tree state)
// Functionality relevant to anchors in general (proving, verifying) is implemented in static methods
// Functionality relevant to a particular anchor deployment (deposit, withdraw) is implemented in instance methods
export class IdentityVAnchor implements IAnchor {
  signer: ethers.Signer;
  contract: IdentityVAnchorContract;
  semaphore: Semaphore;
  tree: MerkleTree;
  group: LinkedGroup;
  // hex string of the connected root
  latestSyncedBlock: number;
  smallCircuitZkComponents: ZkComponents;
  largeCircuitZkComponents: ZkComponents;

  // The depositHistory stores leafIndex => information to create proposals (new root)
  depositHistory: Record<number, string>;
  token?: string;
  denomination?: string;
  maxEdges: number;
  groupId: BigNumber;
  provingManager: CircomProvingManager;

  constructor(
    contract: IdentityVAnchorContract,
    signer: ethers.Signer,
    treeHeight: number,
    maxEdges: number,
    groupId: BigNumber,
    group: LinkedGroup,
    smallCircuitZkComponents: ZkComponents,
    largeCircuitZkComponents: ZkComponents
  ) {
    this.signer = signer;
    this.contract = contract;
    this.tree = new MerkleTree(treeHeight);
    this.latestSyncedBlock = 0;
    this.maxEdges = maxEdges;
    this.groupId = groupId;
    this.group = group;
    this.depositHistory = {};
    this.smallCircuitZkComponents = smallCircuitZkComponents;
    this.largeCircuitZkComponents = largeCircuitZkComponents;
  }
  deposit(destinationChainId: number): Promise<IAnchorDeposit> {
    throw new Error('Method not implemented.');
  }
  setupWithdraw(
    deposit: IAnchorDepositInfo,
    index: number,
    recipient: string,
    relayer: string,
    fee: bigint,
    refreshCommitment: string | number
  ) {
    throw new Error('Method not implemented.');
  }
  withdraw(
    deposit: IAnchorDepositInfo,
    index: number,
    recipient: string,
    relayer: string,
    fee: bigint,
    refreshCommitment: string | number
  ): Promise<ethers.Event> {
    throw new Error('Method not implemented.');
  }
  wrapAndDeposit(
    tokenAddress: string,
    wrappingFee: number,
    destinationChainId?: number
  ): Promise<IAnchorDeposit> {
    throw new Error('Method not implemented.');
  }
  bridgedWithdrawAndUnwrap(
    deposit: IAnchorDeposit,
    merkleProof: any,
    recipient: string,
    relayer: string,
    fee: string,
    refund: string,
    refreshCommitment: string,
    tokenAddress: string
  ): Promise<ethers.Event> {
    throw new Error('Method not implemented.');
  }
  bridgedWithdraw(
    deposit: IAnchorDeposit,
    merkleProof: any,
    recipient: string,
    relayer: string,
    fee: string,
    refund: string,
    refreshCommitment: string
  ): Promise<ethers.Event> {
    throw new Error('Method not implemented.');
  }
  getAddress(): string {
    return this.contract.address;
  }

  public static async createIdentityVAnchor(
    semaphore: Semaphore,
    verifier: string,
    levels: BigNumberish,
    hasher: string,
    handler: string,
    token: string,
    maxEdges: number,
    groupId: BigNumber,
    group: LinkedGroup,
    smallCircuitZkComponents: ZkComponents,
    largeCircuitZkComponents: ZkComponents,
    signer: ethers.Signer
  ) {
    const encodeLibraryFactory = new IdentityVAnchorEncodeInputs__factory(signer);
    const encodeLibrary = await encodeLibraryFactory.deploy();
    await encodeLibrary.deployed();
    const factory = new IdentityVAnchor__factory(
      {
        ['contracts/libs/IdentityVAnchorEncodeInputs.sol:IdentityVAnchorEncodeInputs']:
          encodeLibrary.address,
      },
      signer
    );
    const vAnchor = await factory.deploy(
      semaphore.contract.address,
      verifier,
      levels,
      hasher,
      handler,
      token,
      maxEdges,
      groupId
    );
    await vAnchor.deployed();
    const createdIdentityVAnchor = new IdentityVAnchor(
      vAnchor,
      signer,
      BigNumber.from(levels).toNumber(),
      maxEdges,
      groupId,
      group,
      smallCircuitZkComponents,
      largeCircuitZkComponents
    );
    createdIdentityVAnchor.latestSyncedBlock = vAnchor.deployTransaction.blockNumber!;
    createdIdentityVAnchor.token = token;
    return createdIdentityVAnchor;
  }

  public static async connect(
    // connect via factory method
    // build up tree by querying provider for logs
    address: string,
    group: LinkedGroup,
    smallCircuitZkComponents: ZkComponents,
    largeCircuitZkComponents: ZkComponents,
    signer: ethers.Signer
  ) {
    const anchor = IdentityVAnchor__factory.connect(address, signer);
    const maxEdges = await anchor.maxEdges();
    const treeHeight = await anchor.levels();
    const groupId = await anchor.groupId();
    const createdAnchor = new IdentityVAnchor(
      anchor,
      signer,
      treeHeight,
      maxEdges,
      groupId,
      group,
      smallCircuitZkComponents,
      largeCircuitZkComponents
    );
    createdAnchor.token = await anchor.token();
    return createdAnchor;
  }

  public static async generateUTXO(input: UtxoGenInput): Promise<Utxo> {
    return CircomUtxo.generateUtxo(input);
  }
  public async generateProofCalldata(fullProof: any) {
    // const result = snarkjs.groth16.exportSolidityCallData(proof, publicSignals);
    const calldata = await snarkjs.groth16.exportSolidityCallData(
      fullProof.proof,
      fullProof.publicSignals
    );
    const proof = JSON.parse('[' + calldata + ']');
    const pi_a = proof[0];
    const pi_b = proof[1];
    const pi_c = proof[2];

    const proofEncoded = [
      pi_a[0],
      pi_a[1],
      pi_b[0][0],
      pi_b[0][1],
      pi_b[1][0],
      pi_b[1][1],
      pi_c[0],
      pi_c[1],
    ]
      .map((elt) => elt.substr(2))
      .join('');

    return proofEncoded;
  }

  public static createRootsBytes(rootArray: string[]) {
    let rootsBytes = '0x';
    for (let i = 0; i < rootArray.length; i++) {
      rootsBytes += toFixedHex(rootArray[i]).substr(2);
    }
    return rootsBytes; // root byte string (32 * array.length bytes)
  }

  // Convert a hex string to a byte array
  public static hexStringToByte(str: string) {
    if (!str) {
      return new Uint8Array();
    }

    var a = [];
    for (var i = 0, len = str.length; i < len; i += 2) {
      a.push(parseInt(str.substr(i, 2), 16));
    }

    return new Uint8Array(a);
  }

  public static convertToPublicInputsStruct(args: any[]): IIdentityVariableAnchorPublicInputs {
    return {
      proof: args[0],
      identityRoots: args[1],
      vanchorRoots: args[2],
      inputNullifiers: args[3],
      outputCommitments: args[4],
      publicAmount: args[5],
      extDataHash: args[6],
    };
  }

  public static convertToExtDataStruct(args: any[]): IIdentityVariableAnchorExtData {
    return {
      recipient: args[0],
      extAmount: args[1],
      relayer: args[2],
      fee: args[3],
      refund: args[4],
      token: args[5],
      encryptedOutput1: args[6],
      encryptedOutput2: args[7],
    };
  }

  // Sync the local tree with the tree on chain.
  // Start syncing from the given block number, otherwise zero.
  public async update(blockNumber?: number) {
    // const filter = this.contract.filters.Deposit();
    // const currentBlockNumber = await this.signer.provider!.getBlockNumber();
    // const events = await this.contract.queryFilter(filter, blockNumber || 0);
    // const commitments = events.map((event) => event.args.commitment);
    // this.tree.batch_insert(commitments);
    // this.latestSyncedBlock = currentBlockNumber;
  }

  public async createResourceId(): Promise<string> {
    return toHex(
      this.contract.address + toHex(getChainIdType(await this.signer.getChainId()), 6).substr(2),
      32
    );
  }

  public async setVerifier(verifierAddress: string) {
    const tx = await this.contract.setVerifier(
      verifierAddress,
      BigNumber.from(await this.contract.getProposalNonce()).add(1)
    );
    await tx.wait();
  }

  public async setHandler(handlerAddress: string) {
    const tx = await this.contract.setHandler(
      handlerAddress,
      BigNumber.from(await this.contract.getProposalNonce()).add(1)
    );
    await tx.wait();
  }

  public async setSigner(newSigner: ethers.Signer) {
    const currentChainId = await this.signer.getChainId();
    const newChainId = await newSigner.getChainId();

    if (currentChainId === newChainId) {
      this.signer = newSigner;
      this.contract = this.contract.connect(newSigner);
      return true;
    }
    return false;
  }

  // Proposal data is used to update linkedAnchors via bridge proposals
  // on other chains with this anchor's state
  public async getProposalData(resourceID: string, leafIndex?: number): Promise<string> {
    // If no leaf index passed in, set it to the most recent one.
    if (!leafIndex) {
      leafIndex = this.tree.number_of_elements() - 1;
    }

    const chainID = getChainIdType(await this.signer.getChainId());
    const merkleRoot = this.depositHistory[leafIndex];
    const functionSig = ethers.utils
      .keccak256(ethers.utils.toUtf8Bytes('updateEdge(bytes32,uint32,bytes32)'))
      .slice(0, 10)
      .padEnd(10, '0');

    const srcContract = this.contract.address;
    const srcResourceId =
      '0x' +
      toHex(0, 6).substring(2) +
      toHex(srcContract, 20).substr(2) +
      toHex(chainID, 6).substr(2);
    return (
      '0x' +
      toHex(resourceID, 32).substr(2) +
      functionSig.slice(2) +
      toHex(leafIndex, 4).substr(2) +
      toHex(merkleRoot, 32).substr(2) +
      toHex(srcResourceId, 32).substr(2)
    );
  }

  public async getHandler(): Promise<string> {
    return this.contract.handler();
  }

  public async getHandlerProposalData(newHandler: string): Promise<string> {
    const resourceID = await this.createResourceId();
    const functionSig = ethers.utils
      .keccak256(ethers.utils.toUtf8Bytes('setHandler(address,uint32)'))
      .slice(0, 10)
      .padEnd(10, '0');
    const nonce = Number(await this.contract.getProposalNonce()) + 1;

    return (
      '0x' +
      toHex(resourceID, 32).substr(2) +
      functionSig.slice(2) +
      toHex(nonce, 4).substr(2) +
      toHex(newHandler, 20).substr(2)
    );
  }

  public async getMinWithdrawalLimitProposalData(
    _minimalWithdrawalAmount: string
  ): Promise<string> {
    const resourceID = await this.createResourceId();
    const functionSig = ethers.utils
      .keccak256(ethers.utils.toUtf8Bytes('configureMinimalWithdrawalLimit(uint256,uint32)'))
      .slice(0, 10)
      .padEnd(10, '0');
    const nonce = Number(await this.contract.getProposalNonce()) + 1;
    return (
      '0x' +
      toHex(resourceID, 32).substr(2) +
      functionSig.slice(2) +
      toHex(nonce, 4).substr(2) +
      toFixedHex(_minimalWithdrawalAmount).substr(2)
    );
  }

  public async getMaxDepositLimitProposalData(_maximumDepositAmount: string): Promise<string> {
    const resourceID = await this.createResourceId();
    const functionSig = ethers.utils
      .keccak256(ethers.utils.toUtf8Bytes('configureMaximumDepositLimit(uint256,uint32)'))
      .slice(0, 10)
      .padEnd(10, '0');
    const nonce = Number(await this.contract.getProposalNonce()) + 1;
    return (
      '0x' +
      toHex(resourceID, 32).substr(2) +
      functionSig.slice(2) +
      toHex(nonce, 4).substr(2) +
      toFixedHex(_maximumDepositAmount).substr(2)
    );
  }

  public async populateVAnchorRootsForProof(): Promise<string[]> {
    const neighborEdges = await this.contract.getLatestNeighborEdges();
    const neighborRootInfos = neighborEdges.map((rootData) => {
      return rootData.root;
    });
    let thisRoot = await this.contract.getLastRoot();
    return [thisRoot, ...neighborRootInfos];
  }

  public async getClassAndContractRoots() {
    return [this.tree.root(), await this.contract.getLastRoot()];
  }

  /**
   *
   * @param input A UTXO object that is inside the tree
   * @returns
   */
  public getMerkleProof(input: Utxo): MerkleProof {
    let inputMerklePathIndices: number[];
    let inputMerklePathElements: BigNumber[];

    if (Number(input.amount) > 0) {
      if (input.index < 0) {
        throw new Error(`Input commitment ${u8aToHex(input.commitment)} was not found`);
      }
      const path = this.tree.path(input.index);
      inputMerklePathIndices = path.pathIndices;
      inputMerklePathElements = path.pathElements;
    } else {
      inputMerklePathIndices = new Array(this.tree.levels).fill(0);
      inputMerklePathElements = new Array(this.tree.levels).fill(0);
    }

    return {
      element: BigNumber.from(u8aToHex(input.commitment)),
      pathElements: inputMerklePathElements,
      pathIndices: inputMerklePathIndices,
      merkleRoot: this.tree.root(),
    };
  }

  // TODO parameterize this better
  public generatePublicInputs(
    proof: any,
    byte_calldata: any,
    nIns: number = 2,
    nOuts: number = 2,
    numSemaphoreRoots: number = 2,
    numVAnchorRoots: number = 2
  ): IIdentityVariableAnchorPublicInputs {
    // public inputs to the contract
    const publicInputs = JSON.parse('[' + byte_calldata + ']')[3];

    let index = 0;
    const identityRoots = publicInputs.slice(index, numSemaphoreRoots);
    index = numSemaphoreRoots + 1; // ignoring public chainID from circuit

    const publicAmount = publicInputs[index++];
    const extDataHash = publicInputs[index++];

    const inputs = publicInputs.slice(index, index + nIns);
    index += nIns;

    const outputs = publicInputs.slice(index, index + nOuts);
    index += nOuts;

    const vanchorRoots = publicInputs.slice(index, index + numVAnchorRoots);
    const args: IIdentityVariableAnchorPublicInputs = {
      proof: `0x${proof}`,
      identityRoots: `0x${identityRoots.map((x) => toFixedHex(x).slice(2)).join('')}`,
      vanchorRoots: `0x${vanchorRoots.map((x) => toFixedHex(x).slice(2)).join('')}`,
      inputNullifiers: inputs.map((x) => toFixedHex(x)),
      outputCommitments: [toFixedHex(outputs[0]), toFixedHex(outputs[1])],
      publicAmount: toFixedHex(publicAmount),
      extDataHash: toFixedHex(extDataHash),
    };

    return args;
  }

  /**
   * Given a list of leaves and a latest synced block, update internal tree state
   * The function will create a new tree, and check on chain root before updating its member variable
   * If the passed leaves match on chain data,
   *   update this instance and return true
   * else
   *   return false
   */
  public async setWithLeaves(leaves: string[], syncedBlock?: number): Promise<Boolean> {
    let newTree = new MerkleTree(this.tree.levels, leaves);
    let root = toFixedHex(newTree.root());
    let validTree = await this.contract.isKnownRoot(root);

    if (validTree) {
      let index = 0;
      for (const leaf of newTree.elements()) {
        this.depositHistory[index] = toFixedHex(this.tree.root());
        index++;
      }
      if (!syncedBlock) {
        syncedBlock = await this.signer.provider.getBlockNumber();
      }
      this.tree = newTree;
      this.latestSyncedBlock = syncedBlock;
      return true;
    } else {
      return false;
    }
  }

  public async getGasBenchmark() {
    const gasValues = gasBenchmark.map(Number);
    const meanGas = mean(gasValues);
    const medianGas = median(gasValues);
    const maxGas = max(gasValues);
    const minGas = min(gasValues);
    return {
      gasValues,
      meanGas,
      medianGas,
      maxGas,
      minGas,
    };
    // return gasBenchmark;
  }
  public async getProofTimeBenchmark() {
    const meanTime = mean(proofTimeBenchmark);
    const medianTime = median(proofTimeBenchmark);
    const maxTime = max(proofTimeBenchmark);
    const minTime = min(proofTimeBenchmark);
    return {
      proofTimeBenchmark,
      meanTime,
      medianTime,
      maxTime,
      minTime,
    };
  }
  public async generateProof(
    keypair: Keypair,
    identityRoots: string[],
    identityMerkleProof: MerkleProof,
    outSemaphoreProofs: MerkleProof[],
    extDataHash: string,
    vanchorInputs: UTXOInputs
  ): Promise<FullProof> {
    // ): Promise<{proof: > {
    const proofInputs = {
      privateKey: keypair.privkey.toString(),
      semaphoreTreePathIndices: identityMerkleProof.pathIndices,
      semaphoreTreeSiblings: identityMerkleProof.pathElements.map((x) =>
        BigNumber.from(x).toString()
      ),
      semaphoreRoots: identityRoots,
      chainID: vanchorInputs.chainID,
      publicAmount: vanchorInputs.publicAmount,
      extDataHash: extDataHash,

      // data for 2 transaction inputs
      inputNullifier: vanchorInputs.inputNullifier,
      inAmount: vanchorInputs.inAmount,
      inPrivateKey: vanchorInputs.inPrivateKey,
      inBlinding: vanchorInputs.inBlinding,
      inPathIndices: vanchorInputs.inPathIndices,
      inPathElements: vanchorInputs.inPathElements.map((utxoPathElements) =>
        utxoPathElements.map((x) => BigNumber.from(x).toString())
      ),

      // data for 2 transaction outputs
      outputCommitment: vanchorInputs.outputCommitment,
      outChainID: vanchorInputs.outChainID,
      outAmount: vanchorInputs.outAmount,
      outPubkey: vanchorInputs.outPubkey,
      outSemaphoreTreePathIndices: outSemaphoreProofs.map((proof) =>
        proof.pathIndices.map((idx) => BigNumber.from(idx).toString())
      ),
      outSemaphoreTreeElements: outSemaphoreProofs.map((proof) =>
        proof.pathElements.map((elem) => {
          if (BigNumber.isBigNumber(elem)) {
            return elem.toString();
          }
          return BigNumber.from(elem).toString();
        })
      ),
      outBlinding: vanchorInputs.outBlinding,
      vanchorRoots: vanchorInputs.roots,
    };

    let proof = await snarkjs.groth16.fullProve(
      proofInputs,
      this.smallCircuitZkComponents.wasm,
      this.smallCircuitZkComponents.zkey
    );
    return proof;
  }

  public async setupTransaction(
    keypair: Keypair,
    identityRootInputs: string[],
    identityMerkleProof: MerkleProof,
    outSemaphoreProofs: MerkleProof[],
    vanchorInput: UTXOInputs,
    extDataHash: string
  ): Promise<IIdentityVariableAnchorPublicInputs> {
    const fullProof = await this.generateProof(
      keypair,
      identityRootInputs,
      identityMerkleProof,
      outSemaphoreProofs,
      extDataHash,
      vanchorInput
    );
    const proof = await this.generateProofCalldata(fullProof);
    const vKey = await snarkjs.zKey.exportVerificationKey(this.smallCircuitZkComponents.zkey);
    const calldata = await snarkjs.groth16.exportSolidityCallData(
      fullProof.proof,
      fullProof.publicSignals
    );

    const publicInputs: IIdentityVariableAnchorPublicInputs = this.generatePublicInputs(
      proof,
      calldata
    );

    const is_valid: boolean = await snarkjs.groth16.verify(
      vKey,
      fullProof.publicSignals,
      fullProof.proof
    );
    assert.strictEqual(is_valid, true);

    return publicInputs;
  }

  public generateIdentityMerkleProof(pubkey: string): MerkleProof {
    const idx = this.group.indexOf(pubkey);
    const identityMerkleProof: MerkleProof = this.group.generateProofOfMembership(idx);
    return identityMerkleProof;
  }
  public populateIdentityRootsForProof(): string[] {
    return this.group.getRoots().map((bignum: BigNumber) => bignum.toString());
  }

  public async generateExtData(
    recipient: string,
    extAmount: BigNumber,
    relayer: string,
    fee: BigNumber,
    refund: BigNumber,
    encryptedOutput1: string,
    encryptedOutput2: string
  ): Promise<{extData: ExtData; extDataHash: BigNumber}> {
    const extData = {
      recipient: toFixedHex(recipient, 20),
      extAmount: toFixedHex(extAmount),
      relayer: toFixedHex(relayer, 20),
      fee: toFixedHex(fee),
      refund: toFixedHex(refund.toString()),
      token: toFixedHex(this.token, 20),
      encryptedOutput1,
      encryptedOutput2,
    };

    const extDataHash = await getVAnchorExtDataHash(
      encryptedOutput1,
      encryptedOutput2,
      extAmount.toString(),
      BigNumber.from(fee).toString(),
      recipient,
      relayer,
      refund.toString(),
      this.token
    );
    return {extData, extDataHash};
  }

  public generateOutputSemaphoreProof(outputs: Utxo[]): MerkleProof[] {
    const outSemaphoreProofs = outputs.map((utxo) => {
      const leaf = utxo.keypair.getPubKey();
      if (Number(utxo.amount) > 0) {
        const idx = this.group.indexOf(leaf);
        return this.group.generateProofOfMembership(idx);
      } else {
        const inputMerklePathIndices = new Array(this.group.depth).fill(0);
        const inputMerklePathElements = new Array(this.group.depth).fill(0);

        return {
          pathIndices: inputMerklePathIndices,
          pathElements: inputMerklePathElements,
          element: BigNumber.from(0),
          merkleRoot: BigNumber.from(0)
        };
      }
    });
    return outSemaphoreProofs;
  }

  public async generateUTXOInputs(
    inputs: Utxo[],
    outputs: Utxo[],
    chainId: number,
    extAmount: BigNumber,
    fee: BigNumber,
    extDataHash: BigNumber
  ): Promise<UTXOInputs> {
    const vanchorRoots = await this.populateVAnchorRootsForProof();
    const vanchorMerkleProof = inputs.map((x) => this.getMerkleProof(x));

    const vanchorInput: UTXOInputs = await generateVariableWitnessInput(
      vanchorRoots.map((root) => BigNumber.from(root)),
      chainId,
      inputs,
      outputs,
      extAmount,
      fee,
      BigNumber.from(extDataHash),
      vanchorMerkleProof
    );

    return vanchorInput;
  }

  public async transact(
    keypair: Keypair,
    inputs: Utxo[],
    outputs: Utxo[],
    fee: BigNumberish,
    refund: BigNumberish,
    recipient: string,
    relayer: string
  ): Promise<ethers.ContractTransaction> {
    const chainId = getChainIdType(await this.signer.getChainId());
    const randomKeypair = new Keypair();

    const identityRootInputs = this.populateIdentityRootsForProof();
    const identityMerkleProof: MerkleProof = this.generateIdentityMerkleProof(keypair.getPubKey());

    while (inputs.length !== 2 && inputs.length < 16) {
      inputs.push(
        await CircomUtxo.generateUtxo({
          curve: 'Bn254',
          backend: 'Circom',
          chainId: chainId.toString(),
          originChainId: chainId.toString(),
          blinding: hexToU8a(randomBN(31).toHexString()),
          amount: '0',
          keypair: randomKeypair,
        })
      );
    }

    const vanchorMerkleProof = inputs.map((x) => this.getMerkleProof(x));

    if (outputs.length < 2) {
      while (outputs.length < 2) {
        outputs.push(
          await CircomUtxo.generateUtxo({
            curve: 'Bn254',
            backend: 'Circom',
            chainId: chainId.toString(),
            originChainId: chainId.toString(),
            blinding: hexToU8a(randomBN(31).toHexString()),
            amount: '0',
            keypair: randomKeypair,
          })
        );
      }
    }
    let extAmount = BigNumber.from(fee)
      .add(outputs.reduce((sum, x) => sum.add(BigNumber.from(BigInt(x.amount))), BigNumber.from(0)))
      .sub(inputs.reduce((sum, x) => sum.add(BigNumber.from(BigInt(x.amount))), BigNumber.from(0)));

    const {extData, extDataHash} = await this.generateExtData(
      recipient,
      extAmount,
      relayer,
      BigNumber.from(fee),
      BigNumber.from(refund),
      outputs[0].encrypt(),
      outputs[1].encrypt()
    );

    const vanchorInput: UTXOInputs = await this.generateUTXOInputs(
      inputs,
      outputs,
      chainId,
      extAmount,
      BigNumber.from(fee),
      extDataHash
    );

    const outSemaphoreProofs = this.generateOutputSemaphoreProof(outputs);

    const publicInputs = await this.setupTransaction(
      keypair,
      identityRootInputs,
      identityMerkleProof,
      outSemaphoreProofs,
      vanchorInput,
      extDataHash.toString()
    );

    let tx = await this.contract.transact({...publicInputs}, extData, {gasLimit: '0x5B8D80'});

    // Add the leaves to the tree
    outputs.forEach((x) => {
      this.tree.insert(u8aToHex(x.commitment));
      let numOfElements = this.tree.number_of_elements();
      this.depositHistory[numOfElements - 1] = toFixedHex(this.tree.root().toString());
    });

    return tx;
  }

  public async transactWrap(
    tokenAddress: string,
    keypair: Keypair,
    inputs: Utxo[],
    outputs: Utxo[],
    fee: BigNumberish,
    refund: BigNumberish,
    recipient: string,
    relayer: string
  ): Promise<ethers.ContractTransaction> {
    // Default UTXO chain ID will match with the configured signer's chain ID
    const evmId = await this.signer.getChainId();
    const chainId = getChainIdType(evmId);
    const randomKeypair = new Keypair();

    const identityRootInputs = this.populateIdentityRootsForProof();
    const identityMerkleProof: MerkleProof = this.generateIdentityMerkleProof(keypair.getPubKey());

    while (inputs.length !== 2 && inputs.length < 16) {
      inputs.push(
        await CircomUtxo.generateUtxo({
          curve: 'Bn254',
          backend: 'Circom',
          chainId: chainId.toString(),
          originChainId: chainId.toString(),
          amount: '0',
          blinding: hexToU8a(randomBN(31).toHexString()),
          keypair: randomKeypair,
        })
      );
    }

    if (outputs.length < 2) {
      while (outputs.length < 2) {
        outputs.push(
          await CircomUtxo.generateUtxo({
            curve: 'Bn254',
            backend: 'Circom',
            chainId: chainId.toString(),
            originChainId: chainId.toString(),
            amount: '0',
            keypair: randomKeypair,
          })
        );
      }
    }
    let extAmount = BigNumber.from(fee)
      .add(outputs.reduce((sum, x) => sum.add(x.amount), BigNumber.from(0)))
      .sub(inputs.reduce((sum, x) => sum.add(x.amount), BigNumber.from(0)));

    const {extData, extDataHash} = await this.generateExtData(
      recipient,
      extAmount,
      relayer,
      BigNumber.from(fee),
      BigNumber.from(refund),
      outputs[0].encrypt(),
      outputs[1].encrypt()
    );

    const vanchorInput: UTXOInputs = await this.generateUTXOInputs(
      inputs,
      outputs,
      chainId,
      extAmount,
      BigNumber.from(fee),
      extDataHash
    );

    const outSemaphoreProofs = this.generateOutputSemaphoreProof(outputs);

    const publicInputs = await this.setupTransaction(
      keypair,
      identityRootInputs,
      identityMerkleProof,
      outSemaphoreProofs,
      vanchorInput,
      extDataHash.toString()
    );

    let tx: ContractTransaction;
    if (extAmount.gt(0) && checkNativeAddress(tokenAddress)) {
      let tokenWrapper = TokenWrapper__factory.connect(await this.contract.token(), this.signer);
      let valueToSend = await tokenWrapper.getAmountToWrap(extAmount);

      tx = await this.contract.transactWrap(
        {
          ...publicInputs,
          outputCommitments: [publicInputs.outputCommitments[0], publicInputs.outputCommitments[1]],
        },
        extData,
        tokenAddress,
        {
          value: valueToSend.toHexString(),
          gasLimit: '0xBB8D80',
        }
      );
    } else {
      tx = await this.contract.transactWrap(
        {
          ...publicInputs,
          outputCommitments: [publicInputs.outputCommitments[0], publicInputs.outputCommitments[1]],
        },
        extData,
        tokenAddress,
        {gasLimit: '0xBB8D80'}
      );
    }
    // const receipt = await tx.wait();

    // Add the leaves to the tree
    outputs.forEach((x) => {
      // Maintain tree state after insertions
      this.tree.insert(u8aToHex(x.commitment));
      let numOfElements = this.tree.number_of_elements();
      this.depositHistory[numOfElements - 1] = toFixedHex(this.tree.root().toString());
    });

    return tx;
    // return receipt;
  }
}

export default IdentityVAnchor;<|MERGE_RESOLUTION|>--- conflicted
+++ resolved
@@ -32,22 +32,9 @@
   IIdentityVariableAnchorPublicInputs,
   IAnchorDepositInfo,
 } from '@webb-tools/interfaces';
-<<<<<<< HEAD
-import {
-  generateProof,
-  hexToU8a,
-  u8aToHex,
-  getChainIdType,
-  UTXOInputs,
-  ZkComponents,
-} from '@webb-tools/utils';
-import {Semaphore, Verifier} from '@webb-tools/semaphore';
-import {Group} from '@webb-tools/semaphore-group';
-=======
 import { hexToU8a, u8aToHex, getChainIdType, UTXOInputs, ZkComponents } from '@webb-tools/utils';
 import { Semaphore } from '@webb-tools/semaphore';
 import { LinkedGroup } from '@webb-tools/semaphore-group';
->>>>>>> c6c88637
 
 const snarkjs = require('snarkjs');
 
