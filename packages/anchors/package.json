--- conflicted
+++ resolved
@@ -12,12 +12,8 @@
     "@webb-tools/contracts": "^0.5.1",
     "@webb-tools/interfaces": "^0.5.1",
     "@webb-tools/sdk-core": "0.1.4-113",
-<<<<<<< HEAD
     "@webb-tools/semaphore": "0.0.1-5",
-=======
-    "@webb-tools/semaphore": "0.0.1-4",
     "@webb-tools/utils": "^0.5.1",
->>>>>>> b573cd7c
     "ethers": "5.7.0"
   },
   "publishConfig": {
