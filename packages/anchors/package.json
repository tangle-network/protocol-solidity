--- conflicted
+++ resolved
@@ -13,15 +13,9 @@
     "@webb-tools/interfaces": "^0.5.7",
     "@webb-tools/sdk-core": "0.1.4-119",
     "@webb-tools/semaphore": "0.0.1-5",
-<<<<<<< HEAD
-    "@webb-tools/tokens": "^0.5.4",
-    "@webb-tools/utils": "^0.5.4",
-    "ethers": "5.7.0"
-=======
     "@webb-tools/utils": "^0.5.7",
     "ethers": "5.7.0",
     "jssha": "^3.2.0"
->>>>>>> beeeda2c
   },
   "publishConfig": {
     "access": "public"
