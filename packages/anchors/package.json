--- conflicted
+++ resolved
@@ -18,19 +18,11 @@
     "compile": "tsc -p tsconfig.build.json"
   },
   "dependencies": {
-<<<<<<< HEAD
-    "@webb-tools/contracts": "^0.5.35",
-    "@webb-tools/interfaces": "^0.5.35",
+    "@webb-tools/contracts": "^0.5.36",
+    "@webb-tools/interfaces": "^0.5.36",
     "@webb-tools/sdk-core": "0.1.4-123",
     "@webb-tools/semaphore": "0.0.1-5",
-    "@webb-tools/utils": "^0.5.27",
-=======
-    "@webb-tools/contracts": "^0.5.36",
-    "@webb-tools/interfaces": "^0.5.36",
-    "@webb-tools/sdk-core": "0.1.4-119",
-    "@webb-tools/semaphore": "0.0.1-5",
     "@webb-tools/utils": "^0.5.28",
->>>>>>> 52b0ba16
     "ethers": "5.7.0",
     "jssha": "^3.2.0"
   },
@@ -42,10 +34,6 @@
     "type": "git",
     "url": "git://github.com/webb-tools/protocol-solidity.git"
   },
-<<<<<<< HEAD
-  "version": "0.5.35",
-=======
   "version": "0.5.36",
->>>>>>> 52b0ba16
   "gitHead": "e1f3b300b6e004ac5a346dc0458bb1d303969d97"
 }