--- conflicted
+++ resolved
@@ -13,12 +13,8 @@
     "@webb-tools/interfaces": "^0.5.19",
     "@webb-tools/sdk-core": "0.1.4-119",
     "@webb-tools/semaphore": "0.0.1-5",
-<<<<<<< HEAD
-    "@webb-tools/utils": "^0.5.7",
     "@webb-tools/tokens": "0.5.13",
-=======
     "@webb-tools/utils": "^0.5.11",
->>>>>>> a056d7a6
     "ethers": "5.7.0",
     "jssha": "^3.2.0"
   },
