--- conflicted
+++ resolved
@@ -1,13 +1,6 @@
-<<<<<<< HEAD
-export { PoseidonHasher } from './PoseidonHasher';
-export { Storage } from './Storage';
-export { ZkComponents, Overrides } from './types';
-export { toFixedHex, toHex, p256, rbigint, fetchComponentsFromFilePaths } from './utils';
-=======
 export * from './PoseidonHasher';
 export * from './Storage';
 export * from './types';
 export * from './utils';
 export * from './Keypair';
-export * from './Utxo';
->>>>>>> 9205b9b4
+export * from './Utxo';