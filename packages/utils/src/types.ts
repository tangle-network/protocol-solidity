--- conflicted
+++ resolved
@@ -1,8 +1,4 @@
-<<<<<<< HEAD
-import { ethers } from "ethers";
-=======
 import { BigNumberish } from 'ethers';
->>>>>>> 9205b9b4
 
 export type ZkComponents = {
   wasm: Buffer;
@@ -10,13 +6,11 @@
   witnessCalculator: any;
 };
 
-<<<<<<< HEAD
 export type Overrides = {
   from?: string,
   gasLimit?: ethers.BigNumberish | Promise<ethers.BigNumberish>,
-=======
+}
 export interface RootInfo {
   merkleRoot: BigNumberish;
   chainId: BigNumberish;
->>>>>>> 9205b9b4
 }