--- conflicted
+++ resolved
@@ -29,10 +29,6 @@
     "type": "git",
     "url": "git://github.com/webb-tools/protocol-solidity.git"
   },
-<<<<<<< HEAD
-  "version": "0.5.27",
-=======
   "version": "0.5.28",
->>>>>>> 52b0ba16
   "gitHead": "e1f3b300b6e004ac5a346dc0458bb1d303969d97"
 }