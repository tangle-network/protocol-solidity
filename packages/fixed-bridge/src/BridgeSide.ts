--- conflicted
+++ resolved
@@ -110,43 +110,29 @@
     const tx = await this.contract.adminSetResource(this.handler.contract.address, resourceId, anchor.contract.address, overrides || {});
     await tx.wait();
     // await this.handler.setResource(resourceId, anchor.contract.address); covered in above call
-<<<<<<< HEAD
-    await anchor.setHandler(this.handler.contract.address, overrides);
-    await anchor.setBridge(this.contract.address, overrides);
-=======
-    await this.voteHandlerProposal(anchor, this.handler.contract.address);
-    await this.executeHandlerProposal(anchor, this.handler.contract.address);
+    await this.voteHandlerProposal(anchor, this.handler.contract.address, overrides);
+    await this.executeHandlerProposal(anchor, this.handler.contract.address, overrides);
     
     return resourceId;
   }
->>>>>>> d249e849
-
-  public async setGovernedTokenResource(governedToken: GovernedTokenWrapper): Promise<string> {
-    if (!this.handler) {
-      throw new Error("Cannot connect an anchor without a handler");
-    }
-    const resourceId = await governedToken.createResourceId();
-
-    await this.contract.adminSetResource(this.handler.contract.address, resourceId, governedToken.contract.address);
+
+  public async setGovernedTokenResource(governedToken: GovernedTokenWrapper, overrides?: Overrides): Promise<string> {
+    if (!this.handler) {
+      throw new Error("Cannot connect an anchor without a handler");
+    }
+    const resourceId = await governedToken.createResourceId();
+
+    await this.contract.adminSetResource(this.handler.contract.address, resourceId, governedToken.contract.address, overrides || {});
     return resourceId;
   }
 
-<<<<<<< HEAD
-  // the 'linkedAnchor' is the anchor which exists on a chain other than this bridge's
-  // the 'thisAnchor' is the anchor on the same chain as this bridge.
-  // nonce is leafIndex from linkedAnchor
-  // chainId from linked anchor
-  // resourceId for this anchor
-  // dataHash is combo of keccak('anchor handler for this bridge' + (chainID linkedAnchor + leafIndex linkedAnchor + root linkedAnchor))
-  public async voteProposal(linkedAnchor: Anchor, thisAnchor: Anchor, overrides?: Overrides) {
-=======
   /**
    * Votes on an anchor proposal by creating the proposal data and submitting it to the bridge.
    * @param srcAnchor The anchor instance whose state has updated.
    * @param executionResourceID The resource id of the execution anchor instance.
    * @returns 
    */
-  public async voteAnchorProposal(srcAnchor: Anchor, executionResourceID: string) {
+  public async voteAnchorProposal(srcAnchor: Anchor, executionResourceID: string, overrides?: Overrides) {
     if (!this.handler) {
       throw new Error("Cannot connect an anchor without a handler");
     }
@@ -157,7 +143,7 @@
     const chainId = await srcAnchor.signer.getChainId();
     const nonce = srcAnchor.tree.number_of_elements() - 1;
 
-    const tx = await this.contract.voteProposal(chainId, nonce, executionResourceID, dataHash);
+    const tx = await this.contract.voteProposal(chainId, nonce, executionResourceID, dataHash, overrides || {});
     const receipt = await tx.wait();
     
     return receipt;
@@ -170,7 +156,7 @@
    * @param executionResourceID The resource id of the execution anchor instance.
    * @returns 
    */
-  public async executeAnchorProposal(srcAnchor: Anchor, executionResourceID: string) {
+  public async executeAnchorProposal(srcAnchor: Anchor, executionResourceID: string, overrides?: Overrides) {
     if (!this.handler) {
       throw new Error("Cannot connect an anchor without a handler");
     }
@@ -179,13 +165,13 @@
     const chainId = await srcAnchor.signer.getChainId();
     const nonce = srcAnchor.tree.number_of_elements() - 1;
 
-    const tx = await this.contract.executeProposal(chainId, nonce, proposalData, executionResourceID);
-    const receipt = await tx.wait();
-    
-    return receipt;
-  }
-
-  public async voteHandlerProposal(anchor: Anchor, newHandler: string) {
+    const tx = await this.contract.executeProposal(chainId, nonce, proposalData, executionResourceID, overrides || {});
+    const receipt = await tx.wait();
+    
+    return receipt;
+  }
+
+  public async voteHandlerProposal(anchor: Anchor, newHandler: string, overrides?: Overrides) {
     if (!this.handler) {
       throw new Error("Cannot connect an anchor without a handler");
     }
@@ -196,14 +182,13 @@
     const chainId = await anchor.signer.getChainId();
     const nonce = 1;
     const resourceID = await anchor.createResourceId();
-    const tx = await this.contract.voteProposal(chainId, nonce, resourceID, dataHash);
-    const receipt = await tx.wait();
-    
-    return receipt;
-  }
-
-  public async executeHandlerProposal(anchor: Anchor, newHandler: string) {
->>>>>>> d249e849
+    const tx = await this.contract.voteProposal(chainId, nonce, resourceID, dataHash, overrides || {});
+    const receipt = await tx.wait();
+    
+    return receipt;
+  }
+
+  public async executeHandlerProposal(anchor: Anchor, newHandler: string, overrides?: Overrides) {
     if (!this.handler) {
       throw new Error("Cannot connect an anchor without a handler");
     }
@@ -212,13 +197,13 @@
     const chainId = await anchor.signer.getChainId();
     const nonce = 1;
     const resourceID = await anchor.createResourceId()
-    const tx = await this.contract.executeProposal(chainId, nonce, proposalData, resourceID);
-    const receipt = await tx.wait();
-    
-    return receipt;
-  }
-
-  public async voteFeeProposal(governedToken: GovernedTokenWrapper, fee: number) {
+    const tx = await this.contract.executeProposal(chainId, nonce, proposalData, resourceID, overrides || {});
+    const receipt = await tx.wait();
+    
+    return receipt;
+  }
+
+  public async voteFeeProposal(governedToken: GovernedTokenWrapper, fee: number, overrides?: Overrides) {
     if (!this.handler) {
       throw new Error("Cannot connect an anchor without a handler");
     }
@@ -235,11 +220,7 @@
     return receipt;
   }
 
-<<<<<<< HEAD
-  // emit ProposalEvent(chainID, nonce, ProposalStatus.Executed, dataHash);
-  public async executeProposal(linkedAnchor: Anchor, thisAnchor: Anchor, overrides?: Overrides) {
-=======
-  public async executeFeeProposal(governedToken: GovernedTokenWrapper, fee: number) {
+  public async executeFeeProposal(governedToken: GovernedTokenWrapper, fee: number, overrides?: Overrides) {
     if (!this.handler) {
       throw new Error("Cannot connect to token wrapper without a handler");
     }
@@ -247,19 +228,50 @@
     const resourceId = await governedToken.createResourceId();
     const chainId = await governedToken.signer.getChainId();
     const nonce = (await governedToken.contract.proposalNonce()).add(1);
+    const tx = await this.contract.executeProposal(chainId, nonce, proposalData, resourceId, overrides || {});
+    const receipt = await tx.wait();
+    
+    return receipt;
+  }
+
+  public async voteAddTokenProposal(governedToken: GovernedTokenWrapper, tokenAddress: string, overrides?: Overrides) {
+    if (!this.handler) {
+      throw new Error("Cannot connect an anchor without a handler");
+    }
+
+    const proposalData = await this.createAddTokenUpdateProposalData(governedToken, tokenAddress);
+    const dataHash = ethers.utils.keccak256(this.handler.contract.address + proposalData.substr(2));
+    const resourceId = await governedToken.createResourceId();
+    const chainId = await governedToken.signer.getChainId();
+    const nonce = (await governedToken.contract.proposalNonce()).add(1);
+
+    const tx = await this.contract.voteProposal(chainId, nonce, resourceId, dataHash, overrides || {});
+    const receipt = await tx.wait();
+    
+    return receipt;
+  }
+
+  public async executeAddTokenProposal(governedToken: GovernedTokenWrapper, tokenAddress: string, overrides?: Overrides) {
+    if (!this.handler) {
+      throw new Error("Cannot connect to token wrapper without a handler");
+    }
+
+    const proposalData = await this.createAddTokenUpdateProposalData(governedToken, tokenAddress);
+    const resourceId = await governedToken.createResourceId();
+    const chainId = await governedToken.signer.getChainId();
+    const nonce = (await governedToken.contract.proposalNonce()).add(1);
     const tx = await this.contract.executeProposal(chainId, nonce, proposalData, resourceId);
     const receipt = await tx.wait();
     
     return receipt;
   }
 
-  public async voteAddTokenProposal(governedToken: GovernedTokenWrapper, tokenAddress: string) {
->>>>>>> d249e849
-    if (!this.handler) {
-      throw new Error("Cannot connect an anchor without a handler");
-    }
-
-    const proposalData = await this.createAddTokenUpdateProposalData(governedToken, tokenAddress);
+  public async voteRemoveTokenProposal(governedToken: GovernedTokenWrapper, tokenAddress: string, overrides?: Overrides) {
+    if (!this.handler) {
+      throw new Error("Cannot connect an anchor without a handler");
+    }
+
+    const proposalData = await this.createRemoveTokenUpdateProposalData(governedToken, tokenAddress);
     const dataHash = ethers.utils.keccak256(this.handler.contract.address + proposalData.substr(2));
     const resourceId = await governedToken.createResourceId();
     const chainId = await governedToken.signer.getChainId();
@@ -271,52 +283,16 @@
     return receipt;
   }
 
-  public async executeAddTokenProposal(governedToken: GovernedTokenWrapper, tokenAddress: string) {
+  public async executeRemoveTokenProposal(governedToken: GovernedTokenWrapper, tokenAddress: string, overrides?: Overrides) {
     if (!this.handler) {
       throw new Error("Cannot connect to token wrapper without a handler");
     }
 
-    const proposalData = await this.createAddTokenUpdateProposalData(governedToken, tokenAddress);
-    const resourceId = await governedToken.createResourceId();
-    const chainId = await governedToken.signer.getChainId();
-    const nonce = (await governedToken.contract.proposalNonce()).add(1);
-    const tx = await this.contract.executeProposal(chainId, nonce, proposalData, resourceId);
-    const receipt = await tx.wait();
-    
-    return receipt;
-  }
-
-  public async voteRemoveTokenProposal(governedToken: GovernedTokenWrapper, tokenAddress: string) {
-    if (!this.handler) {
-      throw new Error("Cannot connect an anchor without a handler");
-    }
-
     const proposalData = await this.createRemoveTokenUpdateProposalData(governedToken, tokenAddress);
-    const dataHash = ethers.utils.keccak256(this.handler.contract.address + proposalData.substr(2));
-    const resourceId = await governedToken.createResourceId();
-    const chainId = await governedToken.signer.getChainId();
-    const nonce = (await governedToken.contract.proposalNonce()).add(1);
-
-    const tx = await this.contract.voteProposal(chainId, nonce, resourceId, dataHash);
-    const receipt = await tx.wait();
-    
-    return receipt;
-  }
-
-  public async executeRemoveTokenProposal(governedToken: GovernedTokenWrapper, tokenAddress: string) {
-    if (!this.handler) {
-      throw new Error("Cannot connect to token wrapper without a handler");
-    }
-
-<<<<<<< HEAD
+    const resourceId = await governedToken.createResourceId();
+    const chainId = await governedToken.signer.getChainId();
+    const nonce = (await governedToken.contract.proposalNonce()).add(1);
     const tx = await this.contract.executeProposal(chainId, nonce, proposalData, resourceId, overrides || {});
-=======
-    const proposalData = await this.createRemoveTokenUpdateProposalData(governedToken, tokenAddress);
-    const resourceId = await governedToken.createResourceId();
-    const chainId = await governedToken.signer.getChainId();
-    const nonce = (await governedToken.contract.proposalNonce()).add(1);
-    const tx = await this.contract.executeProposal(chainId, nonce, proposalData, resourceId);
->>>>>>> d249e849
     const receipt = await tx.wait();
     
     return receipt;
