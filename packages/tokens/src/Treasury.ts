--- conflicted
+++ resolved
@@ -17,16 +17,12 @@
 
   public static async createTreasury(treasuryHandler: string, deployer: ethers.Signer) {
     const factory = new Treasury__factory(deployer);
-<<<<<<< HEAD
     const deployTx = await factory.getDeployTransaction(treasuryHandler).data;
     const gasEstimate = await factory.signer.estimateGas({ data: deployTx });
     const contract = await factory.deploy(
       treasuryHandler,
       { gasLimit: gasEstimate }
     );
-=======
-    const contract = await factory.deploy(treasuryHandler);
->>>>>>> 8d9eed20
     await contract.deployed();
 
     const handler = new Treasury(contract, deployer);
