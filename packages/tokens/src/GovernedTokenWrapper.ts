--- conflicted
+++ resolved
@@ -1,11 +1,6 @@
 import { ethers } from "ethers";
-<<<<<<< HEAD
-import { Overrides } from "@webb-tools/utils";
+import { Overrides, toHex } from "@webb-tools/utils";
 import { GovernedTokenWrapper as GovernedTokenWrapperContract, GovernedTokenWrapper__factory } from '@webb-tools/contracts';
-=======
-import { toFixedHex, toHex } from '@webb-tools/utils';
-import { GovernedTokenWrapper as GovernedTokenWrapperContract, GovernedTokenWrapper__factory } from '../../../typechain';
->>>>>>> d249e849
 
 class GovernedTokenWrapper {
   contract: GovernedTokenWrapperContract;
