--- conflicted
+++ resolved
@@ -18,13 +18,8 @@
     "compile": "tsc -p tsconfig.build.json"
   },
   "dependencies": {
-<<<<<<< HEAD
-    "@webb-tools/contracts": "^0.5.32",
+    "@webb-tools/contracts": "^0.5.35",
     "@webb-tools/sdk-core": "0.1.4-123"
-=======
-    "@webb-tools/contracts": "^0.5.35",
-    "@webb-tools/sdk-core": "0.1.4-119"
->>>>>>> 1557e303
   },
   "publishConfig": {
     "access": "public"
