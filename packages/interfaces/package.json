--- conflicted
+++ resolved
@@ -9,11 +9,7 @@
     "compile": "tsc -p tsconfig.build.json"
   },
   "dependencies": {
-<<<<<<< HEAD
-    "@webb-tools/contracts": "^0.2.6",
-=======
     "@webb-tools/contracts": "^0.2.7",
->>>>>>> 0aca08b2
     "@webb-tools/sdk-core": "0.1.4-105"
   },
   "publishConfig": {
