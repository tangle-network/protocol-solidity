{
  "name": "@webb-tools/interfaces",
  "main": "./dist/index.js",
  "license": [
    {
      "type": "Apache-2.0",
      "file": "LICENSE.Apache-2.0"
    },
    {
      "type": "MIT",
      "file": "LICENSE.MIT"
    }
  ],
  "author": "Webb Developers <drew@webb.tools>",
  "scripts": {
    "build": "yarn run clean && yarn run compile",
    "clean": "rimraf -rf ./dist",
    "compile": "tsc -p tsconfig.build.json"
  },
  "dependencies": {
<<<<<<< HEAD
    "@webb-tools/contracts": "^0.5.35",
    "@webb-tools/sdk-core": "0.1.4-123"
=======
    "@webb-tools/contracts": "^0.5.36",
    "@webb-tools/sdk-core": "0.1.4-119"
>>>>>>> 52b0ba16
  },
  "publishConfig": {
    "access": "public"
  },
  "repository": {
    "directory": "packages/interfaces",
    "type": "git",
    "url": "git://github.com/webb-tools/protocol-solidity.git"
  },
<<<<<<< HEAD
  "version": "0.5.35",
=======
  "version": "0.5.36",
>>>>>>> 52b0ba16
  "gitHead": "e1f3b300b6e004ac5a346dc0458bb1d303969d97"
}<|MERGE_RESOLUTION|>--- conflicted
+++ resolved
@@ -18,13 +18,8 @@
     "compile": "tsc -p tsconfig.build.json"
   },
   "dependencies": {
-<<<<<<< HEAD
-    "@webb-tools/contracts": "^0.5.35",
+    "@webb-tools/contracts": "^0.5.36",
     "@webb-tools/sdk-core": "0.1.4-123"
-=======
-    "@webb-tools/contracts": "^0.5.36",
-    "@webb-tools/sdk-core": "0.1.4-119"
->>>>>>> 52b0ba16
   },
   "publishConfig": {
     "access": "public"
@@ -34,10 +29,6 @@
     "type": "git",
     "url": "git://github.com/webb-tools/protocol-solidity.git"
   },
-<<<<<<< HEAD
-  "version": "0.5.35",
-=======
   "version": "0.5.36",
->>>>>>> 52b0ba16
   "gitHead": "e1f3b300b6e004ac5a346dc0458bb1d303969d97"
 }