import { IAnchorDeposit, IAnchorDepositInfo } from './anchor';
import { IMerkleProofData } from './vanchor';
import { Utxo } from "@webb-tools/utils";
import { BigNumberish, ethers, Overrides } from 'ethers';

export interface IAnchor {
  signer: ethers.Signer;
  contract: ethers.Contract;
  tree: any;
  // hex string of the connected root
  latestSyncedBlock: number;

  // The depositHistory stores leafIndex => information to create proposals (new root)
  depositHistory: Record<number, string>;
  token?: string;
  denomination?: string;

  setSigner(signer: ethers.Signer);
  getProposalData(resourceID: string, leafIndex?: number): Promise<string>;
  getHandler(): Promise<string>;
  getHandlerProposalData(newHandler: string): Promise<string>;
  getAddress(): string;
  getMinWithdrawalLimitProposalData(_minimalWithdrawalAmount: string): Promise<string>;
  getMaxDepositLimitProposalData(_maximumDepositAmount: string): Promise<string>;
  createResourceId(): Promise<string>;
  update(blockNumber?: number): Promise<void>;
  
  // FixedDepositAnchor methods
  deposit(destinationChainId: number): Promise<IAnchorDeposit>;
  setupWithdraw(
    deposit: IAnchorDepositInfo,
    index: number,
    recipient: string,
    relayer: string,
    fee: bigint,
    refreshCommitment: string | number,
  );
  withdraw(
    deposit: IAnchorDepositInfo,
    index: number,
    recipient: string,
    relayer: string,
    fee: bigint,
    refreshCommitment: string | number,
<<<<<<< HEAD
=======
    overrides?: Overrides
>>>>>>> cc34cf2f
  ): Promise<ethers.Event>
  wrapAndDeposit(tokenAddress: string, wrappingFee: number, destinationChainId?: number): Promise<IAnchorDeposit>;
  bridgedWithdrawAndUnwrap(
    deposit: IAnchorDeposit,
    merkleProof: any,
    recipient: string,
    relayer: string,
    fee: string,
    refund: string,
    refreshCommitment: string,
    tokenAddress: string,
  ): Promise<ethers.Event>
  bridgedWithdraw(
    deposit: IAnchorDeposit,
    merkleProof: any,
    recipient: string,
    relayer: string,
    fee: string,
    refund: string,
    refreshCommitment: string,
  ): Promise<ethers.Event>

  // VAnchor methods
  bridgedTransactWrap(
    tokenAddress: string,
    inputs: Utxo[],
    outputs: Utxo[],
    fee: BigNumberish,
    recipient: string,
    relayer: string,
    merkleProofsForInputs: any[]
  ): Promise<ethers.ContractReceipt>;
  getMerkleProof(input: Utxo): IMerkleProofData;
  bridgedTransact(
    inputs: Utxo[],
    outputs: Utxo[],
    fee: BigNumberish,
    recipient: string,
    relayer: string,
    merkleProofsForInputs: any[]
  ): Promise<ethers.ContractReceipt>;
}<|MERGE_RESOLUTION|>--- conflicted
+++ resolved
@@ -1,7 +1,7 @@
 import { IAnchorDeposit, IAnchorDepositInfo } from './anchor';
 import { IMerkleProofData } from './vanchor';
-import { Utxo } from "@webb-tools/utils";
-import { BigNumberish, ethers, Overrides } from 'ethers';
+import { Utxo, Overrides } from "@webb-tools/utils";
+import { BigNumberish, ethers } from 'ethers';
 
 export interface IAnchor {
   signer: ethers.Signer;
@@ -42,12 +42,9 @@
     relayer: string,
     fee: bigint,
     refreshCommitment: string | number,
-<<<<<<< HEAD
-=======
     overrides?: Overrides
->>>>>>> cc34cf2f
   ): Promise<ethers.Event>
-  wrapAndDeposit(tokenAddress: string, wrappingFee: number, destinationChainId?: number): Promise<IAnchorDeposit>;
+  wrapAndDeposit(tokenAddress: string, wrappingFee: number, destinationChainId: number, overrides?: Overrides): Promise<IAnchorDeposit>;
   bridgedWithdrawAndUnwrap(
     deposit: IAnchorDeposit,
     merkleProof: any,
