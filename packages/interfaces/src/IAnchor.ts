--- conflicted
+++ resolved
@@ -1,12 +1,7 @@
 import { IAnchorDeposit, IAnchorDepositInfo } from './anchor';
 import { AnchorBase } from '@webb-tools/contracts';
-<<<<<<< HEAD
-import { MerkleProof, Utxo } from "@webb-tools/sdk-core";
-import { ethers } from 'ethers';
-=======
 import { MerkleProof, Utxo } from '@webb-tools/sdk-core';
 import { BigNumberish, ethers } from 'ethers';
->>>>>>> 8d9eed20
 
 export interface IAnchor {
   signer: ethers.Signer;
@@ -47,13 +42,8 @@
     relayer: string,
     fee: bigint,
     refreshCommitment: string | number
-<<<<<<< HEAD
-  ): Promise<ethers.Event>
-  wrapAndDeposit(tokenAddress: string, wrappingFee: number, destinationChainId: number): Promise<IAnchorDeposit>;
-=======
   ): Promise<ethers.Event>;
   wrapAndDeposit(tokenAddress: string, wrappingFee: number, destinationChainId?: number): Promise<IAnchorDeposit>;
->>>>>>> 8d9eed20
   bridgedWithdrawAndUnwrap(
     deposit: IAnchorDeposit,
     merkleProof: any,
@@ -72,11 +62,7 @@
     fee: string,
     refund: string,
     refreshCommitment: string
-<<<<<<< HEAD
-  ): Promise<ethers.Event>
-=======
   ): Promise<ethers.Event>;
->>>>>>> 8d9eed20
 
   // VAnchor methods
   getMerkleProof(input: Utxo): MerkleProof;
