--- conflicted
+++ resolved
@@ -23,7 +23,6 @@
   // Deploys a Verifier contract and all auxiliary verifiers used by this verifier
   public static async createVerifier(signer: ethers.Signer) {
     const v22Factory = new Verifier22__factory(signer);
-<<<<<<< HEAD
     let deployTx = v22Factory.getDeployTransaction().data;
     let gasEstimate = v22Factory.signer.estimateGas({ data: deployTx });
     const v22 = await v22Factory.deploy({ gasLimit: gasEstimate }); 
@@ -62,25 +61,6 @@
       v816.address,
       { gasLimit: gasEstimate }
     );
-=======
-    const v22 = await v22Factory.deploy();
-    await v22.deployed();
-
-    const v82Factory = new Verifier82__factory(signer);
-    const v82 = await v82Factory.deploy();
-    await v82.deployed();
-
-    const v216Factory = new Verifier216__factory(signer);
-    const v216 = await v216Factory.deploy();
-    await v216.deployed();
-
-    const v816Factory = new Verifier816__factory(signer);
-    const v816 = await v816Factory.deploy();
-    await v816.deployed();
-
-    const factory = new VAnchorVerifier__factory(signer);
-    const verifier = await factory.deploy(v22.address, v216.address, v82.address, v816.address);
->>>>>>> 8d9eed20
     await verifier.deployed();
     const createdVerifier = new Verifier(verifier, signer);
     return createdVerifier;
