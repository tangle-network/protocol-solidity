--- conflicted
+++ resolved
@@ -1,15 +1,5 @@
 import { ethers, BigNumber, BigNumberish } from 'ethers';
 import { SignatureBridgeSide } from '@webb-tools/bridges';
-<<<<<<< HEAD
-import { MintableToken, GovernedTokenWrapper, TreasuryHandler, Treasury, TokenWrapperHandler } from "@webb-tools/tokens";
-import { PoseidonT3__factory } from "@webb-tools/contracts";
-import Verifier from "./Verifier";
-import { AnchorIdentifier, GovernorConfig, DeployerConfig } from "@webb-tools/interfaces";
-import { AnchorHandler, VAnchor } from "@webb-tools/anchors";
-import { getChainIdType, ZkComponents } from "@webb-tools/utils";
-import { CircomUtxo, Utxo } from "@webb-tools/sdk-core";
-import { hexToU8a, u8aToHex } from '@polkadot/util';
-=======
 import {
   MintableToken,
   GovernedTokenWrapper,
@@ -23,7 +13,6 @@
 import { AnchorHandler, VAnchor } from '@webb-tools/anchors';
 import { hexToU8a, u8aToHex, getChainIdType, ZkComponents } from '@webb-tools/utils';
 import { CircomUtxo, Utxo } from '@webb-tools/sdk-core';
->>>>>>> 8d9eed20
 
 export type ExistingAssetInput = {
   // A record of chainId => address of wrappable tokens to be supported in the webbToken.
@@ -138,13 +127,6 @@
 
     for (let chainID of vBridgeInput.chainIDs) {
       const initialGovernor = initialGovernors[chainID];
-<<<<<<< HEAD
-
-      // Create the bridgeSide
-      let vBridgeInstance = await SignatureBridgeSide.createBridgeSide(
-       initialGovernor,
-       deployers[chainID],
-=======
       // Create the bridgeSide
       let vBridgeInstance = await SignatureBridgeSide.createBridgeSide(deployers[chainID]);
 
@@ -153,31 +135,8 @@
         [],
         [],
         vBridgeInstance.admin
->>>>>>> 8d9eed20
       );
       vBridgeInstance.setAnchorHandler(handler);
-
-<<<<<<< HEAD
-      const handler = await AnchorHandler.createAnchorHandler(
-=======
-      // Create Treasury and TreasuryHandler
-      const treasuryHandler = await TreasuryHandler.createTreasuryHandler(
->>>>>>> 8d9eed20
-        vBridgeInstance.contract.address,
-        [],
-        [],
-        vBridgeInstance.admin
-      );
-<<<<<<< HEAD
-      vBridgeInstance.setAnchorHandler(handler);
-
-      vBridgeSides.set(chainID, vBridgeInstance);
-=======
-      const treasury = await Treasury.createTreasury(treasuryHandler.contract.address, vBridgeInstance.admin);
-
-      await vBridgeInstance.setTreasuryHandler(treasuryHandler);
-      await vBridgeInstance.setTreasuryResourceWithSignature(treasury);
->>>>>>> 8d9eed20
 
       // Create Treasury and TreasuryHandler
       const treasuryHandler = await TreasuryHandler.createTreasuryHandler(
@@ -186,11 +145,7 @@
         [],
         vBridgeInstance.admin
       );
-
-      const treasury = await Treasury.createTreasury(
-        treasuryHandler.contract.address,
-        vBridgeInstance.admin
-      );
+      const treasury = await Treasury.createTreasury(treasuryHandler.contract.address, vBridgeInstance.admin);
 
       await vBridgeInstance.setTreasuryHandler(treasuryHandler);
       await vBridgeInstance.setTreasuryResourceWithSignature(treasury);
@@ -225,13 +180,8 @@
       let tokenInstance: GovernedTokenWrapper;
       if (!vBridgeInput.webbTokens.get(chainID)) {
         tokenInstance = await GovernedTokenWrapper.createGovernedTokenWrapper(
-<<<<<<< HEAD
-          `webbETH`,
-          `webbETH`,
-=======
           `webbWETH`,
           `webbWETH`,
->>>>>>> 8d9eed20
           treasury.contract.address,
           tokenWrapperHandler.contract.address,
           '10000000000000000000000000',
@@ -241,12 +191,6 @@
       } else {
         tokenInstance = vBridgeInput.webbTokens.get(chainID)!;
       }
-<<<<<<< HEAD
-=======
-
-      await vBridgeInstance.setTokenWrapperHandler(tokenWrapperHandler);
-      await vBridgeInstance.setGovernedTokenResourceWithSignature(tokenInstance);
->>>>>>> 8d9eed20
 
       await vBridgeInstance.setTokenWrapperHandler(tokenWrapperHandler);
       await vBridgeInstance.setGovernedTokenResourceWithSignature(tokenInstance);
@@ -266,21 +210,6 @@
 
       // loop through all the anchor sizes on the token
       const vAnchorInstance = await VAnchor.createVAnchor(
-<<<<<<< HEAD
-          verifierInstance.address,
-          30,
-          hasherInstance.address,
-          handler.contract.address,
-          tokenInstance.contract.address,
-          vBridgeInput.chainIDs.length > 2 ? 7 : 1,
-          smallCircuitZkComponents,
-          largeCircuitZkComponents,
-          deployers[chainID]
-      );
-
-      // grant minting rights to the anchor
-      await tokenInstance.grantMinterRole(vAnchorInstance.contract.address); 
-=======
         verifierInstance.address,
         30,
         hasherInstance.address,
@@ -294,7 +223,6 @@
 
       // grant minting rights to the anchor
       await tokenInstance.grantMinterRole(vAnchorInstance.contract.address);
->>>>>>> 8d9eed20
 
       chainGroupedVAnchors.push(vAnchorInstance);
       vAnchors.set(VBridge.createVAnchorIdString({ chainId: chainID }), vAnchorInstance);
@@ -333,14 +261,7 @@
     let tokenDenomination = '1000000000000000000'; // 1 ether
     for (let vAnchor of vAnchors) {
       await vBridgeSide.connectAnchorWithSignature(vAnchor);
-<<<<<<< HEAD
-      await vBridgeSide.executeMinWithdrawalLimitProposalWithSig(
-        vAnchor,
-        BigNumber.from(0).toString()
-      ); 
-=======
       await vBridgeSide.executeMinWithdrawalLimitProposalWithSig(vAnchor, BigNumber.from(0).toString());
->>>>>>> 8d9eed20
       await vBridgeSide.executeMaxDepositLimitProposalWithSig(
         vAnchor,
         BigNumber.from(tokenDenomination).mul(1_000_000).toString()
@@ -540,10 +461,6 @@
     const publicAmount = extAmount.sub(fee);
 
     // Approve spending if needed
-<<<<<<< HEAD
-
-=======
->>>>>>> 8d9eed20
     const webbTokenAddress = await vAnchor.contract.token();
     if (tokenAddress != zeroAddress) {
       const tokenInstance = await MintableToken.tokenFromAddress(tokenAddress, signer);
