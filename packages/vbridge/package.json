--- conflicted
+++ resolved
@@ -18,23 +18,13 @@
     "compile": "tsc -p tsconfig.build.json"
   },
   "dependencies": {
-<<<<<<< HEAD
-    "@webb-tools/anchors": "^0.5.32",
-    "@webb-tools/bridges": "^0.5.32",
-    "@webb-tools/contracts": "^0.5.32",
-    "@webb-tools/interfaces": "^0.5.32",
-    "@webb-tools/sdk-core": "0.1.4-123",
-    "@webb-tools/tokens": "^0.5.32",
-    "@webb-tools/utils": "^0.5.24",
-=======
     "@webb-tools/anchors": "^0.5.35",
     "@webb-tools/bridges": "^0.5.35",
     "@webb-tools/contracts": "^0.5.35",
     "@webb-tools/interfaces": "^0.5.35",
-    "@webb-tools/sdk-core": "0.1.4-119",
+    "@webb-tools/sdk-core": "0.1.4-123",
     "@webb-tools/tokens": "^0.5.35",
     "@webb-tools/utils": "^0.5.27",
->>>>>>> 1557e303
     "ethers": "5.7.0"
   },
   "publishConfig": {
