--- conflicted
+++ resolved
@@ -9,19 +9,11 @@
     "compile": "tsc -p tsconfig.build.json"
   },
   "dependencies": {
-<<<<<<< HEAD
-    "@webb-tools/bridges": "^0.2.6",
-    "@webb-tools/contracts": "^0.2.6",
-    "@webb-tools/sdk-core": "0.1.4-105",
-    "@webb-tools/tokens": "^0.2.6",
-    "@webb-tools/utils": "^0.2.6",
-=======
     "@webb-tools/bridges": "^0.2.7",
     "@webb-tools/contracts": "^0.2.7",
     "@webb-tools/sdk-core": "0.1.4-105",
     "@webb-tools/tokens": "^0.2.7",
     "@webb-tools/utils": "^0.2.7",
->>>>>>> 0aca08b2
     "ethers": "5.7.0"
   },
   "publishConfig": {
